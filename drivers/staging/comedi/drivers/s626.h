--- conflicted
+++ resolved
@@ -70,15 +70,7 @@
 #define FALSE   (0)
 #endif
 
-<<<<<<< HEAD
-#if !defined(INLINE)
-#define INLINE static __inline
-#endif
-
 #include <linux/slab.h>
-=======
-#include<linux/slab.h>
->>>>>>> 419e9266
 
 #define S626_SIZE 0x0200
 #define SIZEOF_ADDRESS_SPACE		0x0200
