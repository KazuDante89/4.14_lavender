/* drivers/misc/lowmemorykiller.c
 *
 * The lowmemorykiller driver lets user-space specify a set of memory thresholds
 * where processes with a range of oom_score_adj values will get killed. Specify
 * the minimum oom_score_adj values in
 * /sys/module/lowmemorykiller/parameters/adj and the number of free pages in
 * /sys/module/lowmemorykiller/parameters/minfree. Both files take a comma
 * separated list of numbers in ascending order.
 *
 * For example, write "0,8" to /sys/module/lowmemorykiller/parameters/adj and
 * "1024,4096" to /sys/module/lowmemorykiller/parameters/minfree to kill
 * processes with a oom_score_adj value of 8 or higher when the free memory
 * drops below 4096 pages and kill processes with a oom_score_adj value of 0 or
 * higher when the free memory drops below 1024 pages.
 *
 * The driver considers memory used for caches to be free, but if a large
 * percentage of the cached memory is locked this can be very inaccurate
 * and processes may not get killed until the normal oom killer is triggered.
 *
 * Copyright (C) 2007-2008 Google, Inc.
 *
 * This software is licensed under the terms of the GNU General Public
 * License version 2, as published by the Free Software Foundation, and
 * may be copied, distributed, and modified under those terms.
 *
 * This program is distributed in the hope that it will be useful,
 * but WITHOUT ANY WARRANTY; without even the implied warranty of
 * MERCHANTABILITY or FITNESS FOR A PARTICULAR PURPOSE.  See the
 * GNU General Public License for more details.
 *
 */

#define pr_fmt(fmt) KBUILD_MODNAME ": " fmt

#include <linux/init.h>
#include <linux/moduleparam.h>
#include <linux/kernel.h>
#include <linux/mm.h>
#include <linux/oom.h>
#include <linux/sched.h>
#include <linux/swap.h>
#include <linux/rcupdate.h>
#include <linux/profile.h>
#include <linux/notifier.h>
<<<<<<< HEAD
#include <linux/mutex.h>
#include <linux/delay.h>
#include <linux/swap.h>
#include <linux/fs.h>
#include <linux/cpuset.h>
#include <linux/vmpressure.h>
#include <linux/zcache.h>

#define CREATE_TRACE_POINTS
#include <trace/events/almk.h>

#ifdef CONFIG_HIGHMEM
#define _ZONE ZONE_HIGHMEM
#else
#define _ZONE ZONE_NORMAL
#endif
=======
#include <linux/circ_buf.h>
#include <linux/proc_fs.h>
#include <linux/slab.h>
>>>>>>> 6da3fbc3

#define CREATE_TRACE_POINTS
#include "trace/lowmemorykiller.h"

static uint32_t lowmem_debug_level = 1;
static short lowmem_adj[6] = {
	0,
	1,
	6,
	12,
};
static int lowmem_adj_size = 4;
static int lowmem_minfree[6] = {
	3 * 512,	/* 6MB */
	2 * 1024,	/* 8MB */
	4 * 1024,	/* 16MB */
	16 * 1024,	/* 64MB */
};
static int lowmem_minfree_size = 4;
static int lmk_fast_run = 1;

static unsigned long lowmem_deathpending_timeout;

#define lowmem_print(level, x...)			\
	do {						\
		if (lowmem_debug_level >= (level))	\
			pr_info(x);			\
	} while (0)


static DECLARE_WAIT_QUEUE_HEAD(event_wait);
static DEFINE_SPINLOCK(lmk_event_lock);
static struct circ_buf event_buffer;
#define MAX_BUFFERED_EVENTS 8
#define MAX_TASKNAME 128

struct lmk_event {
	char taskname[MAX_TASKNAME];
	pid_t pid;
	uid_t uid;
	pid_t group_leader_pid;
	unsigned long min_flt;
	unsigned long maj_flt;
	unsigned long rss_in_pages;
	short oom_score_adj;
	short min_score_adj;
	unsigned long long start_time;
	struct list_head list;
};

void handle_lmk_event(struct task_struct *selected, int selected_tasksize,
		      short min_score_adj)
{
	int head;
	int tail;
	struct lmk_event *events;
	struct lmk_event *event;
	int res;
	char taskname[MAX_TASKNAME];

	res = get_cmdline(selected, taskname, MAX_TASKNAME - 1);

	/* No valid process name means this is definitely not associated with a
	 * userspace activity.
	 */

	if (res <= 0 || res >= MAX_TASKNAME)
		return;

	taskname[res] = '\0';

	spin_lock(&lmk_event_lock);

	head = event_buffer.head;
	tail = READ_ONCE(event_buffer.tail);

	/* Do not continue to log if no space remains in the buffer. */
	if (CIRC_SPACE(head, tail, MAX_BUFFERED_EVENTS) < 1) {
		spin_unlock(&lmk_event_lock);
		return;
	}

	events = (struct lmk_event *) event_buffer.buf;
	event = &events[head];

	memcpy(event->taskname, taskname, res + 1);

	event->pid = selected->pid;
	event->uid = from_kuid_munged(current_user_ns(), task_uid(selected));
	if (selected->group_leader)
		event->group_leader_pid = selected->group_leader->pid;
	else
		event->group_leader_pid = -1;
	event->min_flt = selected->min_flt;
	event->maj_flt = selected->maj_flt;
	event->oom_score_adj = selected->signal->oom_score_adj;
	event->start_time = nsec_to_clock_t(selected->real_start_time);
	event->rss_in_pages = selected_tasksize;
	event->min_score_adj = min_score_adj;

	event_buffer.head = (head + 1) & (MAX_BUFFERED_EVENTS - 1);

	spin_unlock(&lmk_event_lock);

	wake_up_interruptible(&event_wait);
}

static int lmk_event_show(struct seq_file *s, void *unused)
{
	struct lmk_event *events = (struct lmk_event *) event_buffer.buf;
	int head;
	int tail;
	struct lmk_event *event;

	spin_lock(&lmk_event_lock);

	head = event_buffer.head;
	tail = event_buffer.tail;

	if (head == tail) {
		spin_unlock(&lmk_event_lock);
		return -EAGAIN;
	}

	event = &events[tail];

	seq_printf(s, "%lu %lu %lu %lu %lu %lu %hd %hd %llu\n%s\n",
		(unsigned long) event->pid, (unsigned long) event->uid,
		(unsigned long) event->group_leader_pid, event->min_flt,
		event->maj_flt, event->rss_in_pages, event->oom_score_adj,
		event->min_score_adj, event->start_time, event->taskname);

	event_buffer.tail = (tail + 1) & (MAX_BUFFERED_EVENTS - 1);

	spin_unlock(&lmk_event_lock);
	return 0;
}

static unsigned int lmk_event_poll(struct file *file, poll_table *wait)
{
	int ret = 0;

	poll_wait(file, &event_wait, wait);
	spin_lock(&lmk_event_lock);
	if (event_buffer.head != event_buffer.tail)
		ret = POLLIN;
	spin_unlock(&lmk_event_lock);
	return ret;
}

static int lmk_event_open(struct inode *inode, struct file *file)
{
	return single_open(file, lmk_event_show, inode->i_private);
}

static const struct file_operations event_file_ops = {
	.open = lmk_event_open,
	.poll = lmk_event_poll,
	.read = seq_read
};

static void lmk_event_init(void)
{
	struct proc_dir_entry *entry;

	event_buffer.head = 0;
	event_buffer.tail = 0;
	event_buffer.buf = kmalloc(
		sizeof(struct lmk_event) * MAX_BUFFERED_EVENTS, GFP_KERNEL);
	if (!event_buffer.buf)
		return;
	entry = proc_create("lowmemorykiller", 0, NULL, &event_file_ops);
	if (!entry)
		pr_err("error creating kernel lmk event file\n");
}

static unsigned long lowmem_count(struct shrinker *s,
				  struct shrink_control *sc)
{
	return global_page_state(NR_ACTIVE_ANON) +
		global_page_state(NR_ACTIVE_FILE) +
		global_page_state(NR_INACTIVE_ANON) +
		global_page_state(NR_INACTIVE_FILE);
}

static atomic_t shift_adj = ATOMIC_INIT(0);
static short adj_max_shift = 353;
module_param_named(adj_max_shift, adj_max_shift, short,
                   S_IRUGO | S_IWUSR);

/* User knob to enable/disable adaptive lmk feature */
static int enable_adaptive_lmk;
module_param_named(enable_adaptive_lmk, enable_adaptive_lmk, int,
		   S_IRUGO | S_IWUSR);

/*
 * This parameter controls the behaviour of LMK when vmpressure is in
 * the range of 90-94. Adaptive lmk triggers based on number of file
 * pages wrt vmpressure_file_min, when vmpressure is in the range of
 * 90-94. Usually this is a pseudo minfree value, higher than the
 * highest configured value in minfree array.
 */
static int vmpressure_file_min;
module_param_named(vmpressure_file_min, vmpressure_file_min, int,
		   S_IRUGO | S_IWUSR);

enum {
	VMPRESSURE_NO_ADJUST = 0,
	VMPRESSURE_ADJUST_ENCROACH,
	VMPRESSURE_ADJUST_NORMAL,
};

int adjust_minadj(short *min_score_adj)
{
	int ret = VMPRESSURE_NO_ADJUST;

	if (!enable_adaptive_lmk)
		return 0;

	if (atomic_read(&shift_adj) &&
	    (*min_score_adj > adj_max_shift)) {
		if (*min_score_adj == OOM_SCORE_ADJ_MAX + 1)
			ret = VMPRESSURE_ADJUST_ENCROACH;
		else
			ret = VMPRESSURE_ADJUST_NORMAL;
		*min_score_adj = adj_max_shift;
	}
	atomic_set(&shift_adj, 0);

	return ret;
}

static int lmk_vmpressure_notifier(struct notifier_block *nb,
				   unsigned long action, void *data)
{
	int other_free = 0, other_file = 0;
	unsigned long pressure = action;
	int array_size = ARRAY_SIZE(lowmem_adj);

	if (!enable_adaptive_lmk)
		return 0;

	if (pressure >= 95) {
		other_file = global_page_state(NR_FILE_PAGES) + zcache_pages() -
			global_page_state(NR_SHMEM) -
			total_swapcache_pages();
		other_free = global_page_state(NR_FREE_PAGES);

		atomic_set(&shift_adj, 1);
		trace_almk_vmpressure(pressure, other_free, other_file);
	} else if (pressure >= 90) {
		if (lowmem_adj_size < array_size)
			array_size = lowmem_adj_size;
		if (lowmem_minfree_size < array_size)
			array_size = lowmem_minfree_size;

		other_file = global_page_state(NR_FILE_PAGES) + zcache_pages() -
			global_page_state(NR_SHMEM) -
			total_swapcache_pages();

		other_free = global_page_state(NR_FREE_PAGES);

		if ((other_free < lowmem_minfree[array_size - 1]) &&
		    (other_file < vmpressure_file_min)) {
			atomic_set(&shift_adj, 1);
			trace_almk_vmpressure(pressure, other_free, other_file);
		}
	} else if (atomic_read(&shift_adj)) {
		other_file = global_page_state(NR_FILE_PAGES) + zcache_pages() -
			global_page_state(NR_SHMEM) -
			total_swapcache_pages();
		other_free = global_page_state(NR_FREE_PAGES);

		/*
		 * shift_adj would have been set by a previous invocation
		 * of notifier, which is not followed by a lowmem_shrink yet.
		 * Since vmpressure has improved, reset shift_adj to avoid
		 * false adaptive LMK trigger.
		 */
		trace_almk_vmpressure(pressure, other_free, other_file);
		atomic_set(&shift_adj, 0);
	}

	return 0;
}

static struct notifier_block lmk_vmpr_nb = {
	.notifier_call = lmk_vmpressure_notifier,
};

static int test_task_flag(struct task_struct *p, int flag)
{
	struct task_struct *t;

	for_each_thread(p, t) {
		task_lock(t);
		if (test_tsk_thread_flag(t, flag)) {
			task_unlock(t);
			return 1;
		}
		task_unlock(t);
	}

	return 0;
}

static int test_task_state(struct task_struct *p, int state)
{
	struct task_struct *t;

	for_each_thread(p, t) {
		task_lock(t);
		if (t->state & state) {
			task_unlock(t);
			return 1;
		}
		task_unlock(t);
	}

	return 0;
}

static DEFINE_MUTEX(scan_mutex);

int can_use_cma_pages(gfp_t gfp_mask)
{
	int can_use = 0;
	int mtype = gfpflags_to_migratetype(gfp_mask);
	int i = 0;
	int *mtype_fallbacks = get_migratetype_fallbacks(mtype);

	if (is_migrate_cma(mtype)) {
		can_use = 1;
	} else {
		for (i = 0;; i++) {
			int fallbacktype = mtype_fallbacks[i];

			if (is_migrate_cma(fallbacktype)) {
				can_use = 1;
				break;
			}

			if (fallbacktype == MIGRATE_TYPES)
				break;
		}
	}
	return can_use;
}

void tune_lmk_zone_param(struct zonelist *zonelist, int classzone_idx,
					int *other_free, int *other_file,
					int use_cma_pages)
{
	struct zone *zone;
	struct zoneref *zoneref;
	int zone_idx;

	for_each_zone_zonelist(zone, zoneref, zonelist, MAX_NR_ZONES) {
		zone_idx = zonelist_zone_idx(zoneref);
		if (zone_idx == ZONE_MOVABLE) {
			if (!use_cma_pages && other_free)
				*other_free -=
				    zone_page_state(zone, NR_FREE_CMA_PAGES);
			continue;
		}

		if (zone_idx > classzone_idx) {
			if (other_free != NULL)
				*other_free -= zone_page_state(zone,
							       NR_FREE_PAGES);
			if (other_file != NULL)
				*other_file -= zone_page_state(zone,
							       NR_FILE_PAGES)
					- zone_page_state(zone, NR_SHMEM)
					- zone_page_state(zone, NR_SWAPCACHE);
		} else if (zone_idx < classzone_idx) {
			if (zone_watermark_ok(zone, 0, 0, classzone_idx, 0) &&
			    other_free) {
				if (!use_cma_pages) {
					*other_free -= min(
					  zone->lowmem_reserve[classzone_idx] +
					  zone_page_state(
					    zone, NR_FREE_CMA_PAGES),
					  zone_page_state(
					    zone, NR_FREE_PAGES));
				} else {
					*other_free -=
					  zone->lowmem_reserve[classzone_idx];
				}
			} else {
				if (other_free)
					*other_free -=
					  zone_page_state(zone, NR_FREE_PAGES);
			}
		}
	}
}

#ifdef CONFIG_HIGHMEM
void adjust_gfp_mask(gfp_t *gfp_mask)
{
	struct zone *preferred_zone;
	struct zonelist *zonelist;
	enum zone_type high_zoneidx;

	if (current_is_kswapd()) {
		zonelist = node_zonelist(0, *gfp_mask);
		high_zoneidx = gfp_zone(*gfp_mask);
		first_zones_zonelist(zonelist, high_zoneidx, NULL,
				     &preferred_zone);

		if (high_zoneidx == ZONE_NORMAL) {
			if (zone_watermark_ok_safe(
					preferred_zone, 0,
					high_wmark_pages(preferred_zone), 0))
				*gfp_mask |= __GFP_HIGHMEM;
		} else if (high_zoneidx == ZONE_HIGHMEM) {
			*gfp_mask |= __GFP_HIGHMEM;
		}
	}
}
#else
void adjust_gfp_mask(gfp_t *unused)
{
}
#endif

void tune_lmk_param(int *other_free, int *other_file, struct shrink_control *sc)
{
	gfp_t gfp_mask;
	struct zone *preferred_zone;
	struct zonelist *zonelist;
	enum zone_type high_zoneidx, classzone_idx;
	unsigned long balance_gap;
	int use_cma_pages;

	gfp_mask = sc->gfp_mask;
	adjust_gfp_mask(&gfp_mask);

	zonelist = node_zonelist(0, gfp_mask);
	high_zoneidx = gfp_zone(gfp_mask);
	first_zones_zonelist(zonelist, high_zoneidx, NULL, &preferred_zone);
	classzone_idx = zone_idx(preferred_zone);
	use_cma_pages = can_use_cma_pages(gfp_mask);

	balance_gap = min(low_wmark_pages(preferred_zone),
			  (preferred_zone->present_pages +
			   KSWAPD_ZONE_BALANCE_GAP_RATIO-1) /
			   KSWAPD_ZONE_BALANCE_GAP_RATIO);

	if (likely(current_is_kswapd() && zone_watermark_ok(preferred_zone, 0,
			  high_wmark_pages(preferred_zone) + SWAP_CLUSTER_MAX +
			  balance_gap, 0, 0))) {
		if (lmk_fast_run)
			tune_lmk_zone_param(zonelist, classzone_idx, other_free,
				       other_file, use_cma_pages);
		else
			tune_lmk_zone_param(zonelist, classzone_idx, other_free,
				       NULL, use_cma_pages);

		if (zone_watermark_ok(preferred_zone, 0, 0, _ZONE, 0)) {
			if (!use_cma_pages) {
				*other_free -= min(
				  preferred_zone->lowmem_reserve[_ZONE]
				  + zone_page_state(
				    preferred_zone, NR_FREE_CMA_PAGES),
				  zone_page_state(
				    preferred_zone, NR_FREE_PAGES));
			} else {
				*other_free -=
				  preferred_zone->lowmem_reserve[_ZONE];
			}
		} else {
			*other_free -= zone_page_state(preferred_zone,
						      NR_FREE_PAGES);
		}

		lowmem_print(4, "lowmem_shrink of kswapd tunning for highmem "
			     "ofree %d, %d\n", *other_free, *other_file);
	} else {
		tune_lmk_zone_param(zonelist, classzone_idx, other_free,
			       other_file, use_cma_pages);

		if (!use_cma_pages) {
			*other_free -=
			  zone_page_state(preferred_zone, NR_FREE_CMA_PAGES);
		}

		lowmem_print(4, "lowmem_shrink tunning for others ofree %d, "
			     "%d\n", *other_free, *other_file);
	}
}

static unsigned long lowmem_scan(struct shrinker *s, struct shrink_control *sc)
{
	struct task_struct *tsk;
	struct task_struct *selected = NULL;
	unsigned long rem = 0;
	int tasksize;
	int i;
	int ret = 0;
	short min_score_adj = OOM_SCORE_ADJ_MAX + 1;
	int minfree = 0;
	int selected_tasksize = 0;
	short selected_oom_score_adj;
	int array_size = ARRAY_SIZE(lowmem_adj);
	int other_free;
	int other_file;

	if (!mutex_trylock(&scan_mutex))
		return 0;

	other_free = global_page_state(NR_FREE_PAGES);

	if (global_page_state(NR_SHMEM) + total_swapcache_pages() <
		global_page_state(NR_FILE_PAGES) + zcache_pages())
		other_file = global_page_state(NR_FILE_PAGES) + zcache_pages() -
						global_page_state(NR_SHMEM) -
						global_page_state(NR_UNEVICTABLE) -
						total_swapcache_pages();
	else
		other_file = 0;

	tune_lmk_param(&other_free, &other_file, sc);

	if (lowmem_adj_size < array_size)
		array_size = lowmem_adj_size;
	if (lowmem_minfree_size < array_size)
		array_size = lowmem_minfree_size;
	for (i = 0; i < array_size; i++) {
		minfree = lowmem_minfree[i];
		if (other_free < minfree && other_file < minfree) {
			min_score_adj = lowmem_adj[i];
			break;
		}
	}

	ret = adjust_minadj(&min_score_adj);

	lowmem_print(3, "lowmem_scan %lu, %x, ofree %d %d, ma %hd\n",
			sc->nr_to_scan, sc->gfp_mask, other_free,
			other_file, min_score_adj);

	if (min_score_adj == OOM_SCORE_ADJ_MAX + 1) {
		trace_almk_shrink(0, ret, other_free, other_file, 0);
		lowmem_print(5, "lowmem_scan %lu, %x, return 0\n",
			     sc->nr_to_scan, sc->gfp_mask);
		mutex_unlock(&scan_mutex);
		return 0;
	}

	selected_oom_score_adj = min_score_adj;

	rcu_read_lock();
	for_each_process(tsk) {
		struct task_struct *p;
		short oom_score_adj;

		if (tsk->flags & PF_KTHREAD)
			continue;

		/* if task no longer has any memory ignore it */
		if (test_task_flag(tsk, TIF_MM_RELEASED))
			continue;

		if (time_before_eq(jiffies, lowmem_deathpending_timeout)) {
			if (test_task_flag(tsk, TIF_MEMDIE)) {
				rcu_read_unlock();
				mutex_unlock(&scan_mutex);
				return 0;
			}
		}

		p = find_lock_task_mm(tsk);
		if (!p)
			continue;

		oom_score_adj = p->signal->oom_score_adj;
		if (oom_score_adj < min_score_adj) {
			task_unlock(p);
			continue;
		}
		tasksize = get_mm_rss(p->mm);
		task_unlock(p);
		if (tasksize <= 0)
			continue;
		if (selected) {
			if (oom_score_adj < selected_oom_score_adj)
				continue;
			if (oom_score_adj == selected_oom_score_adj &&
			    tasksize <= selected_tasksize)
				continue;
		}
		selected = p;
		selected_tasksize = tasksize;
		selected_oom_score_adj = oom_score_adj;
<<<<<<< HEAD
		lowmem_print(3, "select '%s' (%d), adj %hd, size %d, to kill\n",
			     p->comm, p->pid, oom_score_adj, tasksize);
	}
	if (selected) {
		long cache_size, cache_limit, free;

		if (test_task_flag(selected, TIF_MEMDIE) &&
		    (test_task_state(selected, TASK_UNINTERRUPTIBLE))) {
			lowmem_print(2, "'%s' (%d) is already killed\n",
				     selected->comm,
				     selected->pid);
			rcu_read_unlock();
			mutex_unlock(&scan_mutex);
			return 0;
		}
=======
		lowmem_print(2, "select '%s' (%d), adj %hd, size %d, to kill\n",
			     p->comm, p->pid, oom_score_adj, tasksize);
	}
	if (selected) {
		long cache_size = other_file * (long)(PAGE_SIZE / 1024);
		long cache_limit = minfree * (long)(PAGE_SIZE / 1024);
		long free = other_free * (long)(PAGE_SIZE / 1024);
>>>>>>> 6da3fbc3

		task_lock(selected);
		send_sig(SIGKILL, selected, 0);
		/*
		 * FIXME: lowmemorykiller shouldn't abuse global OOM killer
		 * infrastructure. There is no real reason why the selected
		 * task should have access to the memory reserves.
		 */
		if (selected->mm)
			mark_oom_victim(selected);
		task_unlock(selected);
<<<<<<< HEAD
		cache_size = other_file * (long)(PAGE_SIZE / 1024);
		cache_limit = minfree * (long)(PAGE_SIZE / 1024);
		free = other_free * (long)(PAGE_SIZE / 1024);
=======
>>>>>>> 6da3fbc3
		trace_lowmemory_kill(selected, cache_size, cache_limit, free);
		lowmem_print(1, "Killing '%s' (%d) (tgid %d), adj %hd,\n" \
			        "   to free %ldkB on behalf of '%s' (%d) because\n" \
			        "   cache %ldkB is below limit %ldkB for oom_score_adj %hd\n" \
<<<<<<< HEAD
				"   Free memory is %ldkB above reserved.\n" \
				"   Free CMA is %ldkB\n" \
				"   Total reserve is %ldkB\n" \
				"   Total free pages is %ldkB\n" \
				"   Total file cache is %ldkB\n" \
				"   Total zcache is %ldkB\n" \
				"   GFP mask is 0x%x\n",
=======
			        "   Free memory is %ldkB above reserved\n",
>>>>>>> 6da3fbc3
			     selected->comm, selected->pid, selected->tgid,
			     selected_oom_score_adj,
			     selected_tasksize * (long)(PAGE_SIZE / 1024),
			     current->comm, current->pid,
			     cache_size, cache_limit,
			     min_score_adj,
<<<<<<< HEAD
			     free,
			     global_page_state(NR_FREE_CMA_PAGES) *
				(long)(PAGE_SIZE / 1024),
			     totalreserve_pages * (long)(PAGE_SIZE / 1024),
			     global_page_state(NR_FREE_PAGES) *
				(long)(PAGE_SIZE / 1024),
			     global_page_state(NR_FILE_PAGES) *
				(long)(PAGE_SIZE / 1024),
			     (long)zcache_pages() * (long)(PAGE_SIZE / 1024),
			     sc->gfp_mask);

		if (lowmem_debug_level >= 2 && selected_oom_score_adj == 0) {
			show_mem(SHOW_MEM_FILTER_NODES);
			dump_tasks(NULL, NULL);
		}

		lowmem_deathpending_timeout = jiffies + HZ;
		rem += selected_tasksize;
		rcu_read_unlock();
		/* give the system time to free up the memory */
		msleep_interruptible(20);
		trace_almk_shrink(selected_tasksize, ret,
				  other_free, other_file,
				  selected_oom_score_adj);
	} else {
		trace_almk_shrink(1, ret, other_free, other_file, 0);
		rcu_read_unlock();
=======
			     free);
		lowmem_deathpending_timeout = jiffies + HZ;
		rem += selected_tasksize;
		get_task_struct(selected);
>>>>>>> 6da3fbc3
	}

	lowmem_print(4, "lowmem_scan %lu, %x, return %lu\n",
		     sc->nr_to_scan, sc->gfp_mask, rem);
<<<<<<< HEAD
	mutex_unlock(&scan_mutex);
=======
	rcu_read_unlock();

	if (selected) {
		handle_lmk_event(selected, selected_tasksize, min_score_adj);
		put_task_struct(selected);
	}
>>>>>>> 6da3fbc3
	return rem;
}

static struct shrinker lowmem_shrinker = {
	.scan_objects = lowmem_scan,
	.count_objects = lowmem_count,
	.seeks = DEFAULT_SEEKS * 16,
	.flags = SHRINKER_LMK
};

static int __init lowmem_init(void)
{
	register_shrinker(&lowmem_shrinker);
<<<<<<< HEAD
	vmpressure_notifier_register(&lmk_vmpr_nb);
=======
	lmk_event_init();
>>>>>>> 6da3fbc3
	return 0;
}
device_initcall(lowmem_init);

#ifdef CONFIG_ANDROID_LOW_MEMORY_KILLER_AUTODETECT_OOM_ADJ_VALUES
static short lowmem_oom_adj_to_oom_score_adj(short oom_adj)
{
	if (oom_adj == OOM_ADJUST_MAX)
		return OOM_SCORE_ADJ_MAX;
	else
		return (oom_adj * OOM_SCORE_ADJ_MAX) / -OOM_DISABLE;
}

static void lowmem_autodetect_oom_adj_values(void)
{
	int i;
	short oom_adj;
	short oom_score_adj;
	int array_size = ARRAY_SIZE(lowmem_adj);

	if (lowmem_adj_size < array_size)
		array_size = lowmem_adj_size;

	if (array_size <= 0)
		return;

	oom_adj = lowmem_adj[array_size - 1];
	if (oom_adj > OOM_ADJUST_MAX)
		return;

	oom_score_adj = lowmem_oom_adj_to_oom_score_adj(oom_adj);
	if (oom_score_adj <= OOM_ADJUST_MAX)
		return;

	lowmem_print(1, "lowmem_shrink: convert oom_adj to oom_score_adj:\n");
	for (i = 0; i < array_size; i++) {
		oom_adj = lowmem_adj[i];
		oom_score_adj = lowmem_oom_adj_to_oom_score_adj(oom_adj);
		lowmem_adj[i] = oom_score_adj;
		lowmem_print(1, "oom_adj %d => oom_score_adj %d\n",
			     oom_adj, oom_score_adj);
	}
}

static int lowmem_adj_array_set(const char *val, const struct kernel_param *kp)
{
	int ret;

	ret = param_array_ops.set(val, kp);

	/* HACK: Autodetect oom_adj values in lowmem_adj array */
	lowmem_autodetect_oom_adj_values();

	return ret;
}

static int lowmem_adj_array_get(char *buffer, const struct kernel_param *kp)
{
	return param_array_ops.get(buffer, kp);
}

static void lowmem_adj_array_free(void *arg)
{
	param_array_ops.free(arg);
}

static struct kernel_param_ops lowmem_adj_array_ops = {
	.set = lowmem_adj_array_set,
	.get = lowmem_adj_array_get,
	.free = lowmem_adj_array_free,
};

static const struct kparam_array __param_arr_adj = {
	.max = ARRAY_SIZE(lowmem_adj),
	.num = &lowmem_adj_size,
	.ops = &param_ops_short,
	.elemsize = sizeof(lowmem_adj[0]),
	.elem = lowmem_adj,
};
#endif

/*
 * not really modular, but the easiest way to keep compat with existing
 * bootargs behaviour is to continue using module_param here.
 */
module_param_named(cost, lowmem_shrinker.seeks, int, S_IRUGO | S_IWUSR);
#ifdef CONFIG_ANDROID_LOW_MEMORY_KILLER_AUTODETECT_OOM_ADJ_VALUES
module_param_cb(adj, &lowmem_adj_array_ops,
		.arr = &__param_arr_adj,
		S_IRUGO | S_IWUSR);
__MODULE_PARM_TYPE(adj, "array of short");
#else
module_param_array_named(adj, lowmem_adj, short, &lowmem_adj_size,
			 S_IRUGO | S_IWUSR);
#endif
module_param_array_named(minfree, lowmem_minfree, uint, &lowmem_minfree_size,
			 S_IRUGO | S_IWUSR);
module_param_named(debug_level, lowmem_debug_level, uint, S_IRUGO | S_IWUSR);
module_param_named(lmk_fast_run, lmk_fast_run, int, S_IRUGO | S_IWUSR);
<|MERGE_RESOLUTION|>--- conflicted
+++ resolved
@@ -42,7 +42,6 @@
 #include <linux/rcupdate.h>
 #include <linux/profile.h>
 #include <linux/notifier.h>
-<<<<<<< HEAD
 #include <linux/mutex.h>
 #include <linux/delay.h>
 #include <linux/swap.h>
@@ -59,13 +58,10 @@
 #else
 #define _ZONE ZONE_NORMAL
 #endif
-=======
+
 #include <linux/circ_buf.h>
 #include <linux/proc_fs.h>
 #include <linux/slab.h>
->>>>>>> 6da3fbc3
-
-#define CREATE_TRACE_POINTS
 #include "trace/lowmemorykiller.h"
 
 static uint32_t lowmem_debug_level = 1;
@@ -660,7 +656,6 @@
 		selected = p;
 		selected_tasksize = tasksize;
 		selected_oom_score_adj = oom_score_adj;
-<<<<<<< HEAD
 		lowmem_print(3, "select '%s' (%d), adj %hd, size %d, to kill\n",
 			     p->comm, p->pid, oom_score_adj, tasksize);
 	}
@@ -676,15 +671,6 @@
 			mutex_unlock(&scan_mutex);
 			return 0;
 		}
-=======
-		lowmem_print(2, "select '%s' (%d), adj %hd, size %d, to kill\n",
-			     p->comm, p->pid, oom_score_adj, tasksize);
-	}
-	if (selected) {
-		long cache_size = other_file * (long)(PAGE_SIZE / 1024);
-		long cache_limit = minfree * (long)(PAGE_SIZE / 1024);
-		long free = other_free * (long)(PAGE_SIZE / 1024);
->>>>>>> 6da3fbc3
 
 		task_lock(selected);
 		send_sig(SIGKILL, selected, 0);
@@ -696,17 +682,13 @@
 		if (selected->mm)
 			mark_oom_victim(selected);
 		task_unlock(selected);
-<<<<<<< HEAD
 		cache_size = other_file * (long)(PAGE_SIZE / 1024);
 		cache_limit = minfree * (long)(PAGE_SIZE / 1024);
 		free = other_free * (long)(PAGE_SIZE / 1024);
-=======
->>>>>>> 6da3fbc3
 		trace_lowmemory_kill(selected, cache_size, cache_limit, free);
 		lowmem_print(1, "Killing '%s' (%d) (tgid %d), adj %hd,\n" \
 			        "   to free %ldkB on behalf of '%s' (%d) because\n" \
 			        "   cache %ldkB is below limit %ldkB for oom_score_adj %hd\n" \
-<<<<<<< HEAD
 				"   Free memory is %ldkB above reserved.\n" \
 				"   Free CMA is %ldkB\n" \
 				"   Total reserve is %ldkB\n" \
@@ -714,16 +696,12 @@
 				"   Total file cache is %ldkB\n" \
 				"   Total zcache is %ldkB\n" \
 				"   GFP mask is 0x%x\n",
-=======
-			        "   Free memory is %ldkB above reserved\n",
->>>>>>> 6da3fbc3
 			     selected->comm, selected->pid, selected->tgid,
 			     selected_oom_score_adj,
 			     selected_tasksize * (long)(PAGE_SIZE / 1024),
 			     current->comm, current->pid,
 			     cache_size, cache_limit,
 			     min_score_adj,
-<<<<<<< HEAD
 			     free,
 			     global_page_state(NR_FREE_CMA_PAGES) *
 				(long)(PAGE_SIZE / 1024),
@@ -751,26 +729,17 @@
 	} else {
 		trace_almk_shrink(1, ret, other_free, other_file, 0);
 		rcu_read_unlock();
-=======
-			     free);
-		lowmem_deathpending_timeout = jiffies + HZ;
-		rem += selected_tasksize;
-		get_task_struct(selected);
->>>>>>> 6da3fbc3
 	}
 
 	lowmem_print(4, "lowmem_scan %lu, %x, return %lu\n",
 		     sc->nr_to_scan, sc->gfp_mask, rem);
-<<<<<<< HEAD
 	mutex_unlock(&scan_mutex);
-=======
 	rcu_read_unlock();
 
 	if (selected) {
 		handle_lmk_event(selected, selected_tasksize, min_score_adj);
 		put_task_struct(selected);
 	}
->>>>>>> 6da3fbc3
 	return rem;
 }
 
@@ -784,11 +753,8 @@
 static int __init lowmem_init(void)
 {
 	register_shrinker(&lowmem_shrinker);
-<<<<<<< HEAD
 	vmpressure_notifier_register(&lmk_vmpr_nb);
-=======
 	lmk_event_init();
->>>>>>> 6da3fbc3
 	return 0;
 }
 device_initcall(lowmem_init);
