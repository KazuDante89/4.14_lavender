--- conflicted
+++ resolved
@@ -34,10 +34,7 @@
 #include <asm/cacheflush.h>
 #endif
 #include <linux/device.h>
-<<<<<<< HEAD
-=======
 #include <linux/miscdevice.h>
->>>>>>> 052680e5
 
 #include "ion.h"
 
@@ -584,13 +581,8 @@
 			enum ion_heap_type type, void *data,
 			int (*f)(struct ion_heap *heap, void *data));
 
-<<<<<<< HEAD
-struct ion_handle *ion_handle_get_by_id(struct ion_client *client,
-					int id);
-=======
 struct ion_handle *ion_handle_get_by_id_nolock(struct ion_client *client,
 					       int id);
->>>>>>> 052680e5
 
 int ion_handle_put(struct ion_handle *handle);
 
