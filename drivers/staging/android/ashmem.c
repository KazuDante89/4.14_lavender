/* mm/ashmem.c
 *
 * Anonymous Shared Memory Subsystem, ashmem
 *
 * Copyright (C) 2008 Google, Inc.
 *
 * Robert Love <rlove@google.com>
 *
 * This software is licensed under the terms of the GNU General Public
 * License version 2, as published by the Free Software Foundation, and
 * may be copied, distributed, and modified under those terms.
 *
 * This program is distributed in the hope that it will be useful,
 * but WITHOUT ANY WARRANTY; without even the implied warranty of
 * MERCHANTABILITY or FITNESS FOR A PARTICULAR PURPOSE.  See the
 * GNU General Public License for more details.
 */

#define pr_fmt(fmt) "ashmem: " fmt

#include <linux/init.h>
#include <linux/export.h>
#include <linux/file.h>
#include <linux/fs.h>
#include <linux/falloc.h>
#include <linux/miscdevice.h>
#include <linux/security.h>
#include <linux/mm.h>
#include <linux/mman.h>
#include <linux/uaccess.h>
#include <linux/personality.h>
#include <linux/bitops.h>
#include <linux/mutex.h>
#include <linux/shmem_fs.h>
#include "ashmem.h"

#define ASHMEM_NAME_PREFIX "dev/ashmem/"
#define ASHMEM_NAME_PREFIX_LEN (sizeof(ASHMEM_NAME_PREFIX) - 1)
#define ASHMEM_FULL_NAME_LEN (ASHMEM_NAME_LEN + ASHMEM_NAME_PREFIX_LEN)

/**
 * struct ashmem_area - The anonymous shared memory area
 * @name:		The optional name in /proc/pid/maps
 * @name_lock:		Protects name
 * @unpinned_list:	The list of all ashmem areas
 * @file:		The shmem-based backing file
 * @file_is_setup:	Boolean indicating the file is setup
 * @size:		The size of the mapping, in bytes
 * @prot_mask:		The allowed protection bits, as vm_flags
 *
 * The lifecycle of this structure is from our parent file's open() until
 * its release().
 *
 * Warning: Mappings do NOT pin this structure; It dies on close()
 */
struct ashmem_area {
	char name[ASHMEM_FULL_NAME_LEN];
	spinlock_t name_lock;
	struct list_head unpinned_list;
	struct file *file;
	bool file_is_setup;
	size_t size;
	unsigned long prot_mask;
};

/**
 * struct ashmem_range - A range of unpinned/evictable pages
 * @lru:	         The entry in the LRU list
 * @unpinned:	         The entry in its area's unpinned list
 * @asma:	         The associated anonymous shared memory area.
 * @pgstart:	         The starting page (inclusive)
 * @pgend:	         The ending page (inclusive)
 * @purged:	         The purge status (ASHMEM_NOT or ASHMEM_WAS_PURGED)
 *
 * The lifecycle of this structure is from unpin to pin.
 */
struct ashmem_range {
	struct list_head lru;
	struct list_head unpinned;
	struct ashmem_area *asma;
	size_t pgstart;
	size_t pgend;
	unsigned int purged;
};

/* LRU list of unpinned pages, protected by list_lock */
static LIST_HEAD(ashmem_lru_list);
static DEFINE_MUTEX(list_lock);

/* long lru_count - The count of pages on our LRU list. */
static atomic_long_t lru_count;

/* mmap_lock - protects mmap operations */
static DEFINE_MUTEX(mmap_lock);

static struct kmem_cache *ashmem_area_cachep __read_mostly;
static struct kmem_cache *ashmem_range_cachep __read_mostly;

#define range_size(range) \
	((range)->pgend - (range)->pgstart + 1)

#define range_on_lru(range) \
	((range)->purged == ASHMEM_NOT_PURGED)

#define page_range_subsumes_range(range, start, end) \
	(((range)->pgstart >= (start)) && ((range)->pgend <= (end)))

#define page_range_subsumed_by_range(range, start, end) \
	(((range)->pgstart <= (start)) && ((range)->pgend >= (end)))

#define page_in_range(range, page) \
	(((range)->pgstart <= (page)) && ((range)->pgend >= (page)))

#define page_range_in_range(range, start, end) \
	(page_in_range(range, start) || page_in_range(range, end) || \
		page_range_subsumes_range(range, start, end))

#define range_before_page(range, page) \
	((range)->pgend < (page))

#define PROT_MASK		(PROT_EXEC | PROT_READ | PROT_WRITE)

/**
 * lru_add() - Adds a range of memory to the LRU list
 * @range:     The memory range being added.
 *
 * The range is first added to the end (tail) of the LRU list.
 * After this, the size of the range is added to @lru_count
 */
static inline void lru_add(struct ashmem_range *range)
{
	list_add_tail(&range->lru, &ashmem_lru_list);
	atomic_long_add(range_size(range), &lru_count);
}

/**
 * lru_del() - Removes a range of memory from the LRU list
 * @range:     The memory range being removed
 *
 * The range is first deleted from the LRU list.
 * After this, the size of the range is removed from @lru_count
 */
static inline void lru_del(struct ashmem_range *range)
{
	list_del(&range->lru);
	atomic_long_sub(range_size(range), &lru_count);
}

/**
 * range_alloc() - Allocates and initializes a new ashmem_range structure
 * @asma:	   The associated ashmem_area
 * @prev_range:	   The previous ashmem_range in the sorted asma->unpinned list
 * @purged:	   Initial purge status (ASMEM_NOT_PURGED or ASHMEM_WAS_PURGED)
 * @start:	   The starting page (inclusive)
 * @end:	   The ending page (inclusive)
 *
 * This function is protected by list_lock.
 *
 * Return: 0 if successful, or -ENOMEM if there is an error
 */
static int range_alloc(struct ashmem_area *asma,
		       struct ashmem_range *prev_range, unsigned int purged,
		       size_t start, size_t end)
{
	struct ashmem_range *range;

	range = kmem_cache_zalloc(ashmem_range_cachep, GFP_KERNEL);
	if (unlikely(!range))
		return -ENOMEM;

	range->asma = asma;
	range->pgstart = start;
	range->pgend = end;
	range->purged = purged;

	list_add_tail(&range->unpinned, &prev_range->unpinned);

	if (range_on_lru(range))
		lru_add(range);

	return 0;
}

/**
 * range_del() - Deletes and dealloctes an ashmem_range structure
 * @range:	 The associated ashmem_range that has previously been allocated
 */
static void range_del(struct ashmem_range *range)
{
	list_del(&range->unpinned);
	if (range_on_lru(range))
		lru_del(range);
	kmem_cache_free(ashmem_range_cachep, range);
}

/**
 * range_shrink() - Shrinks an ashmem_range
 * @range:	    The associated ashmem_range being shrunk
 * @start:	    The starting byte of the new range
 * @end:	    The ending byte of the new range
 *
 * This does not modify the data inside the existing range in any way - It
 * simply shrinks the boundaries of the range.
 *
 * Theoretically, with a little tweaking, this could eventually be changed
 * to range_resize, and expand the lru_count if the new range is larger.
 */
static inline void range_shrink(struct ashmem_range *range,
				size_t start, size_t end)
{
	size_t pre = range_size(range);

	range->pgstart = start;
	range->pgend = end;

	if (range_on_lru(range))
		atomic_long_sub(pre - range_size(range), &lru_count);
}

/**
 * ashmem_open() - Opens an Anonymous Shared Memory structure
 * @inode:	   The backing file's index node(?)
 * @file:	   The backing file
 *
 * Please note that the ashmem_area is not returned by this function - It is
 * instead written to "file->private_data".
 *
 * Return: 0 if successful, or another code if unsuccessful.
 */
static int ashmem_open(struct inode *inode, struct file *file)
{
	struct ashmem_area *asma;
	int ret;

	ret = generic_file_open(inode, file);
	if (unlikely(ret))
		return ret;

	asma = kmem_cache_zalloc(ashmem_area_cachep, GFP_KERNEL);
	if (unlikely(!asma))
		return -ENOMEM;

	spin_lock_init(&asma->name_lock);
	INIT_LIST_HEAD(&asma->unpinned_list);
	memcpy(asma->name, ASHMEM_NAME_PREFIX, ASHMEM_NAME_PREFIX_LEN);
	asma->prot_mask = PROT_MASK;
	file->private_data = asma;

	return 0;
}

/**
 * ashmem_release() - Releases an Anonymous Shared Memory structure
 * @ignored:	      The backing file's Index Node(?) - It is ignored here.
 * @file:	      The backing file
 *
 * Return: 0 if successful. If it is anything else, go have a coffee and
 * try again.
 */
static int ashmem_release(struct inode *ignored, struct file *file)
{
	struct ashmem_area *asma = file->private_data;
	struct ashmem_range *range, *next;

	mutex_lock(&list_lock);
	list_for_each_entry_safe(range, next, &asma->unpinned_list, unpinned)
		range_del(range);
	mutex_unlock(&list_lock);

	if (asma->file)
		fput(asma->file);
	kmem_cache_free(ashmem_area_cachep, asma);

	return 0;
}

/**
 * ashmem_read() - Reads a set of bytes from an Ashmem-enabled file
 * @file:	   The associated backing file.
 * @buf:	   The buffer of data being written to
 * @len:	   The number of bytes being read
 * @pos:	   The position of the first byte to read.
 *
 * Return: 0 if successful, or another return code if not.
 */
static ssize_t ashmem_read(struct file *file, char __user *buf,
			   size_t len, loff_t *pos)
{
	struct ashmem_area *asma = file->private_data;
	int ret = 0;

	/* If size is not set, or set to 0, always return EOF. */
	if (asma->size == 0)
		return 0;

	if (!asma->file)
		return -EBADF;

	/*
	 * asma and asma->file are used outside the lock here.  We assume
	 * once asma->file is set it will never be changed, and will not
	 * be destroyed until all references to the file are dropped and
	 * ashmem_release is called.
	 */
	ret = __vfs_read(asma->file, buf, len, pos);
	if (ret >= 0)
		/** Update backing file pos, since f_ops->read() doesn't */
		asma->file->f_pos = *pos;
	return ret;
}

static loff_t ashmem_llseek(struct file *file, loff_t offset, int origin)
{
	struct ashmem_area *asma = file->private_data;
	int ret;

	if (asma->size == 0)
		return -EINVAL;

	if (!asma->file)
		return -EBADF;

	ret = vfs_llseek(asma->file, offset, origin);
	if (ret < 0)
		return ret;

	/** Copy f_pos from backing file, since f_ops->llseek() sets it */
	file->f_pos = asma->file->f_pos;
	return ret;
}

static inline vm_flags_t calc_vm_may_flags(unsigned long prot)
{
	return _calc_vm_trans(prot, PROT_READ,  VM_MAYREAD) |
	       _calc_vm_trans(prot, PROT_WRITE, VM_MAYWRITE) |
	       _calc_vm_trans(prot, PROT_EXEC,  VM_MAYEXEC);
}

static int ashmem_vmfile_mmap(struct file *file, struct vm_area_struct *vma)
{
	/* do not allow to mmap ashmem backing shmem file directly */
	return -EPERM;
}

static unsigned long
ashmem_vmfile_get_unmapped_area(struct file *file, unsigned long addr,
				unsigned long len, unsigned long pgoff,
				unsigned long flags)
{
	return current->mm->get_unmapped_area(file, addr, len, pgoff, flags);
}

<<<<<<< HEAD
static int ashmem_file_setup(struct ashmem_area *asma,
			     struct vm_area_struct *vma)
{
	char name[ASHMEM_FULL_NAME_LEN] = ASHMEM_NAME_DEF;
	static struct file_operations vmfile_fops;
	struct file *vmfile;

	spin_lock(&asma->name_lock);
	if (asma->name[ASHMEM_NAME_PREFIX_LEN] != '\0')
		strcpy(name, asma->name);
	spin_unlock(&asma->name_lock);

	/* ... and allocate the backing shmem file */
	vmfile = shmem_file_setup(name, asma->size, vma->vm_flags);
	if (IS_ERR(vmfile))
		return PTR_ERR(vmfile);
	vmfile->f_mode |= FMODE_LSEEK;
		/*
		 * override mmap operation of the vmfile so that it can't be
		 * remapped which would lead to creation of a new vma with no
		 * asma permission checks. Have to override get_unmapped_area
		 * as well to prevent VM_BUG_ON check for f_ops modification.
		 */
		if (!vmfile_fops.mmap) {
			vmfile_fops = *vmfile->f_op;
			vmfile_fops.mmap = ashmem_vmfile_mmap;
			vmfile_fops.get_unmapped_area =
					ashmem_vmfile_get_unmapped_area;
		}
		vmfile->f_op = &vmfile_fops;
	WRITE_ONCE(asma->file, vmfile);
	return 0;
}

=======
>>>>>>> b910ea49
static int ashmem_mmap(struct file *file, struct vm_area_struct *vma)
{
	static struct file_operations vmfile_fops;
	struct ashmem_area *asma = file->private_data;
	unsigned long prot_mask;
	size_t size;
	int ret;

	size = READ_ONCE(asma->size);

	/* user needs to SET_SIZE before mapping */
	if (unlikely(!size))
		return -EINVAL;

	/* requested mapping size larger than object size */
	if (vma->vm_end - vma->vm_start > PAGE_ALIGN(size))
		return -EINVAL;

	prot_mask = READ_ONCE(asma->prot_mask);

	/* requested protection bits must match our allowed protection mask */
	if (unlikely((vma->vm_flags & ~calc_vm_prot_bits(prot_mask)) &
		     calc_vm_prot_bits(PROT_MASK)))
		return -EPERM;
	vma->vm_flags &= ~calc_vm_may_flags(~prot_mask);

	if (!READ_ONCE(asma->file)) {
		bool do_setup;

		mutex_lock(&mmap_lock);
		if ((do_setup = !asma->file_is_setup)) {
			ret = ashmem_file_setup(asma, vma);
			if (!ret)
				asma->file_is_setup = true;
		}
<<<<<<< HEAD
		mutex_unlock(&mmap_lock);

		if (do_setup && ret)
			return ret;
=======
		vmfile->f_mode |= FMODE_LSEEK;
		asma->file = vmfile;
		/*
		 * override mmap operation of the vmfile so that it can't be
		 * remapped which would lead to creation of a new vma with no
		 * asma permission checks. Have to override get_unmapped_area
		 * as well to prevent VM_BUG_ON check for f_ops modification.
		 */
		if (!vmfile_fops.mmap) {
			vmfile_fops = *vmfile->f_op;
			vmfile_fops.mmap = ashmem_vmfile_mmap;
			vmfile_fops.get_unmapped_area =
					ashmem_vmfile_get_unmapped_area;
		}
		vmfile->f_op = &vmfile_fops;
>>>>>>> b910ea49
	}
	get_file(asma->file);

	if (vma->vm_flags & VM_SHARED)
		shmem_set_file(vma, asma->file);
	else {
		if (vma->vm_file)
			fput(vma->vm_file);
		vma->vm_file = asma->file;
	}

	return 0;
}

/*
 * ashmem_shrink - our cache shrinker, called from mm/vmscan.c
 *
 * 'nr_to_scan' is the number of objects to scan for freeing.
 *
 * 'gfp_mask' is the mask of the allocation that got us into this mess.
 *
 * Return value is the number of objects freed or -1 if we cannot
 * proceed without risk of deadlock (due to gfp_mask).
 *
 * We approximate LRU via least-recently-unpinned, jettisoning unpinned partial
 * chunks of ashmem regions LRU-wise one-at-a-time until we hit 'nr_to_scan'
 * pages freed.
 */
static unsigned long
ashmem_shrink_scan(struct shrinker *shrink, struct shrink_control *sc)
{
	struct ashmem_range *range, *next;
	unsigned long freed = 0;

	/* We might recurse into filesystem code, so bail out if necessary */
	if (!(sc->gfp_mask & __GFP_FS))
		return SHRINK_STOP;

	if (!mutex_trylock(&list_lock))
		return -1;

	list_for_each_entry_safe(range, next, &ashmem_lru_list, lru) {
		loff_t start = range->pgstart * PAGE_SIZE;
		loff_t end = (range->pgend + 1) * PAGE_SIZE;

		range->asma->file->f_op->fallocate(range->asma->file,
				FALLOC_FL_PUNCH_HOLE | FALLOC_FL_KEEP_SIZE,
				start, end - start);
		range->purged = ASHMEM_WAS_PURGED;
		lru_del(range);

		freed += range_size(range);
		if (--sc->nr_to_scan <= 0)
			break;
	}
	mutex_unlock(&list_lock);
	return freed;
}

static unsigned long
ashmem_shrink_count(struct shrinker *shrink, struct shrink_control *sc)
{
	/*
	 * note that lru_count is count of pages on the lru, not a count of
	 * objects on the list. This means the scan function needs to return the
	 * number of pages freed, not the number of objects scanned.
	 */
	return atomic_long_read(&lru_count);
}

static struct shrinker ashmem_shrinker = {
	.count_objects = ashmem_shrink_count,
	.scan_objects = ashmem_shrink_scan,
	/*
	 * XXX (dchinner): I wish people would comment on why they need on
	 * significant changes to the default value here
	 */
	.seeks = DEFAULT_SEEKS * 4,
};

static int set_prot_mask(struct ashmem_area *asma, unsigned long prot)
{
	/* the user can only remove, not add, protection bits */
	if (unlikely((READ_ONCE(asma->prot_mask) & prot) != prot))
		return -EINVAL;

	/* does the application expect PROT_READ to imply PROT_EXEC? */
	if ((prot & PROT_READ) && (current->personality & READ_IMPLIES_EXEC))
		prot |= PROT_EXEC;

	WRITE_ONCE(asma->prot_mask, prot);
	return 0;
}

static int set_name(struct ashmem_area *asma, void __user *name)
{
	int len;
	int ret = 0;
	char local_name[ASHMEM_NAME_LEN];

	len = strncpy_from_user(local_name, name, ASHMEM_NAME_LEN);
	if (len < 0)
		return len;
	if (len == ASHMEM_NAME_LEN)
		local_name[ASHMEM_NAME_LEN - 1] = '\0';
	/* cannot change an existing mapping's name */
	if (unlikely(asma->file)) {
		ret = -EINVAL;
	} else {
		spin_lock(&asma->name_lock);
		strcpy(asma->name + ASHMEM_NAME_PREFIX_LEN, local_name);
		spin_unlock(&asma->name_lock);
	}

	return ret;
}

static int get_name(struct ashmem_area *asma, void __user *name)
{
	int ret = 0;
	size_t len;
	/*
	 * Have a local variable to which we'll copy the content
	 * from asma with the lock held. Later we can copy this to the user
	 * space safely without holding any locks. So even if we proceed to
	 * wait for mmap_sem, it won't lead to deadlock.
	 */
	char local_name[ASHMEM_NAME_LEN];

	if (asma->name[ASHMEM_NAME_PREFIX_LEN] != '\0') {
		/*
		 * Copying only `len', instead of ASHMEM_NAME_LEN, bytes
		 * prevents us from revealing one user's stack to another.
		 */
		len = strlen(asma->name + ASHMEM_NAME_PREFIX_LEN) + 1;
		memcpy(local_name, asma->name + ASHMEM_NAME_PREFIX_LEN, len);
	} else {
		len = sizeof(ASHMEM_NAME_DEF);
		memcpy(local_name, ASHMEM_NAME_DEF, len);
	}

	/*
	 * Now we are just copying from the stack variable to userland
	 * No lock held
	 */
	if (unlikely(copy_to_user(name, local_name, len)))
		ret = -EFAULT;
	return ret;
}

/*
 * ashmem_pin - pin the given ashmem region, returning whether it was
 * previously purged (ASHMEM_WAS_PURGED) or not (ASHMEM_NOT_PURGED).
 *
 * Caller must hold list_lock.
 */
static int ashmem_pin(struct ashmem_area *asma, size_t pgstart, size_t pgend)
{
	struct ashmem_range *range, *next;
	int ret = ASHMEM_NOT_PURGED;

	list_for_each_entry_safe(range, next, &asma->unpinned_list, unpinned) {
		/* moved past last applicable page; we can short circuit */
		if (range_before_page(range, pgstart))
			break;

		/*
		 * The user can ask us to pin pages that span multiple ranges,
		 * or to pin pages that aren't even unpinned, so this is messy.
		 *
		 * Four cases:
		 * 1. The requested range subsumes an existing range, so we
		 *    just remove the entire matching range.
		 * 2. The requested range overlaps the start of an existing
		 *    range, so we just update that range.
		 * 3. The requested range overlaps the end of an existing
		 *    range, so we just update that range.
		 * 4. The requested range punches a hole in an existing range,
		 *    so we have to update one side of the range and then
		 *    create a new range for the other side.
		 */
		if (page_range_in_range(range, pgstart, pgend)) {
			ret |= range->purged;

			/* Case #1: Easy. Just nuke the whole thing. */
			if (page_range_subsumes_range(range, pgstart, pgend)) {
				range_del(range);
				continue;
			}

			/* Case #2: We overlap from the start, so adjust it */
			if (range->pgstart >= pgstart) {
				range_shrink(range, pgend + 1, range->pgend);
				continue;
			}

			/* Case #3: We overlap from the rear, so adjust it */
			if (range->pgend <= pgend) {
				range_shrink(range, range->pgstart,
					     pgstart - 1);
				continue;
			}

			/*
			 * Case #4: We eat a chunk out of the middle. A bit
			 * more complicated, we allocate a new range for the
			 * second half and adjust the first chunk's endpoint.
			 */
			range_alloc(asma, range, range->purged,
				    pgend + 1, range->pgend);
			range_shrink(range, range->pgstart, pgstart - 1);
			break;
		}
	}

	return ret;
}

/*
 * ashmem_unpin - unpin the given range of pages. Returns zero on success.
 *
 * Caller must hold list_lock.
 */
static int ashmem_unpin(struct ashmem_area *asma, size_t pgstart, size_t pgend)
{
	struct ashmem_range *range, *next;
	unsigned int purged = ASHMEM_NOT_PURGED;

restart:
	list_for_each_entry_safe(range, next, &asma->unpinned_list, unpinned) {
		/* short circuit: this is our insertion point */
		if (range_before_page(range, pgstart))
			break;

		/*
		 * The user can ask us to unpin pages that are already entirely
		 * or partially pinned. We handle those two cases here.
		 */
		if (page_range_subsumed_by_range(range, pgstart, pgend))
			return 0;
		if (page_range_in_range(range, pgstart, pgend)) {
			pgstart = min_t(size_t, range->pgstart, pgstart);
			pgend = max_t(size_t, range->pgend, pgend);
			purged |= range->purged;
			range_del(range);
			goto restart;
		}
	}

	return range_alloc(asma, range, purged, pgstart, pgend);
}

/*
 * ashmem_get_pin_status - Returns ASHMEM_IS_UNPINNED if _any_ pages in the
 * given interval are unpinned and ASHMEM_IS_PINNED otherwise.
 *
 * Caller must hold list_lock.
 */
static int ashmem_get_pin_status(struct ashmem_area *asma, size_t pgstart,
				 size_t pgend)
{
	struct ashmem_range *range;
	int ret = ASHMEM_IS_PINNED;

	list_for_each_entry(range, &asma->unpinned_list, unpinned) {
		if (range_before_page(range, pgstart))
			break;
		if (page_range_in_range(range, pgstart, pgend)) {
			ret = ASHMEM_IS_UNPINNED;
			break;
		}
	}

	return ret;
}

static int ashmem_pin_unpin(struct ashmem_area *asma, unsigned long cmd,
			    void __user *p)
{
	struct ashmem_pin pin;
	size_t pgstart, pgend;
	int ret;

	if (unlikely(copy_from_user(&pin, p, sizeof(pin))))
		return -EFAULT;

	if (unlikely(!asma->file))
		return -EINVAL;

	/* per custom, you can pass zero for len to mean "everything onward" */
	if (!pin.len)
		pin.len = PAGE_ALIGN(asma->size) - pin.offset;

	if (unlikely((pin.offset | pin.len) & ~PAGE_MASK))
		return -EINVAL;

	if (unlikely(((__u32)-1) - pin.offset < pin.len))
		return -EINVAL;

	if (unlikely(PAGE_ALIGN(asma->size) < pin.offset + pin.len))
		return -EINVAL;

	pgstart = pin.offset / PAGE_SIZE;
	pgend = pgstart + (pin.len / PAGE_SIZE) - 1;

	mutex_lock(&list_lock);
	switch (cmd) {
	case ASHMEM_PIN:
		ret = ashmem_pin(asma, pgstart, pgend);
		break;
	case ASHMEM_UNPIN:
		ret = ashmem_unpin(asma, pgstart, pgend);
		break;
	case ASHMEM_GET_PIN_STATUS:
		ret = ashmem_get_pin_status(asma, pgstart, pgend);
		break;
	default:
		ret = -EINVAL;
		break;
	}
	mutex_unlock(&list_lock);

	return ret;
}

static long ashmem_ioctl(struct file *file, unsigned int cmd, unsigned long arg)
{
	struct ashmem_area *asma = file->private_data;
	long ret;

	switch (cmd) {
	case ASHMEM_SET_NAME:
		ret = set_name(asma, (void __user *)arg);
		break;
	case ASHMEM_GET_NAME:
		ret = get_name(asma, (void __user *)arg);
		break;
	case ASHMEM_SET_SIZE:
		if (READ_ONCE(asma->file)) {
			ret = -EINVAL;
		} else {
			WRITE_ONCE(asma->size, (size_t)arg);
			ret = 0;
		}
		break;
	case ASHMEM_GET_SIZE:
		ret = asma->size;
		break;
	case ASHMEM_SET_PROT_MASK:
		ret = set_prot_mask(asma, arg);
		break;
	case ASHMEM_GET_PROT_MASK:
		ret = asma->prot_mask;
		break;
	case ASHMEM_PIN:
	case ASHMEM_UNPIN:
	case ASHMEM_GET_PIN_STATUS:
		ret = ashmem_pin_unpin(asma, cmd, (void __user *)arg);
		break;
	case ASHMEM_PURGE_ALL_CACHES:
		ret = -EPERM;
		if (capable(CAP_SYS_ADMIN)) {
			struct shrink_control sc = {
				.gfp_mask = GFP_KERNEL,
				.nr_to_scan = LONG_MAX,
			};
			ret = ashmem_shrink_count(&ashmem_shrinker, &sc);
			ashmem_shrink_scan(&ashmem_shrinker, &sc);
		}
		break;
	default:
		return -ENOTTY;
	}

	return ret;
}

/* support of 32bit userspace on 64bit platforms */
#ifdef CONFIG_COMPAT
static long compat_ashmem_ioctl(struct file *file, unsigned int cmd,
				unsigned long arg)
{
	switch (cmd) {
	case COMPAT_ASHMEM_SET_SIZE:
		cmd = ASHMEM_SET_SIZE;
		break;
	case COMPAT_ASHMEM_SET_PROT_MASK:
		cmd = ASHMEM_SET_PROT_MASK;
		break;
	}
	return ashmem_ioctl(file, cmd, arg);
}
#endif

static const struct file_operations ashmem_fops = {
	.owner = THIS_MODULE,
	.open = ashmem_open,
	.release = ashmem_release,
	.read = ashmem_read,
	.llseek = ashmem_llseek,
	.mmap = ashmem_mmap,
	.unlocked_ioctl = ashmem_ioctl,
#ifdef CONFIG_COMPAT
	.compat_ioctl = compat_ashmem_ioctl,
#endif
};

static struct miscdevice ashmem_misc = {
	.minor = MISC_DYNAMIC_MINOR,
	.name = "ashmem",
	.fops = &ashmem_fops,
};

static int __init ashmem_init(void)
{
	int ret;

	ashmem_area_cachep = kmem_cache_create("ashmem_area_cache",
					       sizeof(struct ashmem_area),
					       0, 0, NULL);
	if (unlikely(!ashmem_area_cachep)) {
		pr_err("failed to create slab cache\n");
		return -ENOMEM;
	}

	ashmem_range_cachep = kmem_cache_create("ashmem_range_cache",
						sizeof(struct ashmem_range),
						0, 0, NULL);
	if (unlikely(!ashmem_range_cachep)) {
		pr_err("failed to create slab cache\n");
		return -ENOMEM;
	}

	ret = misc_register(&ashmem_misc);
	if (unlikely(ret)) {
		pr_err("failed to register misc device!\n");
		return ret;
	}

	register_shrinker(&ashmem_shrinker);

	pr_info("initialized\n");

	return 0;
}
device_initcall(ashmem_init);<|MERGE_RESOLUTION|>--- conflicted
+++ resolved
@@ -350,7 +350,6 @@
 	return current->mm->get_unmapped_area(file, addr, len, pgoff, flags);
 }
 
-<<<<<<< HEAD
 static int ashmem_file_setup(struct ashmem_area *asma,
 			     struct vm_area_struct *vma)
 {
@@ -385,8 +384,6 @@
 	return 0;
 }
 
-=======
->>>>>>> b910ea49
 static int ashmem_mmap(struct file *file, struct vm_area_struct *vma)
 {
 	static struct file_operations vmfile_fops;
@@ -422,12 +419,7 @@
 			if (!ret)
 				asma->file_is_setup = true;
 		}
-<<<<<<< HEAD
-		mutex_unlock(&mmap_lock);
-
-		if (do_setup && ret)
-			return ret;
-=======
+
 		vmfile->f_mode |= FMODE_LSEEK;
 		asma->file = vmfile;
 		/*
@@ -443,7 +435,6 @@
 					ashmem_vmfile_get_unmapped_area;
 		}
 		vmfile->f_op = &vmfile_fops;
->>>>>>> b910ea49
 	}
 	get_file(asma->file);
 
