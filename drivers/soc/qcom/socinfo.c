/*
 * Copyright (c) 2009-2019, The Linux Foundation. All rights reserved.
 *
 * This program is free software; you can redistribute it and/or modify
 * it under the terms of the GNU General Public License version 2 and
 * only version 2 as published by the Free Software Foundation.
 *
 * This program is distributed in the hope that it will be useful,
 * but WITHOUT ANY WARRANTY; without even the implied warranty of
 * MERCHANTABILITY or FITNESS FOR A PARTICULAR PURPOSE.  See the
 * GNU General Public License for more details.
 *
 */
/*
 * SOC Info Routines
 *
 */

#define pr_fmt(fmt) "%s: " fmt, __func__

#include <linux/export.h>
#include <linux/module.h>
#include <linux/err.h>
#include <linux/of.h>
#include <linux/platform_device.h>
#include <linux/sys_soc.h>
#include <linux/slab.h>
#include <linux/stat.h>
#include <linux/string.h>
#include <linux/types.h>

#include <asm/system_misc.h>

#include <soc/qcom/socinfo.h>
#include <linux/soc/qcom/smem.h>
#include <soc/qcom/boot_stats.h>

#define BUILD_ID_LENGTH 32
#define CHIP_ID_LENGTH 32
#define SMEM_IMAGE_VERSION_BLOCKS_COUNT 32
#define SMEM_IMAGE_VERSION_SINGLE_BLOCK_SIZE 128
#define SMEM_IMAGE_VERSION_SIZE 4096
#define SMEM_IMAGE_VERSION_NAME_SIZE 75
#define SMEM_IMAGE_VERSION_VARIANT_SIZE 20
#define SMEM_IMAGE_VERSION_VARIANT_OFFSET 75
#define SMEM_IMAGE_VERSION_OEM_SIZE 33
#define SMEM_IMAGE_VERSION_OEM_OFFSET 95
#define SMEM_IMAGE_VERSION_PARTITION_APPS 10

static DECLARE_RWSEM(current_image_rwsem);
enum {
	HW_PLATFORM_UNKNOWN = 0,
	HW_PLATFORM_SURF    = 1,
	HW_PLATFORM_FFA     = 2,
	HW_PLATFORM_FLUID   = 3,
	HW_PLATFORM_SVLTE_FFA	= 4,
	HW_PLATFORM_SVLTE_SURF	= 5,
	HW_PLATFORM_MTP_MDM = 7,
	HW_PLATFORM_MTP  = 8,
	HW_PLATFORM_LIQUID  = 9,
	/* Dragonboard platform id is assigned as 10 in CDT */
	HW_PLATFORM_DRAGON	= 10,
	HW_PLATFORM_QRD	= 11,
	HW_PLATFORM_HRD	= 13,
	HW_PLATFORM_DTV	= 14,
	HW_PLATFORM_RCM	= 21,
	HW_PLATFORM_STP = 23,
	HW_PLATFORM_SBC = 24,
	HW_PLATFORM_ADP = 25,
	HW_PLATFORM_HDK = 31,
	HW_PLATFORM_IOT = 32,
	HW_PLATFORM_IDP = 34,
	HW_PLATFORM_INVALID
};

const char *hw_platform[] = {
	[HW_PLATFORM_UNKNOWN] = "Unknown",
	[HW_PLATFORM_SURF] = "Surf",
	[HW_PLATFORM_FFA] = "FFA",
	[HW_PLATFORM_FLUID] = "Fluid",
	[HW_PLATFORM_SVLTE_FFA] = "SVLTE_FFA",
	[HW_PLATFORM_SVLTE_SURF] = "SLVTE_SURF",
	[HW_PLATFORM_MTP_MDM] = "MDM_MTP_NO_DISPLAY",
	[HW_PLATFORM_MTP] = "MTP",
	[HW_PLATFORM_RCM] = "RCM",
	[HW_PLATFORM_LIQUID] = "Liquid",
	[HW_PLATFORM_DRAGON] = "Dragon",
	[HW_PLATFORM_QRD] = "QRD",
	[HW_PLATFORM_HRD] = "HRD",
	[HW_PLATFORM_DTV] = "DTV",
	[HW_PLATFORM_STP] = "STP",
	[HW_PLATFORM_SBC] = "SBC",
	[HW_PLATFORM_ADP] = "ADP",
	[HW_PLATFORM_HDK] = "HDK",
	[HW_PLATFORM_IOT] = "IOT",
	[HW_PLATFORM_IDP] = "IDP"
};

enum {
	ACCESSORY_CHIP_UNKNOWN = 0,
	ACCESSORY_CHIP_CHARM = 58,
};

enum {
	PLATFORM_SUBTYPE_SA8155_ADP_STAR = 0x0,
	PLATFORM_SUBTYPE_SA8155_ADP_AIR = 0x1,
	PLATFORM_SUBTYPE_SA8155_ADP_ALCOR = 0x2,
	PLATFORM_SUBTYPE_SA8155_ADP_INVALID,
};

static const char * const sa8155adp_hw_platform_subtype[] = {
	[PLATFORM_SUBTYPE_SA8155_ADP_STAR] = "ADP_STAR",
	[PLATFORM_SUBTYPE_SA8155_ADP_AIR] = "ADP_AIR",
	[PLATFORM_SUBTYPE_SA8155_ADP_ALCOR] = "ADP_ALCOR",
	[PLATFORM_SUBTYPE_SA8155_ADP_INVALID] = "INVALID",
};

enum {
	PLATFORM_SUBTYPE_SA6155_ADP_STAR = 0x0,
	PLATFORM_SUBTYPE_SA6155_ADP_STAR_EMACPPO = 0x1,
	PLATFORM_SUBTYPE_SA6155_ADP_STAR_AUDREFCLK = 0x2,
	PLATFORM_SUBTYPE_SA6155_ADP_AIR = 0x3,
	PLATFORM_SUBTYPE_SA6155_ADP_INVALID,
};

static const char * const sa6155adp_hw_platform_subtype[] = {
	[PLATFORM_SUBTYPE_SA6155_ADP_STAR] = "ADP_STAR",
	[PLATFORM_SUBTYPE_SA6155_ADP_STAR_EMACPPO] = "ADP_STAR_EMACPPO",
	[PLATFORM_SUBTYPE_SA6155_ADP_STAR_AUDREFCLK] = "ADP_STAR_AUDREFCLK",
	[PLATFORM_SUBTYPE_SA6155_ADP_AIR] = "ADP_AIR",
	[PLATFORM_SUBTYPE_SA6155_ADP_INVALID] = "INVALID",
};

enum {
	PLATFORM_SUBTYPE_SA8195_ADP_STAR = 0x0,
	PLATFORM_SUBTYPE_SA8195_ADP_AIR = 0x1,
	PLATFORM_SUBTYPE_SA8195_ADP_INVALID,
};

static const char * const sa8195adp_hw_platform_subtype[] = {
	[PLATFORM_SUBTYPE_SA8195_ADP_STAR] = "ADP_STAR",
	[PLATFORM_SUBTYPE_SA8195_ADP_AIR] = "ADP_AIR",
	[PLATFORM_SUBTYPE_SA8195_ADP_INVALID] = "INVALID",
};

enum {
	PLATFORM_SUBTYPE_QRD = 0x0,
	PLATFORM_SUBTYPE_SKUAA = 0x1,
	PLATFORM_SUBTYPE_SKUF = 0x2,
	PLATFORM_SUBTYPE_SKUAB = 0x3,
	PLATFORM_SUBTYPE_SKUG = 0x5,
	PLATFORM_SUBTYPE_QRD_INVALID,
};

const char *qrd_hw_platform_subtype[] = {
	[PLATFORM_SUBTYPE_QRD] = "QRD",
	[PLATFORM_SUBTYPE_SKUAA] = "SKUAA",
	[PLATFORM_SUBTYPE_SKUF] = "SKUF",
	[PLATFORM_SUBTYPE_SKUAB] = "SKUAB",
	[PLATFORM_SUBTYPE_SKUG] = "SKUG",
	[PLATFORM_SUBTYPE_QRD_INVALID] = "INVALID",
};

enum {
	PLATFORM_SUBTYPE_UNKNOWN = 0x0,
	PLATFORM_SUBTYPE_CHARM = 0x1,
	PLATFORM_SUBTYPE_STRANGE = 0x2,
	PLATFORM_SUBTYPE_STRANGE_2A = 0x3,
	PLATFORM_SUBTYPE_INVALID,
};

const char *hw_platform_subtype[] = {
	[PLATFORM_SUBTYPE_UNKNOWN] = "Unknown",
	[PLATFORM_SUBTYPE_CHARM] = "charm",
	[PLATFORM_SUBTYPE_STRANGE] = "strange",
	[PLATFORM_SUBTYPE_STRANGE_2A] = "strange_2a",
	[PLATFORM_SUBTYPE_INVALID] = "Invalid",
};

/* Used to parse shared memory.  Must match the modem. */
struct socinfo_v0_1 {
	uint32_t format;
	uint32_t id;
	uint32_t version;
	char build_id[BUILD_ID_LENGTH];
};

struct socinfo_v0_2 {
	struct socinfo_v0_1 v0_1;
	uint32_t raw_id;
	uint32_t raw_version;
};

struct socinfo_v0_3 {
	struct socinfo_v0_2 v0_2;
	uint32_t hw_platform;
};

struct socinfo_v0_4 {
	struct socinfo_v0_3 v0_3;
	uint32_t platform_version;
};

struct socinfo_v0_5 {
	struct socinfo_v0_4 v0_4;
	uint32_t accessory_chip;
};

struct socinfo_v0_6 {
	struct socinfo_v0_5 v0_5;
	uint32_t hw_platform_subtype;
};

struct socinfo_v0_7 {
	struct socinfo_v0_6 v0_6;
	uint32_t pmic_model;
	uint32_t pmic_die_revision;
};

struct socinfo_v0_8 {
	struct socinfo_v0_7 v0_7;
	uint32_t pmic_model_1;
	uint32_t pmic_die_revision_1;
	uint32_t pmic_model_2;
	uint32_t pmic_die_revision_2;
};

struct socinfo_v0_9 {
	struct socinfo_v0_8 v0_8;
	uint32_t foundry_id;
};

struct socinfo_v0_10 {
	struct socinfo_v0_9 v0_9;
	uint32_t serial_number;
};

struct socinfo_v0_11 {
	struct socinfo_v0_10 v0_10;
	uint32_t num_pmics;
	uint32_t pmic_array_offset;
};

struct socinfo_v0_12 {
	struct socinfo_v0_11 v0_11;
	uint32_t chip_family;
	uint32_t raw_device_family;
	uint32_t raw_device_number;
};

struct socinfo_v0_13 {
	struct socinfo_v0_12 v0_12;
	uint32_t nproduct_id;
	char chip_name[CHIP_ID_LENGTH];
};

struct socinfo_v0_14 {
	struct socinfo_v0_13 v0_13;
	uint32_t num_clusters;
	uint32_t ncluster_array_offset;
	uint32_t num_defective_parts;
	uint32_t ndefective_parts_array_offset;
};

struct socinfo_v0_15 {
	struct socinfo_v0_14 v0_14;
	uint32_t nmodem_supported;
};

static union {
	struct socinfo_v0_1 v0_1;
	struct socinfo_v0_2 v0_2;
	struct socinfo_v0_3 v0_3;
	struct socinfo_v0_4 v0_4;
	struct socinfo_v0_5 v0_5;
	struct socinfo_v0_6 v0_6;
	struct socinfo_v0_7 v0_7;
	struct socinfo_v0_8 v0_8;
	struct socinfo_v0_9 v0_9;
	struct socinfo_v0_10 v0_10;
	struct socinfo_v0_11 v0_11;
	struct socinfo_v0_12 v0_12;
	struct socinfo_v0_13 v0_13;
	struct socinfo_v0_14 v0_14;
	struct socinfo_v0_15 v0_15;
} *socinfo;

/* max socinfo format version supported */
#define MAX_SOCINFO_FORMAT SOCINFO_VERSION(0, 15)

static struct msm_soc_info cpu_of_id[] = {
	[0]  = {MSM_CPU_UNKNOWN, "Unknown CPU"},
	/* 8960 IDs */
	[87] = {MSM_CPU_8960, "MSM8960"},

	/* 8064 IDs */
	[109] = {MSM_CPU_8064, "APQ8064"},
	[122] = {MSM_CPU_8960, "MSM8960"},

	/* 8260A ID */
	[123] = {MSM_CPU_8960, "MSM8960"},

	/* 8060A ID */
	[124] = {MSM_CPU_8960, "MSM8960"},

	/* 8064 MPQ ID */
	[130] = {MSM_CPU_8064, "APQ8064"},

	/* 8974 IDs */
	[126] = {MSM_CPU_8974, "MSM8974"},
	[184] = {MSM_CPU_8974, "MSM8974"},
	[185] = {MSM_CPU_8974, "MSM8974"},
	[186] = {MSM_CPU_8974, "MSM8974"},

	/* 8974AA IDs */
	[208] = {MSM_CPU_8974PRO_AA, "MSM8974PRO-AA"},
	[211] = {MSM_CPU_8974PRO_AA, "MSM8974PRO-AA"},
	[214] = {MSM_CPU_8974PRO_AA, "MSM8974PRO-AA"},
	[217] = {MSM_CPU_8974PRO_AA, "MSM8974PRO-AA"},

	/* 8974AB IDs */
	[209] = {MSM_CPU_8974PRO_AB, "MSM8974PRO-AB"},
	[212] = {MSM_CPU_8974PRO_AB, "MSM8974PRO-AB"},
	[215] = {MSM_CPU_8974PRO_AB, "MSM8974PRO-AB"},
	[218] = {MSM_CPU_8974PRO_AB, "MSM8974PRO-AB"},

	/* 8974AC IDs */
	[194] = {MSM_CPU_8974PRO_AC, "MSM8974PRO-AC"},
	[210] = {MSM_CPU_8974PRO_AC, "MSM8974PRO-AC"},
	[213] = {MSM_CPU_8974PRO_AC, "MSM8974PRO-AC"},
	[216] = {MSM_CPU_8974PRO_AC, "MSM8974PRO-AC"},

	/* 8960AB IDs */
	[138] = {MSM_CPU_8960AB, "MSM8960AB"},
	[139] = {MSM_CPU_8960AB, "MSM8960AB"},
	[140] = {MSM_CPU_8960AB, "MSM8960AB"},
	[141] = {MSM_CPU_8960AB, "MSM8960AB"},

	/* 8084 IDs */
	[178] = {MSM_CPU_8084, "APQ8084"},

	/* 8916 IDs */
	[206] = {MSM_CPU_8916, "MSM8916"},
	[247] = {MSM_CPU_8916, "APQ8016"},
	[248] = {MSM_CPU_8916, "MSM8216"},
	[249] = {MSM_CPU_8916, "MSM8116"},
	[250] = {MSM_CPU_8916, "MSM8616"},

	/* 8996 IDs */
	[246] = {MSM_CPU_8996, "MSM8996"},
	[310] = {MSM_CPU_8996, "MSM8996"},
	[311] = {MSM_CPU_8996, "APQ8096"},
	[291] = {MSM_CPU_8996, "APQ8096"},
	[305] = {MSM_CPU_8996, "MSM8996pro"},
	[312] = {MSM_CPU_8996, "APQ8096pro"},

	/* 9607 IDs */
	[290] = {MSM_CPU_9607, "MDM9607"},
	[296] = {MSM_CPU_9607, "MDM8207"},
	[297] = {MSM_CPU_9607, "MDM9207"},
	[298] = {MSM_CPU_9607, "MDM9307"},
	[299] = {MSM_CPU_9607, "MDM9628"},
	[322] = {MSM_CPU_9607, "MDM9206"},

	/* sm8150 ID */
	[339] = {MSM_CPU_SM8150, "SM8150"},

	/* sm8150p ID */
	[361] = {MSM_CPU_SM8150, "SM8150P"},

	/* sa8155 ID */
	[362] = {MSM_CPU_SA8155, "SA8155"},

	/* sa8155P ID */
	[367] = {MSM_CPU_SA8155P, "SA8155P"},

	/* sa8195P ID */
	[405] = {MSM_CPU_SA8195P, "SA8195P"},

	/* sdmshrike ID */
	[340] = {MSM_CPU_SDMSHRIKE, "SDMSHRIKE"},

	/* sm6150 ID */
	[355] = {MSM_CPU_SM6150, "SM6150"},

	/* sm6150p ID */
	[369] = {MSM_CPU_SM6150P, "SM6150P"},

	/* qcs405 ID */
	[352] = {MSM_CPU_QCS405, "QCS405"},

	/* qcs404 ID */
	[410] = {MSM_CPU_QCS404, "QCS404"},

	/* qcs407 ID */
	[411] = {MSM_CPU_QCS407, "QCS407"},

	/* qcs403 ID */
	[373] = {MSM_CPU_QCS403, "QCS403"},

	/* qcs401 ID */
	[372] = {MSM_CPU_QCS401, "QCS401"},

	/* sdxprairie ID */
	[357] = {SDX_CPU_SDXPRAIRIE, "SDXPRAIRIE"},
	[368] = {SDX_CPU_SDXPRAIRIE, "SDXPRAIRIE"},
	[418] = {SDX_CPU_SDXPRAIRIE, "SDXPRAIRIE"},

	/* sdmmagpie ID */
	[365] = {MSM_CPU_SDMMAGPIE, "SDMMAGPIE"},

	/* sdmmagpiep ID */
	[366] = {MSM_CPU_SDMMAGPIEP, "SDMMAGPIEP"},

	/* sa6155P ID */
	[377] = {MSM_CPU_SA6155P, "SA6155P"},

	/* sa4155P ID */
	[380] = {MSM_CPU_SA4155P, "SA4155P"},

	/* sa6155 ID */
	[384] = {MSM_CPU_SA6155, "SA6155"},

	/* trinket ID */
	[394] = {MSM_CPU_TRINKET, "TRINKET"},

	/* qcs610 ID */
	[401] = {MSM_CPU_QCS610, "QCS610"},

	/* qcs410 ID */
	[406] = {MSM_CPU_QCS410, "QCS410"},

	/* atoll ID */
	[407] = {MSM_CPU_ATOLL, "ATOLL"},

	/* atollp ID */
	[424] = {MSM_CPU_ATOLLP, "ATOLLP"},

	/* SDM660 ID */
	[317] = {MSM_CPU_SDM660, "SDM660"},
	[324] = {MSM_CPU_SDA660, "SDA660"},

	/* atollab ID */
	[443] = {MSM_CPU_ATOLL_AB, "ATOLL-AB"},

	/* SDM660 ID */
	[317] = {MSM_CPU_SDM660, "SDM660"},

	/* Uninitialized IDs are not known to run Linux.
	 * MSM_CPU_UNKNOWN is set to 0 to ensure these IDs are
	 * considered as unknown CPU.
	 */
};

static enum msm_cpu cur_cpu;
static int current_image;
static uint32_t socinfo_format;

static struct socinfo_v0_1 dummy_socinfo = {
	.format = SOCINFO_VERSION(0, 1),
	.version = 1,
};

uint32_t socinfo_get_id(void)
{
	return (socinfo) ? socinfo->v0_1.id : 0;
}
EXPORT_SYMBOL(socinfo_get_id);

char *socinfo_get_id_string(void)
{
	return (socinfo) ? cpu_of_id[socinfo->v0_1.id].soc_id_string : NULL;
}
EXPORT_SYMBOL(socinfo_get_id_string);

uint32_t socinfo_get_version(void)
{
	return (socinfo) ? socinfo->v0_1.version : 0;
}
EXPORT_SYMBOL(socinfo_get_version);

char *socinfo_get_build_id(void)
{
	return (socinfo) ? socinfo->v0_1.build_id : NULL;
}

static char *msm_read_hardware_id(void)
{
	static char msm_soc_str[256] = "Qualcomm Technologies, Inc ";
	static bool string_generated;
	int ret = 0;

	if (string_generated)
		return msm_soc_str;
	if (!socinfo)
		goto err_path;
	if (!cpu_of_id[socinfo->v0_1.id].soc_id_string)
		goto err_path;

	ret = strlcat(msm_soc_str, cpu_of_id[socinfo->v0_1.id].soc_id_string,
			sizeof(msm_soc_str));
	if (ret > sizeof(msm_soc_str))
		goto err_path;

	string_generated = true;
	return msm_soc_str;
err_path:
	return "UNKNOWN SOC TYPE";
}

const char * __init arch_read_machine_name(void)
{
	static char msm_machine_name[256] = "Qualcomm Technologies, Inc. ";
	static bool string_generated;
	u32 len = 0;
	const char *name;

	if (string_generated)
		return msm_machine_name;

	len = strlen(msm_machine_name);
	name = of_get_flat_dt_prop(of_get_flat_dt_root(),
				"qcom,msm-name", NULL);
	if (name)
		len += snprintf(msm_machine_name + len,
					sizeof(msm_machine_name) - len,
					"%s", name);
	else
		goto no_prop_path;

	name = of_get_flat_dt_prop(of_get_flat_dt_root(),
				"qcom,pmic-name", NULL);
	if (name) {
		len += snprintf(msm_machine_name + len,
					sizeof(msm_machine_name) - len,
					"%s", " ");
		len += snprintf(msm_machine_name + len,
					sizeof(msm_machine_name) - len,
					"%s", name);
	} else
		goto no_prop_path;

	name = of_flat_dt_get_machine_name();
	if (name) {
		len += snprintf(msm_machine_name + len,
					sizeof(msm_machine_name) - len,
					"%s", " ");
		len += snprintf(msm_machine_name + len,
					sizeof(msm_machine_name) - len,
					"%s", name);
	} else
		goto no_prop_path;

	string_generated = true;
	return msm_machine_name;
no_prop_path:
	return of_flat_dt_get_machine_name();
}

uint32_t socinfo_get_raw_id(void)
{
	return socinfo ?
		(socinfo_format >= SOCINFO_VERSION(0, 2) ?
			socinfo->v0_2.raw_id : 0)
		: 0;
}

uint32_t socinfo_get_raw_version(void)
{
	return socinfo ?
		(socinfo_format >= SOCINFO_VERSION(0, 2) ?
			socinfo->v0_2.raw_version : 0)
		: 0;
}

uint32_t socinfo_get_platform_type(void)
{
	return socinfo ?
		(socinfo_format >= SOCINFO_VERSION(0, 3) ?
			socinfo->v0_3.hw_platform : 0)
		: 0;
}


uint32_t socinfo_get_platform_version(void)
{
	return socinfo ?
		(socinfo_format >= SOCINFO_VERSION(0, 4) ?
			socinfo->v0_4.platform_version : 0)
		: 0;
}

/* This information is directly encoded by the machine id */
/* Thus no external callers rely on this information at the moment */
static uint32_t socinfo_get_accessory_chip(void)
{
	return socinfo ?
		(socinfo_format >= SOCINFO_VERSION(0, 5) ?
			socinfo->v0_5.accessory_chip : 0)
		: 0;
}

uint32_t socinfo_get_platform_subtype(void)
{
	return socinfo ?
		(socinfo_format >= SOCINFO_VERSION(0, 6) ?
			socinfo->v0_6.hw_platform_subtype : 0)
		: 0;
}

static uint32_t socinfo_get_foundry_id(void)
{
	return socinfo ?
		(socinfo_format >= SOCINFO_VERSION(0, 9) ?
			socinfo->v0_9.foundry_id : 0)
		: 0;
}

uint32_t socinfo_get_serial_number(void)
{
	return socinfo ?
		(socinfo_format >= SOCINFO_VERSION(0, 10) ?
			socinfo->v0_10.serial_number : 0)
		: 0;
}
EXPORT_SYMBOL(socinfo_get_serial_number);

static uint32_t socinfo_get_chip_family(void)
{
	return socinfo ?
		(socinfo_format >= SOCINFO_VERSION(0, 12) ?
			socinfo->v0_12.chip_family : 0)
		: 0;
}

static uint32_t socinfo_get_raw_device_family(void)
{
	return socinfo ?
		(socinfo_format >= SOCINFO_VERSION(0, 12) ?
			socinfo->v0_12.raw_device_family : 0)
		: 0;
}

static uint32_t socinfo_get_raw_device_number(void)
{
	return socinfo ?
		(socinfo_format >= SOCINFO_VERSION(0, 12) ?
			socinfo->v0_12.raw_device_number : 0)
		: 0;
}

static char *socinfo_get_chip_name(void)
{
	return socinfo ?
		(socinfo_format >= SOCINFO_VERSION(0, 13) ?
			socinfo->v0_13.chip_name : "N/A")
		: "N/A";
}

static uint32_t socinfo_get_nproduct_id(void)
{
	return socinfo ?
		(socinfo_format >= SOCINFO_VERSION(0, 13) ?
			socinfo->v0_13.nproduct_id : 0)
		: 0;
}

static uint32_t socinfo_get_num_clusters(void)
{
	return socinfo ?
		(socinfo_format >= SOCINFO_VERSION(0, 14) ?
			socinfo->v0_14.num_clusters : 0)
		: 0;
}

static uint32_t socinfo_get_ncluster_array_offset(void)
{
	return socinfo ?
		(socinfo_format >= SOCINFO_VERSION(0, 14) ?
			socinfo->v0_14.ncluster_array_offset : 0)
		: 0;
}

static uint32_t socinfo_get_num_defective_parts(void)
{
	return socinfo ?
		(socinfo_format >= SOCINFO_VERSION(0, 14) ?
			socinfo->v0_14.num_defective_parts : 0)
		: 0;
}

static uint32_t socinfo_get_ndefective_parts_array_offset(void)
{
	return socinfo ?
		(socinfo_format >= SOCINFO_VERSION(0, 14) ?
			socinfo->v0_14.ndefective_parts_array_offset : 0)
		: 0;
}

static uint32_t socinfo_get_nmodem_supported(void)
{
	return socinfo ?
		(socinfo_format >= SOCINFO_VERSION(0, 15) ?
			socinfo->v0_15.nmodem_supported : 0)
		: 0;
}

enum pmic_model socinfo_get_pmic_model(void)
{
	return socinfo ?
		(socinfo_format >= SOCINFO_VERSION(0, 7) ?
			socinfo->v0_7.pmic_model : PMIC_MODEL_UNKNOWN)
		: PMIC_MODEL_UNKNOWN;
}

uint32_t socinfo_get_pmic_die_revision(void)
{
	return socinfo ?
		(socinfo_format >= SOCINFO_VERSION(0, 7) ?
			socinfo->v0_7.pmic_die_revision : 0)
		: 0;
}

static char *socinfo_get_image_version_base_address(void)
{
	size_t size;

	return qcom_smem_get(QCOM_SMEM_HOST_ANY, SMEM_IMAGE_VERSION_TABLE,
			&size);
}

enum msm_cpu socinfo_get_msm_cpu(void)
{
	return cur_cpu;
}
EXPORT_SYMBOL(socinfo_get_msm_cpu);

static ssize_t
msm_get_vendor(struct device *dev,
		struct device_attribute *attr,
		char *buf)
{
	return snprintf(buf, PAGE_SIZE, "Qualcomm\n");
}

static ssize_t
msm_get_raw_id(struct device *dev,
		struct device_attribute *attr,
		char *buf)
{
	return snprintf(buf, PAGE_SIZE, "%u\n",
		socinfo_get_raw_id());
}

static ssize_t
msm_get_raw_version(struct device *dev,
		     struct device_attribute *attr,
		     char *buf)
{
	return snprintf(buf, PAGE_SIZE, "%u\n",
		socinfo_get_raw_version());
}

static ssize_t
msm_get_build_id(struct device *dev,
		   struct device_attribute *attr,
		   char *buf)
{
	return snprintf(buf, PAGE_SIZE, "%-.32s\n",
			socinfo_get_build_id());
}

static ssize_t
msm_get_hw_platform(struct device *dev,
			struct device_attribute *attr,
			char *buf)
{
	uint32_t hw_type;

	hw_type = socinfo_get_platform_type();

	return snprintf(buf, PAGE_SIZE, "%-.32s\n",
			hw_platform[hw_type]);
}

static ssize_t
msm_get_platform_version(struct device *dev,
				struct device_attribute *attr,
				char *buf)
{
	return snprintf(buf, PAGE_SIZE, "%u\n",
		socinfo_get_platform_version());
}

static ssize_t
msm_get_accessory_chip(struct device *dev,
				struct device_attribute *attr,
				char *buf)
{
	return snprintf(buf, PAGE_SIZE, "%u\n",
		socinfo_get_accessory_chip());
}

static ssize_t
msm_get_platform_subtype(struct device *dev,
			struct device_attribute *attr,
			char *buf)
{
	uint32_t hw_subtype;
	const char *machine_name;

	hw_subtype = socinfo_get_platform_subtype();
	if (socinfo_get_platform_type() == HW_PLATFORM_QRD) {
		if (hw_subtype >= PLATFORM_SUBTYPE_QRD_INVALID) {
			pr_err("Invalid hardware platform sub type for qrd found\n");
			hw_subtype = PLATFORM_SUBTYPE_QRD_INVALID;
		}
		return snprintf(buf, PAGE_SIZE, "%-.32s\n",
					qrd_hw_platform_subtype[hw_subtype]);
	}
	if (socinfo_get_platform_type() == HW_PLATFORM_ADP) {
		machine_name = socinfo_get_id_string();
		if (machine_name) {
			if ((strcmp(machine_name, "SA8155") == 0) ||
				(strcmp(machine_name, "SA8155P") == 0)) {
				if (hw_subtype >=
					PLATFORM_SUBTYPE_SA8155_ADP_INVALID) {
					pr_err("Invalid hardware platform sub type for adp found\n");
					hw_subtype =
					PLATFORM_SUBTYPE_SA8155_ADP_INVALID;
				}
				return snprintf(buf, PAGE_SIZE, "%-.32s\n",
				sa8155adp_hw_platform_subtype[hw_subtype]);
			} else if ((strcmp(machine_name, "SA6155") == 0) ||
				(strcmp(machine_name, "SA6155P") == 0)) {
				if (hw_subtype >=
					PLATFORM_SUBTYPE_SA6155_ADP_INVALID) {
					pr_err("Invalid hardware platform sub type for adp found\n");
					hw_subtype =
					PLATFORM_SUBTYPE_SA6155_ADP_INVALID;
				}
				return snprintf(buf, PAGE_SIZE, "%-.32s\n",
				sa6155adp_hw_platform_subtype[hw_subtype]);
			} else if ((strcmp(machine_name, "SA8195P") == 0)) {
				if (hw_subtype >=
					PLATFORM_SUBTYPE_SA8195_ADP_INVALID) {
					pr_err("Invalid hardware platform sub type for adp found\n");
					hw_subtype =
					PLATFORM_SUBTYPE_SA8195_ADP_INVALID;
				}
				return snprintf(buf, PAGE_SIZE, "%-.32s\n",
				sa8195adp_hw_platform_subtype[hw_subtype]);
			} else {
				pr_err("Invalid machine name for ADP platform\n");
				return 0;
			}
		}
	} else {
		if (hw_subtype >= PLATFORM_SUBTYPE_INVALID) {
			pr_err("Invalid hardware platform subtype\n");
			hw_subtype = PLATFORM_SUBTYPE_INVALID;
		}
		return snprintf(buf, PAGE_SIZE, "%-.32s\n",
			hw_platform_subtype[hw_subtype]);
	}
	return 0;
}

static ssize_t
msm_get_platform_subtype_id(struct device *dev,
			struct device_attribute *attr,
			char *buf)
{
	uint32_t hw_subtype;

	hw_subtype = socinfo_get_platform_subtype();
	return snprintf(buf, PAGE_SIZE, "%u\n",
		hw_subtype);
}

static ssize_t
msm_get_foundry_id(struct device *dev,
			struct device_attribute *attr,
			char *buf)
{
	return snprintf(buf, PAGE_SIZE, "%u\n",
		socinfo_get_foundry_id());
}

static ssize_t
msm_get_serial_number(struct device *dev,
			struct device_attribute *attr,
			char *buf)
{
	return snprintf(buf, PAGE_SIZE, "%u\n",
		socinfo_get_serial_number());
}

static ssize_t
msm_get_chip_family(struct device *dev,
			struct device_attribute *attr,
			char *buf)
{
	return snprintf(buf, PAGE_SIZE, "0x%x\n",
		socinfo_get_chip_family());
}

static ssize_t
msm_get_raw_device_family(struct device *dev,
			struct device_attribute *attr,
			char *buf)
{
	return snprintf(buf, PAGE_SIZE, "0x%x\n",
		socinfo_get_raw_device_family());
}

static ssize_t
msm_get_raw_device_number(struct device *dev,
			struct device_attribute *attr,
			char *buf)
{
	return snprintf(buf, PAGE_SIZE, "0x%x\n",
		socinfo_get_raw_device_number());
}

static ssize_t
msm_get_chip_name(struct device *dev,
		   struct device_attribute *attr,
		   char *buf)
{
	return snprintf(buf, PAGE_SIZE, "%-.32s\n",
			socinfo_get_chip_name());
}

static ssize_t
msm_get_nproduct_id(struct device *dev,
			struct device_attribute *attr,
			char *buf)
{
	return snprintf(buf, PAGE_SIZE, "0x%x\n",
		socinfo_get_nproduct_id());
}

static ssize_t
msm_get_num_clusters(struct device *dev,
			struct device_attribute *attr,
			char *buf)
{
	return snprintf(buf, PAGE_SIZE, "0x%x\n",
		socinfo_get_num_clusters());
}

static ssize_t
msm_get_ncluster_array_offset(struct device *dev,
			struct device_attribute *attr,
			char *buf)
{
	return snprintf(buf, PAGE_SIZE, "0x%x\n",
		socinfo_get_ncluster_array_offset());
}

static ssize_t
msm_get_num_defective_parts(struct device *dev,
			struct device_attribute *attr,
			char *buf)
{
	return snprintf(buf, PAGE_SIZE, "0x%x\n",
		socinfo_get_num_defective_parts());
}

static ssize_t
msm_get_ndefective_parts_array_offset(struct device *dev,
			struct device_attribute *attr,
			char *buf)
{
	return snprintf(buf, PAGE_SIZE, "0x%x\n",
		socinfo_get_ndefective_parts_array_offset());
}

static ssize_t
msm_get_nmodem_supported(struct device *dev,
			struct device_attribute *attr,
			char *buf)
{
	return snprintf(buf, PAGE_SIZE, "0x%x\n",
		socinfo_get_nmodem_supported());
}

static ssize_t
msm_get_pmic_model(struct device *dev,
			struct device_attribute *attr,
			char *buf)
{
	return snprintf(buf, PAGE_SIZE, "%u\n",
		socinfo_get_pmic_model());
}

static ssize_t
msm_get_pmic_die_revision(struct device *dev,
			       struct device_attribute *attr,
			       char *buf)
{
	return snprintf(buf, PAGE_SIZE, "%u\n",
			 socinfo_get_pmic_die_revision());
}

static ssize_t
msm_get_image_version(struct device *dev,
			struct device_attribute *attr,
			char *buf)
{
	char *string_address;

	string_address = socinfo_get_image_version_base_address();
	if (IS_ERR_OR_NULL(string_address)) {
		pr_err("Failed to get image version base address");
		return snprintf(buf, SMEM_IMAGE_VERSION_NAME_SIZE, "Unknown");
	}
	down_read(&current_image_rwsem);
	string_address += current_image * SMEM_IMAGE_VERSION_SINGLE_BLOCK_SIZE;
	up_read(&current_image_rwsem);
	return snprintf(buf, SMEM_IMAGE_VERSION_NAME_SIZE, "%-.75s\n",
			string_address);
}

static ssize_t
msm_set_image_version(struct device *dev,
			struct device_attribute *attr,
			const char *buf,
			size_t count)
{
	char *store_address;

	down_read(&current_image_rwsem);
	if (current_image != SMEM_IMAGE_VERSION_PARTITION_APPS) {
		up_read(&current_image_rwsem);
		return count;
	}
	store_address = socinfo_get_image_version_base_address();
	if (IS_ERR_OR_NULL(store_address)) {
		pr_err("Failed to get image version base address");
		up_read(&current_image_rwsem);
		return count;
	}
	store_address += current_image * SMEM_IMAGE_VERSION_SINGLE_BLOCK_SIZE;
	up_read(&current_image_rwsem);
	snprintf(store_address, SMEM_IMAGE_VERSION_NAME_SIZE, "%-.75s", buf);
	return count;
}

static ssize_t
msm_get_image_variant(struct device *dev,
			struct device_attribute *attr,
			char *buf)
{
	char *string_address;

	string_address = socinfo_get_image_version_base_address();
	if (IS_ERR_OR_NULL(string_address)) {
		pr_err("Failed to get image version base address");
		return snprintf(buf, SMEM_IMAGE_VERSION_VARIANT_SIZE,
		"Unknown");
	}
	down_read(&current_image_rwsem);
	string_address += current_image * SMEM_IMAGE_VERSION_SINGLE_BLOCK_SIZE;
	up_read(&current_image_rwsem);
	string_address += SMEM_IMAGE_VERSION_VARIANT_OFFSET;
	return snprintf(buf, SMEM_IMAGE_VERSION_VARIANT_SIZE, "%-.20s\n",
			string_address);
}

static ssize_t
msm_set_image_variant(struct device *dev,
			struct device_attribute *attr,
			const char *buf,
			size_t count)
{
	char *store_address;

	down_read(&current_image_rwsem);
	if (current_image != SMEM_IMAGE_VERSION_PARTITION_APPS) {
		up_read(&current_image_rwsem);
		return count;
	}
	store_address = socinfo_get_image_version_base_address();
	if (IS_ERR_OR_NULL(store_address)) {
		pr_err("Failed to get image version base address");
		up_read(&current_image_rwsem);
		return count;
	}
	store_address += current_image * SMEM_IMAGE_VERSION_SINGLE_BLOCK_SIZE;
	up_read(&current_image_rwsem);
	store_address += SMEM_IMAGE_VERSION_VARIANT_OFFSET;
	snprintf(store_address, SMEM_IMAGE_VERSION_VARIANT_SIZE, "%-.20s", buf);
	return count;
}

static ssize_t
msm_get_image_crm_version(struct device *dev,
			struct device_attribute *attr,
			char *buf)
{
	char *string_address;

	string_address = socinfo_get_image_version_base_address();
	if (IS_ERR_OR_NULL(string_address)) {
		pr_err("Failed to get image version base address");
		return snprintf(buf, SMEM_IMAGE_VERSION_OEM_SIZE, "Unknown");
	}
	down_read(&current_image_rwsem);
	string_address += current_image * SMEM_IMAGE_VERSION_SINGLE_BLOCK_SIZE;
	up_read(&current_image_rwsem);
	string_address += SMEM_IMAGE_VERSION_OEM_OFFSET;
	return snprintf(buf, SMEM_IMAGE_VERSION_OEM_SIZE, "%-.33s\n",
			string_address);
}

static ssize_t
msm_set_image_crm_version(struct device *dev,
			struct device_attribute *attr,
			const char *buf,
			size_t count)
{
	char *store_address;

	down_read(&current_image_rwsem);
	if (current_image != SMEM_IMAGE_VERSION_PARTITION_APPS) {
		up_read(&current_image_rwsem);
		return count;
	}
	store_address = socinfo_get_image_version_base_address();
	if (IS_ERR_OR_NULL(store_address)) {
		pr_err("Failed to get image version base address");
		up_read(&current_image_rwsem);
		return count;
	}
	store_address += current_image * SMEM_IMAGE_VERSION_SINGLE_BLOCK_SIZE;
	up_read(&current_image_rwsem);
	store_address += SMEM_IMAGE_VERSION_OEM_OFFSET;
	snprintf(store_address, SMEM_IMAGE_VERSION_OEM_SIZE, "%-.33s", buf);
	return count;
}

static ssize_t
msm_get_image_number(struct device *dev,
			struct device_attribute *attr,
			char *buf)
{
	int ret;

	down_read(&current_image_rwsem);
	ret = snprintf(buf, PAGE_SIZE, "%d\n",
			current_image);
	up_read(&current_image_rwsem);
	return ret;

}

static ssize_t
msm_select_image(struct device *dev, struct device_attribute *attr,
			const char *buf, size_t count)
{
	int ret, digit;

	ret = kstrtoint(buf, 10, &digit);
	if (ret)
		return ret;
	down_write(&current_image_rwsem);
	if (digit >= 0 && digit < SMEM_IMAGE_VERSION_BLOCKS_COUNT)
		current_image = digit;
	else
		current_image = 0;
	up_write(&current_image_rwsem);
	return count;
}

static ssize_t
msm_get_images(struct device *dev,
		struct device_attribute *attr, char *buf)
{
	int pos = 0;
	int image;
	char *image_address;

	image_address = socinfo_get_image_version_base_address();
	if (IS_ERR_OR_NULL(image_address))
		return snprintf(buf, PAGE_SIZE, "Unavailable\n");

	*buf = '\0';
	for (image = 0; image < SMEM_IMAGE_VERSION_BLOCKS_COUNT; image++) {
		if (*image_address == '\0') {
			image_address += SMEM_IMAGE_VERSION_SINGLE_BLOCK_SIZE;
			continue;
		}

		pos += snprintf(buf + pos, PAGE_SIZE - pos, "%d:\n",
			image);
		pos += snprintf(buf + pos, PAGE_SIZE - pos,
			"\tCRM:\t\t%-.75s\n", image_address);
		pos += snprintf(buf + pos, PAGE_SIZE - pos,
			"\tVariant:\t%-.20s\n",
			image_address + SMEM_IMAGE_VERSION_VARIANT_OFFSET);
		pos += snprintf(buf + pos, PAGE_SIZE - pos,
			"\tVersion:\t%-.33s\n",
			image_address + SMEM_IMAGE_VERSION_OEM_OFFSET);

		image_address += SMEM_IMAGE_VERSION_SINGLE_BLOCK_SIZE;
	}

	return pos;
}

static struct device_attribute msm_soc_attr_raw_version =
	__ATTR(raw_version, 0444, msm_get_raw_version,  NULL);

static struct device_attribute msm_soc_attr_raw_id =
	__ATTR(raw_id, 0444, msm_get_raw_id,  NULL);

static struct device_attribute msm_soc_attr_vendor =
	__ATTR(vendor, 0444, msm_get_vendor,  NULL);

static struct device_attribute msm_soc_attr_build_id =
	__ATTR(build_id, 0444, msm_get_build_id, NULL);

static struct device_attribute msm_soc_attr_hw_platform =
	__ATTR(hw_platform, 0444, msm_get_hw_platform, NULL);


static struct device_attribute msm_soc_attr_platform_version =
	__ATTR(platform_version, 0444,
			msm_get_platform_version, NULL);

static struct device_attribute msm_soc_attr_accessory_chip =
	__ATTR(accessory_chip, 0444,
			msm_get_accessory_chip, NULL);

static struct device_attribute msm_soc_attr_platform_subtype =
	__ATTR(platform_subtype, 0444,
			msm_get_platform_subtype, NULL);

/* Platform Subtype String is being deprecated. Use Platform
 * Subtype ID instead.
 */
static struct device_attribute msm_soc_attr_platform_subtype_id =
	__ATTR(platform_subtype_id, 0444,
			msm_get_platform_subtype_id, NULL);

static struct device_attribute msm_soc_attr_foundry_id =
	__ATTR(foundry_id, 0444,
			msm_get_foundry_id, NULL);

static struct device_attribute msm_soc_attr_serial_number =
	__ATTR(serial_number, 0444,
			msm_get_serial_number, NULL);

static struct device_attribute msm_soc_attr_chip_family =
	__ATTR(chip_family, 0444,
			msm_get_chip_family, NULL);

static struct device_attribute msm_soc_attr_raw_device_family =
	__ATTR(raw_device_family, 0444,
			msm_get_raw_device_family, NULL);

static struct device_attribute msm_soc_attr_raw_device_number =
	__ATTR(raw_device_number, 0444,
			msm_get_raw_device_number, NULL);

static struct device_attribute msm_soc_attr_chip_name =
	__ATTR(chip_name, 0444,
			msm_get_chip_name, NULL);

static struct device_attribute msm_soc_attr_nproduct_id =
	__ATTR(nproduct_id, 0444,
			msm_get_nproduct_id, NULL);

static struct device_attribute msm_soc_attr_num_clusters =
	__ATTR(num_clusters, 0444,
			msm_get_num_clusters, NULL);

static struct device_attribute msm_soc_attr_ncluster_array_offset =
	__ATTR(ncluster_array_offset, 0444,
			msm_get_ncluster_array_offset, NULL);

static struct device_attribute msm_soc_attr_num_defective_parts =
	__ATTR(num_defective_parts, 0444,
			msm_get_num_defective_parts, NULL);

static struct device_attribute msm_soc_attr_ndefective_parts_array_offset =
	__ATTR(ndefective_parts_array_offset, 0444,
			msm_get_ndefective_parts_array_offset, NULL);

static struct device_attribute msm_soc_attr_nmodem_supported =
	__ATTR(nmodem_supported, 0444,
			msm_get_nmodem_supported, NULL);

static struct device_attribute msm_soc_attr_pmic_model =
	__ATTR(pmic_model, 0444,
			msm_get_pmic_model, NULL);

static struct device_attribute msm_soc_attr_pmic_die_revision =
	__ATTR(pmic_die_revision, 0444,
			msm_get_pmic_die_revision, NULL);

static struct device_attribute image_version =
	__ATTR(image_version, 0644,
			msm_get_image_version, msm_set_image_version);

static struct device_attribute image_variant =
	__ATTR(image_variant, 0644,
			msm_get_image_variant, msm_set_image_variant);

static struct device_attribute image_crm_version =
	__ATTR(image_crm_version, 0644,
			msm_get_image_crm_version, msm_set_image_crm_version);

static struct device_attribute select_image =
	__ATTR(select_image, 0644,
			msm_get_image_number, msm_select_image);

static struct device_attribute images =
	__ATTR(images, 0444, msm_get_images, NULL);

static void * __init setup_dummy_socinfo(void)
{
	if (early_machine_is_apq8084()) {
		dummy_socinfo.id = 178;
		strlcpy(dummy_socinfo.build_id, "apq8084 - ",
			sizeof(dummy_socinfo.build_id));
	} else if (early_machine_is_msm8916()) {
		dummy_socinfo.id = 206;
		strlcpy(dummy_socinfo.build_id, "msm8916 - ",
			sizeof(dummy_socinfo.build_id));
	} else if (early_machine_is_msm8996()) {
		dummy_socinfo.id = 246;
		strlcpy(dummy_socinfo.build_id, "msm8996 - ",
			sizeof(dummy_socinfo.build_id));
	} else if (early_machine_is_msm8996_auto()) {
		dummy_socinfo.id = 310;
		strlcpy(dummy_socinfo.build_id, "msm8996-auto - ",
		sizeof(dummy_socinfo.build_id));
	} else if (early_machine_is_sm8150()) {
		dummy_socinfo.id = 339;
		strlcpy(dummy_socinfo.build_id, "sm8150 - ",
		sizeof(dummy_socinfo.build_id));
	} else if (early_machine_is_sm8150p()) {
		dummy_socinfo.id = 361;
		strlcpy(dummy_socinfo.build_id, "sm8150p - ",
		sizeof(dummy_socinfo.build_id));
	} else if (early_machine_is_sa8155()) {
		dummy_socinfo.id = 362;
		strlcpy(dummy_socinfo.build_id, "sa8155 - ",
		sizeof(dummy_socinfo.build_id));
	} else if (early_machine_is_sa8155p()) {
		dummy_socinfo.id = 367;
		strlcpy(dummy_socinfo.build_id, "sa8155p - ",
		sizeof(dummy_socinfo.build_id));
	} else if (early_machine_is_sdmshrike()) {
		dummy_socinfo.id = 340;
		strlcpy(dummy_socinfo.build_id, "sdmshrike - ",
		sizeof(dummy_socinfo.build_id));
	} else if (early_machine_is_sm6150()) {
		dummy_socinfo.id = 355;
		strlcpy(dummy_socinfo.build_id, "sm6150 - ",
		sizeof(dummy_socinfo.build_id));
	} else if (early_machine_is_sm6150p()) {
		dummy_socinfo.id = 369;
		strlcpy(dummy_socinfo.build_id, "sm6150p - ",
		sizeof(dummy_socinfo.build_id));
	} else if (early_machine_is_sa8195p()) {
		dummy_socinfo.id = 405;
		strlcpy(dummy_socinfo.build_id, "sa8195p - ",
		sizeof(dummy_socinfo.build_id));
	} else if (early_machine_is_qcs405()) {
		dummy_socinfo.id = 352;
		strlcpy(dummy_socinfo.build_id, "qcs405 - ",
		sizeof(dummy_socinfo.build_id));
	} else if (early_machine_is_qcs403()) {
		dummy_socinfo.id = 373;
		strlcpy(dummy_socinfo.build_id, "qcs403 - ",
		sizeof(dummy_socinfo.build_id));
	} else if (early_machine_is_qcs401()) {
		dummy_socinfo.id = 372;
		strlcpy(dummy_socinfo.build_id, "qcs401 - ",
		sizeof(dummy_socinfo.build_id));
	} else if (early_machine_is_qcs404()) {
		dummy_socinfo.id = 410;
		strlcpy(dummy_socinfo.build_id, "qcs404 - ",
		sizeof(dummy_socinfo.build_id));
	} else if (early_machine_is_qcs407()) {
		dummy_socinfo.id = 411;
		strlcpy(dummy_socinfo.build_id, "qcs407 - ",
		sizeof(dummy_socinfo.build_id));
	} else if (early_machine_is_sdxprairie()) {
		dummy_socinfo.id = 357;
		strlcpy(dummy_socinfo.build_id, "sdxprairie - ",
		sizeof(dummy_socinfo.build_id));
	} else if (early_machine_is_mdm9607()) {
		dummy_socinfo.id = 290;
		strlcpy(dummy_socinfo.build_id, "mdm9607 - ",
		sizeof(dummy_socinfo.build_id));
	} else if (early_machine_is_sdmmagpie()) {
		dummy_socinfo.id = 365;
		strlcpy(dummy_socinfo.build_id, "sdmmagpie - ",
		sizeof(dummy_socinfo.build_id));
	} else if (early_machine_is_sdmmagpiep()) {
		dummy_socinfo.id = 366;
		strlcpy(dummy_socinfo.build_id, "sdmmagpiep - ",
		sizeof(dummy_socinfo.build_id));
	} else if (early_machine_is_sa6155p()) {
		dummy_socinfo.id = 377;
		strlcpy(dummy_socinfo.build_id, "sa6155p - ",
		sizeof(dummy_socinfo.build_id));
	} else if (early_machine_is_sa4155p()) {
		dummy_socinfo.id = 380;
		strlcpy(dummy_socinfo.build_id, "sa4155p - ",
		sizeof(dummy_socinfo.build_id));
	} else if (early_machine_is_sa6155()) {
		dummy_socinfo.id = 384;
		strlcpy(dummy_socinfo.build_id, "sa6155 - ",
		sizeof(dummy_socinfo.build_id));
	} else if (early_machine_is_trinket()) {
		dummy_socinfo.id = 394;
		strlcpy(dummy_socinfo.build_id, "trinket - ",
		sizeof(dummy_socinfo.build_id));
	} else if (early_machine_is_qcs610()) {
		dummy_socinfo.id = 401;
		strlcpy(dummy_socinfo.build_id, "qcs610 - ",
		sizeof(dummy_socinfo.build_id));
	} else if (early_machine_is_qcs410()) {
		dummy_socinfo.id = 406;
		strlcpy(dummy_socinfo.build_id, "qcs410 - ",
		sizeof(dummy_socinfo.build_id));
	} else if (early_machine_is_atoll()) {
		dummy_socinfo.id = 407;
		strlcpy(dummy_socinfo.build_id, "atoll - ",
		sizeof(dummy_socinfo.build_id));
	} else if (early_machine_is_atollp()) {
		dummy_socinfo.id = 424;
		strlcpy(dummy_socinfo.build_id, "atollp - ",
		sizeof(dummy_socinfo.build_id));
	} else if (early_machine_is_sdm660()) {
		dummy_socinfo.id = 317;
		strlcpy(dummy_socinfo.build_id, "sdm660 - ",
		sizeof(dummy_socinfo.build_id));
	} else if (early_machine_is_atoll_ab()) {
		dummy_socinfo.id = 443;
		strlcpy(dummy_socinfo.build_id, "atoll-ab - ",
		sizeof(dummy_socinfo.build_id));
<<<<<<< HEAD
	} else if (early_machine_is_sda660()) {
		dummy_socinfo.id = 324;
		strlcpy(dummy_socinfo.build_id, "sda660 - ",
=======
	} else if (early_machine_is_sdm660()) {
		dummy_socinfo.id = 317;
		strlcpy(dummy_socinfo.build_id, "sdm660 - ",
>>>>>>> d4bea3de
		sizeof(dummy_socinfo.build_id));
	} else
		strlcat(dummy_socinfo.build_id, "Dummy socinfo",
			sizeof(dummy_socinfo.build_id));

	return (void *) &dummy_socinfo;
}

static void __init populate_soc_sysfs_files(struct device *msm_soc_device)
{
	device_create_file(msm_soc_device, &msm_soc_attr_vendor);
	device_create_file(msm_soc_device, &image_version);
	device_create_file(msm_soc_device, &image_variant);
	device_create_file(msm_soc_device, &image_crm_version);
	device_create_file(msm_soc_device, &select_image);
	device_create_file(msm_soc_device, &images);

	switch (socinfo_format) {
	case SOCINFO_VERSION(0, 15):
		device_create_file(msm_soc_device,
					&msm_soc_attr_nmodem_supported);
	case SOCINFO_VERSION(0, 14):
		device_create_file(msm_soc_device,
					&msm_soc_attr_num_clusters);
		device_create_file(msm_soc_device,
					&msm_soc_attr_ncluster_array_offset);
		device_create_file(msm_soc_device,
					&msm_soc_attr_num_defective_parts);
		device_create_file(msm_soc_device,
				&msm_soc_attr_ndefective_parts_array_offset);
	case SOCINFO_VERSION(0, 13):
		 device_create_file(msm_soc_device,
					&msm_soc_attr_nproduct_id);
		 device_create_file(msm_soc_device,
					&msm_soc_attr_chip_name);
	case SOCINFO_VERSION(0, 12):
		device_create_file(msm_soc_device,
					&msm_soc_attr_chip_family);
		device_create_file(msm_soc_device,
					&msm_soc_attr_raw_device_family);
		device_create_file(msm_soc_device,
					&msm_soc_attr_raw_device_number);
	case SOCINFO_VERSION(0, 11):
	case SOCINFO_VERSION(0, 10):
		 device_create_file(msm_soc_device,
					&msm_soc_attr_serial_number);
	case SOCINFO_VERSION(0, 9):
		 device_create_file(msm_soc_device,
					&msm_soc_attr_foundry_id);
	case SOCINFO_VERSION(0, 8):
	case SOCINFO_VERSION(0, 7):
		device_create_file(msm_soc_device,
					&msm_soc_attr_pmic_model);
		device_create_file(msm_soc_device,
					&msm_soc_attr_pmic_die_revision);
	case SOCINFO_VERSION(0, 6):
		device_create_file(msm_soc_device,
					&msm_soc_attr_platform_subtype);
		device_create_file(msm_soc_device,
					&msm_soc_attr_platform_subtype_id);
	case SOCINFO_VERSION(0, 5):
		device_create_file(msm_soc_device,
					&msm_soc_attr_accessory_chip);
	case SOCINFO_VERSION(0, 4):
		device_create_file(msm_soc_device,
					&msm_soc_attr_platform_version);
	case SOCINFO_VERSION(0, 3):
		device_create_file(msm_soc_device,
					&msm_soc_attr_hw_platform);
	case SOCINFO_VERSION(0, 2):
		device_create_file(msm_soc_device,
					&msm_soc_attr_raw_id);
		device_create_file(msm_soc_device,
					&msm_soc_attr_raw_version);
	case SOCINFO_VERSION(0, 1):
		device_create_file(msm_soc_device,
					&msm_soc_attr_build_id);
		break;
	default:
		pr_err("Unknown socinfo format: v%u.%u\n",
				SOCINFO_VERSION_MAJOR(socinfo_format),
				SOCINFO_VERSION_MINOR(socinfo_format));
		break;
	}

}

static void  __init soc_info_populate(struct soc_device_attribute *soc_dev_attr)
{
	uint32_t soc_version = socinfo_get_version();

	soc_dev_attr->soc_id   = kasprintf(GFP_KERNEL, "%d", socinfo_get_id());
	soc_dev_attr->family  =  "Snapdragon";
	soc_dev_attr->machine  = socinfo_get_id_string();
	soc_dev_attr->revision = kasprintf(GFP_KERNEL, "%u.%u",
			SOCINFO_VERSION_MAJOR(soc_version),
			SOCINFO_VERSION_MINOR(soc_version));
	return;

}

static int __init socinfo_init_sysfs(void)
{
	struct device *msm_soc_device;
	struct soc_device *soc_dev;
	struct soc_device_attribute *soc_dev_attr;

	if (!socinfo) {
		pr_err("No socinfo found!\n");
		return -ENODEV;
	}

	soc_dev_attr = kzalloc(sizeof(*soc_dev_attr), GFP_KERNEL);
	if (!soc_dev_attr)
		return -ENOMEM;

	soc_info_populate(soc_dev_attr);
	soc_dev = soc_device_register(soc_dev_attr);
	if (IS_ERR_OR_NULL(soc_dev)) {
		kfree(soc_dev_attr);
		pr_err("Soc device register failed\n");
		return -EIO;
	}

	msm_soc_device = soc_device_to_device(soc_dev);
	populate_soc_sysfs_files(msm_soc_device);
	return 0;
}

late_initcall(socinfo_init_sysfs);

static void socinfo_print(void)
{
	uint32_t f_maj = SOCINFO_VERSION_MAJOR(socinfo_format);
	uint32_t f_min = SOCINFO_VERSION_MINOR(socinfo_format);
	uint32_t v_maj = SOCINFO_VERSION_MAJOR(socinfo->v0_1.version);
	uint32_t v_min = SOCINFO_VERSION_MINOR(socinfo->v0_1.version);

	switch (socinfo_format) {
	case SOCINFO_VERSION(0, 1):
		pr_info("v%u.%u, id=%u, ver=%u.%u\n",
			f_maj, f_min, socinfo->v0_1.id, v_maj, v_min);
		break;
	case SOCINFO_VERSION(0, 2):
		pr_info("v%u.%u, id=%u, ver=%u.%u, raw_id=%u, raw_ver=%u\n",
			f_maj, f_min, socinfo->v0_1.id, v_maj, v_min,
			socinfo->v0_2.raw_id, socinfo->v0_2.raw_version);
		break;
	case SOCINFO_VERSION(0, 3):
		pr_info("v%u.%u, id=%u, ver=%u.%u, raw_id=%u, raw_ver=%u, hw_plat=%u\n",
			f_maj, f_min, socinfo->v0_1.id, v_maj, v_min,
			socinfo->v0_2.raw_id, socinfo->v0_2.raw_version,
			socinfo->v0_3.hw_platform);
		break;
	case SOCINFO_VERSION(0, 4):
		pr_info("v%u.%u, id=%u, ver=%u.%u, raw_id=%u, raw_ver=%u, hw_plat=%u, hw_plat_ver=%u\n",
			f_maj, f_min, socinfo->v0_1.id, v_maj, v_min,
			socinfo->v0_2.raw_id, socinfo->v0_2.raw_version,
			socinfo->v0_3.hw_platform,
			socinfo->v0_4.platform_version);
		break;
	case SOCINFO_VERSION(0, 5):
		pr_info("v%u.%u, id=%u, ver=%u.%u, raw_id=%u, raw_ver=%u, hw_plat=%u, hw_plat_ver=%u\n accessory_chip=%u\n",
			f_maj, f_min, socinfo->v0_1.id, v_maj, v_min,
			socinfo->v0_2.raw_id, socinfo->v0_2.raw_version,
			socinfo->v0_3.hw_platform,
			socinfo->v0_4.platform_version,
			socinfo->v0_5.accessory_chip);
		break;
	case SOCINFO_VERSION(0, 6):
		pr_info("v%u.%u, id=%u, ver=%u.%u, raw_id=%u, raw_ver=%u, hw_plat=%u, hw_plat_ver=%u\n accessory_chip=%u hw_plat_subtype=%u\n",
			f_maj, f_min, socinfo->v0_1.id, v_maj, v_min,
			socinfo->v0_2.raw_id, socinfo->v0_2.raw_version,
			socinfo->v0_3.hw_platform,
			socinfo->v0_4.platform_version,
			socinfo->v0_5.accessory_chip,
			socinfo->v0_6.hw_platform_subtype);
		break;
	case SOCINFO_VERSION(0, 7):
	case SOCINFO_VERSION(0, 8):
		pr_info("v%u.%u, id=%u, ver=%u.%u, raw_id=%u, raw_ver=%u, hw_plat=%u, hw_plat_ver=%u\n accessory_chip=%u, hw_plat_subtype=%u, pmic_model=%u, pmic_die_revision=%u\n",
			f_maj, f_min, socinfo->v0_1.id, v_maj, v_min,
			socinfo->v0_2.raw_id, socinfo->v0_2.raw_version,
			socinfo->v0_3.hw_platform,
			socinfo->v0_4.platform_version,
			socinfo->v0_5.accessory_chip,
			socinfo->v0_6.hw_platform_subtype,
			socinfo->v0_7.pmic_model,
			socinfo->v0_7.pmic_die_revision);
		break;
	case SOCINFO_VERSION(0, 9):
		pr_info("v%u.%u, id=%u, ver=%u.%u, raw_id=%u, raw_ver=%u, hw_plat=%u, hw_plat_ver=%u\n accessory_chip=%u, hw_plat_subtype=%u, pmic_model=%u, pmic_die_revision=%u foundry_id=%u\n",
			f_maj, f_min, socinfo->v0_1.id, v_maj, v_min,
			socinfo->v0_2.raw_id, socinfo->v0_2.raw_version,
			socinfo->v0_3.hw_platform,
			socinfo->v0_4.platform_version,
			socinfo->v0_5.accessory_chip,
			socinfo->v0_6.hw_platform_subtype,
			socinfo->v0_7.pmic_model,
			socinfo->v0_7.pmic_die_revision,
			socinfo->v0_9.foundry_id);
		break;
	case SOCINFO_VERSION(0, 10):
		pr_info("v%u.%u, id=%u, ver=%u.%u, raw_id=%u, raw_ver=%u, hw_plat=%u, hw_plat_ver=%u\n accessory_chip=%u, hw_plat_subtype=%u, pmic_model=%u, pmic_die_revision=%u foundry_id=%u serial_number=%u\n",
			f_maj, f_min, socinfo->v0_1.id, v_maj, v_min,
			socinfo->v0_2.raw_id, socinfo->v0_2.raw_version,
			socinfo->v0_3.hw_platform,
			socinfo->v0_4.platform_version,
			socinfo->v0_5.accessory_chip,
			socinfo->v0_6.hw_platform_subtype,
			socinfo->v0_7.pmic_model,
			socinfo->v0_7.pmic_die_revision,
			socinfo->v0_9.foundry_id,
			socinfo->v0_10.serial_number);
		break;
	case SOCINFO_VERSION(0, 11):
		pr_info("v%u.%u, id=%u, ver=%u.%u, raw_id=%u, raw_ver=%u, hw_plat=%u, hw_plat_ver=%u\n accessory_chip=%u, hw_plat_subtype=%u, pmic_model=%u, pmic_die_revision=%u foundry_id=%u serial_number=%u num_pmics=%u\n",
			f_maj, f_min, socinfo->v0_1.id, v_maj, v_min,
			socinfo->v0_2.raw_id, socinfo->v0_2.raw_version,
			socinfo->v0_3.hw_platform,
			socinfo->v0_4.platform_version,
			socinfo->v0_5.accessory_chip,
			socinfo->v0_6.hw_platform_subtype,
			socinfo->v0_7.pmic_model,
			socinfo->v0_7.pmic_die_revision,
			socinfo->v0_9.foundry_id,
			socinfo->v0_10.serial_number,
			socinfo->v0_11.num_pmics);
		break;
	case SOCINFO_VERSION(0, 12):
		pr_info("v%u.%u, id=%u, ver=%u.%u, raw_id=%u, raw_ver=%u, hw_plat=%u, hw_plat_ver=%u\n accessory_chip=%u, hw_plat_subtype=%u, pmic_model=%u, pmic_die_revision=%u foundry_id=%u serial_number=%u num_pmics=%u chip_family=0x%x raw_device_family=0x%x raw_device_number=0x%x\n",
			f_maj, f_min, socinfo->v0_1.id, v_maj, v_min,
			socinfo->v0_2.raw_id, socinfo->v0_2.raw_version,
			socinfo->v0_3.hw_platform,
			socinfo->v0_4.platform_version,
			socinfo->v0_5.accessory_chip,
			socinfo->v0_6.hw_platform_subtype,
			socinfo->v0_7.pmic_model,
			socinfo->v0_7.pmic_die_revision,
			socinfo->v0_9.foundry_id,
			socinfo->v0_10.serial_number,
			socinfo->v0_11.num_pmics,
			socinfo->v0_12.chip_family,
			socinfo->v0_12.raw_device_family,
			socinfo->v0_12.raw_device_number);
		break;
	case SOCINFO_VERSION(0, 13):
		pr_info("v%u.%u, id=%u, ver=%u.%u, raw_id=%u, raw_ver=%u, hw_plat=%u, hw_plat_ver=%u\n accessory_chip=%u, hw_plat_subtype=%u, pmic_model=%u, pmic_die_revision=%u foundry_id=%u serial_number=%u num_pmics=%u chip_family=0x%x raw_device_family=0x%x raw_device_number=0x%x nproduct_id=0x%x\n",
			f_maj, f_min, socinfo->v0_1.id, v_maj, v_min,
			socinfo->v0_2.raw_id, socinfo->v0_2.raw_version,
			socinfo->v0_3.hw_platform,
			socinfo->v0_4.platform_version,
			socinfo->v0_5.accessory_chip,
			socinfo->v0_6.hw_platform_subtype,
			socinfo->v0_7.pmic_model,
			socinfo->v0_7.pmic_die_revision,
			socinfo->v0_9.foundry_id,
			socinfo->v0_10.serial_number,
			socinfo->v0_11.num_pmics,
			socinfo->v0_12.chip_family,
			socinfo->v0_12.raw_device_family,
			socinfo->v0_12.raw_device_number,
			socinfo->v0_13.nproduct_id);
		break;

	case SOCINFO_VERSION(0, 14):
		pr_info("v%u.%u, id=%u, ver=%u.%u, raw_id=%u, raw_ver=%u, hw_plat=%u, hw_plat_ver=%u\n accessory_chip=%u, hw_plat_subtype=%u, pmic_model=%u, pmic_die_revision=%u foundry_id=%u serial_number=%u num_pmics=%u chip_family=0x%x raw_device_family=0x%x raw_device_number=0x%x nproduct_id=0x%x num_clusters=0x%x ncluster_array_offset=0x%x num_defective_parts=0x%x ndefective_parts_array_offset=0x%x\n",
			f_maj, f_min, socinfo->v0_1.id, v_maj, v_min,
			socinfo->v0_2.raw_id, socinfo->v0_2.raw_version,
			socinfo->v0_3.hw_platform,
			socinfo->v0_4.platform_version,
			socinfo->v0_5.accessory_chip,
			socinfo->v0_6.hw_platform_subtype,
			socinfo->v0_7.pmic_model,
			socinfo->v0_7.pmic_die_revision,
			socinfo->v0_9.foundry_id,
			socinfo->v0_10.serial_number,
			socinfo->v0_11.num_pmics,
			socinfo->v0_12.chip_family,
			socinfo->v0_12.raw_device_family,
			socinfo->v0_12.raw_device_number,
			socinfo->v0_13.nproduct_id,
			socinfo->v0_14.num_clusters,
			socinfo->v0_14.ncluster_array_offset,
			socinfo->v0_14.num_defective_parts,
			socinfo->v0_14.ndefective_parts_array_offset);
		break;

	case SOCINFO_VERSION(0, 15):
		pr_info("v%u.%u, id=%u, ver=%u.%u, raw_id=%u, raw_ver=%u, hw_plat=%u, hw_plat_ver=%u\n accessory_chip=%u, hw_plat_subtype=%u, pmic_model=%u, pmic_die_revision=%u foundry_id=%u serial_number=%u num_pmics=%u chip_family=0x%x raw_device_family=0x%x raw_device_number=0x%x nproduct_id=0x%x num_clusters=0x%x ncluster_array_offset=0x%x num_defective_parts=0x%x ndefective_parts_array_offset=0x%x nmodem_supported=0x%x\n",
			f_maj, f_min, socinfo->v0_1.id, v_maj, v_min,
			socinfo->v0_2.raw_id, socinfo->v0_2.raw_version,
			socinfo->v0_3.hw_platform,
			socinfo->v0_4.platform_version,
			socinfo->v0_5.accessory_chip,
			socinfo->v0_6.hw_platform_subtype,
			socinfo->v0_7.pmic_model,
			socinfo->v0_7.pmic_die_revision,
			socinfo->v0_9.foundry_id,
			socinfo->v0_10.serial_number,
			socinfo->v0_11.num_pmics,
			socinfo->v0_12.chip_family,
			socinfo->v0_12.raw_device_family,
			socinfo->v0_12.raw_device_number,
			socinfo->v0_13.nproduct_id,
			socinfo->v0_14.num_clusters,
			socinfo->v0_14.ncluster_array_offset,
			socinfo->v0_14.num_defective_parts,
			socinfo->v0_14.ndefective_parts_array_offset,
			socinfo->v0_15.nmodem_supported);
		break;

	default:
		pr_err("Unknown format found: v%u.%u\n", f_maj, f_min);
		break;
	}
}

static void socinfo_select_format(void)
{
	uint32_t f_maj = SOCINFO_VERSION_MAJOR(socinfo->v0_1.format);
	uint32_t f_min = SOCINFO_VERSION_MINOR(socinfo->v0_1.format);

	if (f_maj != 0) {
		pr_err("Unsupported format v%u.%u. Falling back to dummy values.\n",
			f_maj, f_min);
		socinfo = setup_dummy_socinfo();
	}

	if (socinfo->v0_1.format > MAX_SOCINFO_FORMAT) {
		pr_warn("Unsupported format v%u.%u. Falling back to v%u.%u.\n",
			f_maj, f_min, SOCINFO_VERSION_MAJOR(MAX_SOCINFO_FORMAT),
			SOCINFO_VERSION_MINOR(MAX_SOCINFO_FORMAT));
		socinfo_format = MAX_SOCINFO_FORMAT;
	} else {
		socinfo_format = socinfo->v0_1.format;
	}
}

int __init socinfo_init(void)
{
	static bool socinfo_init_done;
	size_t size;
	uint32_t soc_info_id;

	if (socinfo_init_done)
		return 0;

	socinfo = qcom_smem_get(QCOM_SMEM_HOST_ANY, SMEM_HW_SW_BUILD_ID, &size);
	if (IS_ERR_OR_NULL(socinfo)) {
		pr_warn("Can't find SMEM_HW_SW_BUILD_ID; falling back on dummy values.\n");
		socinfo = setup_dummy_socinfo();
	}

	socinfo_select_format();

	WARN(!socinfo_get_id(), "Unknown SOC ID!\n");

	soc_info_id = socinfo_get_id();
	if ((!cpu_of_id[soc_info_id].soc_id_string) ||
			(soc_info_id >= ARRAY_SIZE(cpu_of_id)))
		pr_warn("New IDs added! ID => CPU mapping needs an update.\n");

	cur_cpu = cpu_of_id[socinfo->v0_1.id].generic_soc_type;
	boot_stats_init();
	socinfo_print();
	arch_read_hardware_id = msm_read_hardware_id;
	socinfo_init_done = true;

	return 0;
}
subsys_initcall(socinfo_init);<|MERGE_RESOLUTION|>--- conflicted
+++ resolved
@@ -1446,15 +1446,13 @@
 		dummy_socinfo.id = 443;
 		strlcpy(dummy_socinfo.build_id, "atoll-ab - ",
 		sizeof(dummy_socinfo.build_id));
-<<<<<<< HEAD
 	} else if (early_machine_is_sda660()) {
 		dummy_socinfo.id = 324;
 		strlcpy(dummy_socinfo.build_id, "sda660 - ",
-=======
+		sizeof(dummy_socinfo.build_id));
 	} else if (early_machine_is_sdm660()) {
 		dummy_socinfo.id = 317;
 		strlcpy(dummy_socinfo.build_id, "sdm660 - ",
->>>>>>> d4bea3de
 		sizeof(dummy_socinfo.build_id));
 	} else
 		strlcat(dummy_socinfo.build_id, "Dummy socinfo",
