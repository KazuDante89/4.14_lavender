--- conflicted
+++ resolved
@@ -436,13 +436,11 @@
 	/* atollp ID */
 	[424] = {MSM_CPU_ATOLLP, "ATOLLP"},
 
-<<<<<<< HEAD
 	/* SDM660 ID */
 	[317] = {MSM_CPU_SDM660, "SDM660"},
-=======
+
 	/* atollab ID */
 	[443] = {MSM_CPU_ATOLL_AB, "ATOLL-AB"},
->>>>>>> b448c746
 
 	/* Uninitialized IDs are not known to run Linux.
 	 * MSM_CPU_UNKNOWN is set to 0 to ensure these IDs are
@@ -1436,15 +1434,13 @@
 		dummy_socinfo.id = 424;
 		strlcpy(dummy_socinfo.build_id, "atollp - ",
 		sizeof(dummy_socinfo.build_id));
-<<<<<<< HEAD
 	} else if (early_machine_is_sdm660()) {
 		dummy_socinfo.id = 317;
 		strlcpy(dummy_socinfo.build_id, "sdm660 - ",
-=======
+		sizeof(dummy_socinfo.build_id));
 	} else if (early_machine_is_atoll_ab()) {
 		dummy_socinfo.id = 443;
 		strlcpy(dummy_socinfo.build_id, "atoll-ab - ",
->>>>>>> b448c746
 		sizeof(dummy_socinfo.build_id));
 	} else
 		strlcat(dummy_socinfo.build_id, "Dummy socinfo",
