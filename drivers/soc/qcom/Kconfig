#
# QCOM Soc drivers
#
<<<<<<< HEAD
config QCOM_CPUSS_DUMP
	bool "CPU Subsystem Dumping support"
	help
	  Add support to dump various hardware entities such as the instruction
	  and data tlb's as well as the unified tlb, which are a part of the
	  cpu subsystem to an allocated buffer. This allows for analysis of the
	  the entities if corruption is suspected.
	  If unsure, say N
=======
menu "Qualcomm SoC drivers"

config QCOM_GLINK_SSR
	tristate "Qualcomm Glink SSR driver"
	depends on RPMSG
	depends on QCOM_RPROC_COMMON
	help
	  Say y here to enable GLINK SSR support. The GLINK SSR driver
	  implements the SSR protocol for notifying the remote processor about
	  neighboring subsystems going up or down.
>>>>>>> 2bd6bf03

config QCOM_GSBI
        tristate "QCOM General Serial Bus Interface"
        depends on ARCH_QCOM
        select MFD_SYSCON
        help
          Say y here to enable GSBI support.  The GSBI provides control
          functions for connecting the underlying serial UART, SPI, and I2C
          devices to the output pins.

config QCOM_MDT_LOADER
	tristate
	select QCOM_SCM

config QCOM_LLCC
	tristate "Qualcomm Technologies, Inc. LLCC driver"
	depends on ARCH_QCOM
	help
	  Qualcomm Technologies, Inc. platform specific LLCC driver for Last
	  Level Cache. This provides interfaces to client's that use the LLCC.
	  Say yes here to enable LLCC slice driver.

config QCOM_SDM855_LLCC
	tristate "Qualcomm Technologies, Inc. SDM855 LLCC driver"
	depends on QCOM_LLCC
	help
	  Say yes here to enable the LLCC driver for SDM855. This is provides
	  data required to configure LLCC so that clients can start using the
	  LLCC slices.

config QCOM_LLCC_AMON
	tristate "Qualcomm Technologies, Inc. LLCC Activity Monitor(AMON) driver"
	depends on QCOM_LLCC
	help
	  This option enables a activity monitor driver for last level cache
	  controller. This driver configures the activity monitor as
	  deadlock detector and dumps the AMON registers upon detection of
	  deadlock.

config QCOM_LLCC_AMON_PANIC
	tristate "Panic on detecting LLCC Activity Monitor(AMON) error"
	depends on QCOM_LLCC_AMON
	help
	  This option enables panic upon detection of LLCC Activity Monitor(AMON)
	  errors. Say yes here to enable deadlock detection mode of AMON. In
	  deadlock detection mode AMON will trigger an interrupt if some LLCC request
	  ages out.

config QCOM_PM
	bool "Qualcomm Power Management"
	depends on ARCH_QCOM && !ARM64
	select ARM_CPU_SUSPEND
	select QCOM_SCM
	help
	  QCOM Platform specific power driver to manage cores and L2 low power
	  modes. It interface with various system drivers to put the cores in
	  low power modes.

config QCOM_QMI_HELPERS
	bool "Qualcomm QMI Helpers"
	depends on QRTR
	help
	  Helper library for handling QMI encoded messages.  QMI encoded
	  messages are used in communication between the majority of QRTR
	  clients and this helpers provide the common functionality needed for
	  doing this from a kernel driver.

config QCOM_SMEM
	tristate "Qualcomm Shared Memory Manager (SMEM)"
	depends on ARCH_QCOM
	depends on HWSPINLOCK
	help
	  Say y here to enable support for the Qualcomm Shared Memory Manager.
	  The driver provides an interface to items in a heap shared among all
	  processors in a Qualcomm platform.

config QCOM_SMD_RPM
	tristate "Qualcomm Resource Power Manager (RPM) over SMD"
	depends on ARCH_QCOM
	depends on RPMSG && OF
	help
	  If you say yes to this option, support will be included for the
	  Resource Power Manager system found in the Qualcomm 8974 based
	  devices.

	  This is required to access many regulators, clocks and bus
	  frequencies controlled by the RPM on these devices.

	  Say M here if you want to include support for the Qualcomm RPM as a
	  module. This will build a module called "qcom-smd-rpm".

config QCOM_SCM
	bool "Secure Channel Manager (SCM) support"
	default n
        help
	 Say y here to enable Secure Channel Mananger(SCM) support for SoC.
	 SCM provides communication channel to communicate with secure
	 world(EL2 and EL3) by using smc call.
	 SCM driver provides the support for atomic scm calls also.

config QCOM_MEMORY_DUMP_V2
	bool "QCOM Memory Dump V2 Support"
	help
	  This enables memory dump feature. It allows various client
	  subsystems to register respective dump regions. At the time
	  of deadlocks or cpu hangs these dump regions are captured to
	  give a snapshot of the system at the time of the crash.

config QCOM_WATCHDOG_V2
	bool "Qualcomm Watchdog Support"
	depends on ARCH_QCOM
	help
	  This enables the watchdog module. It causes kernel panic if the
	  watchdog times out. It allows for detection of cpu hangs and
	  deadlocks. It does not run during the bootup process, so it will
	  not catch any early lockups.

config QCOM_SMEM_STATE
	bool

config QCOM_SMP2P
	tristate "Qualcomm Shared Memory Point to Point support"
	depends on QCOM_SMEM
	select QCOM_SMEM_STATE
	help
	  Say yes here to support the Qualcomm Shared Memory Point to Point
	  protocol.

config QCOM_SMSM
	tristate "Qualcomm Shared Memory State Machine"
	depends on QCOM_SMEM
	select QCOM_SMEM_STATE
	help
	  Say yes here to support the Qualcomm Shared Memory State Machine.
	  The state machine is represented by bits in shared memory.

config QCOM_WCNSS_CTRL
	tristate "Qualcomm WCNSS control driver"
	depends on ARCH_QCOM
	depends on RPMSG
	help
	  Client driver for the WCNSS_CTRL SMD channel, used to download nv
	  firmware to a newly booted WCNSS chip.

<<<<<<< HEAD
config MSM_SERVICE_LOCATOR
	bool "Service Locator"
	depends on MSM_QMI_INTERFACE
	help
	  The Service Locator provides a library to retrieve location
	  information given a service identifier. Location here translates
	  to what process domain exports the service, and which subsystem
	  that process domain will execute in.

config MSM_SERVICE_NOTIFIER
	bool "Service Notifier"
	depends on MSM_SERVICE_LOCATOR && MSM_SUBSYSTEM_RESTART
	help
	  The Service Notifier provides a library for a kernel client to
	  register for state change notifications regarding a remote service.
	  A remote service here refers to a process providing certain services
	  like audio, the identifier for which is provided by the service
	  locator.

config MSM_SUBSYSTEM_RESTART
       bool "MSM Subsystem Restart"
       help
         This option enables the MSM subsystem restart framework.

         The MSM subsystem restart framework provides support to boot,
         shutdown, and restart subsystems with a reference counted API.
         It also notifies userspace of transitions between these states via
         sysfs.

config MSM_PIL
       bool "Peripheral image loading"
       select FW_LOADER
       default n
       help
         Some peripherals need to be loaded into memory before they can be
         brought out of reset.

         Say yes to support these devices.

config MSM_SYSMON_GLINK_COMM
       bool "MSM System Monitor communication support using GLINK transport"
       depends on MSM_GLINK && MSM_SUBSYSTEM_RESTART
       help
         This option adds support for MSM System Monitor APIs using the GLINK
         transport layer. The APIs provided may be used for notifying
         subsystems within the SoC about other subsystems' power-up/down
         state-changes.

config MSM_PIL_SSR_GENERIC
       tristate "MSM Subsystem Boot Support"
       depends on MSM_PIL && MSM_SUBSYSTEM_RESTART
       help
         Support for booting and shutting down MSM Subsystem processors.
         This driver also monitors the SMSM status bits and the watchdog
         interrupt for the subsystem and restarts it on a watchdog bite
         or a fatal error. Subsystems include LPASS, Venus, VPU, WCNSS and
         BCSS.

config MSM_BOOT_STATS
	bool "Use MSM boot stats reporting"
	help
	  Use this to report msm boot stats such as bootloader throughput,
	  display init, total boot time.
	  This figures are reported in mpm sleep clock cycles and have a
	  resolution of 31 bits as 1 bit is used as an overflow check.

config MSM_CORE_HANG_DETECT
       tristate "MSM Core Hang Detection Support"
       help
         This enables the core hang detection module. It causes SoC
         reset on core hang detection and collects the core context
         for hang. By using sysfs entries core hang detection can be
	 enabled or disabled dynamically.

config QCOM_DCC_V2
       bool "Qualcomm Technologies Data Capture and Compare enigne support for V2"
       help
         This option enables driver for Data Capture and Compare engine. DCC
         driver provides interface to configure DCC block and read back
         captured data from DCC's internal SRAM.

config MSM_GLADIATOR_HANG_DETECT
	tristate "MSM Gladiator Hang Detection Support"
	help
	  This enables the gladiator hang detection module.
          If the configured threshold is reached, it causes SoC reset on
          gladiator hang detection and collects the context for the
          gladiator hang.

config MSM_GLADIATOR_ERP
	tristate "GLADIATOR coherency interconnect error reporting driver"
	help
	  Support dumping debug information for the GLADIATOR
	  cache interconnect in the error interrupt handler.
	  Meant to be used for debug scenarios only.

	  If unsure, say N.

config PANIC_ON_GLADIATOR_ERROR
	depends on MSM_GLADIATOR_ERP
	bool "Panic on GLADIATOR error report"
	help
	  Panic upon detection of an Gladiator coherency interconnect error
	  in order to support dumping debug information.
	  Meant to be used for debug scenarios only.

	  If unsure, say N.

config QCOM_SECURE_BUFFER
	bool "Helper functions for securing buffers through TZ"
	help
	 Say 'Y' here for targets that need to call into TZ to secure
	 memory buffers. This ensures that only the correct clients can
	 use this memory and no unauthorized access is made to the
	 buffer

config ICNSS
	tristate "Platform driver for Q6 integrated connectivity"
	select CNSS_UTILS
	---help---
	  This module adds support for Q6 integrated WLAN connectivity
	  subsystem. This module is responsible for communicating WLAN on/off
	  control messages to FW over QMI channel. It is also responsible for
	  handling WLAN PD restart notifications.

config ICNSS_DEBUG
	bool "ICNSS debug support"
	depends on ICNSS
	---help---
	  Say 'Y' here to enable ICNSS driver debug support. Debug support
	  primarily consists of logs consisting of information related to
	  hardware register access and enabling BUG_ON for certain cases to aid
	  the debugging.

config QCOM_EUD
	tristate "QTI Embedded USB Debugger (EUD)"
	depends on ARCH_QCOM
	select SERIAL_CORE
	help
	  The EUD (Embedded USB Debugger) is a mini-USB hub implemented
	  on chip to support the USB-based debug and trace capabilities.
	  This module enables support for Qualcomm Technologies, Inc.
	  Embedded USB Debugger (EUD).
	  If unsure, say N.

config QCOM_BUS_SCALING
	bool "Bus scaling driver"
	help
	This option enables bus scaling on MSM devices.  Bus scaling
	allows devices to request the clocks be set to rates sufficient
	for the active devices needs without keeping the clocks at max
	frequency when a slower speed is sufficient.

config  QCOM_BUS_CONFIG_RPMH
	bool "RPMH Bus scaling driver"
	depends on QCOM_BUS_SCALING
	help
	  This option enables bus scaling using QCOM specific hardware
	  accelerators. It enables the translation of bandwidth requests
	  from logical nodes to hardware nodes controlled by the BCM (Bus
	  Clock Manager)

config QCOM_COMMAND_DB
	bool "Command DB"
	help
	  Command DB queries shared memory by key string for shared system
	  resources

config QTI_RPMH_API
	bool "QTI RPMH (h/w accelerators) Communication API"
	select MAILBOX
	select QTI_RPMH_MBOX
	select QTI_SYSTEM_PM
	help
	  This option enables RPMH hardware communication for making shared
	  resource requests on Qualcomm Technologies Inc SoCs.

config QTI_SYSTEM_PM
	bool

config QCOM_GLINK
	tristate "GLINK Probe Helper"
	depends on RPMSG_QCOM_GLINK_SMEM
	help
	  The GLINK RPMSG Plugin is currently designed to plugin with the
	  remote proc framework as a subdev. This module is responsible for
	  creating the glink transports when remote proc is disabled.
=======
endmenu
>>>>>>> 2bd6bf03
<|MERGE_RESOLUTION|>--- conflicted
+++ resolved
@@ -1,7 +1,8 @@
 #
 # QCOM Soc drivers
 #
-<<<<<<< HEAD
+menu "Qualcomm SoC drivers"
+
 config QCOM_CPUSS_DUMP
 	bool "CPU Subsystem Dumping support"
 	help
@@ -10,8 +11,6 @@
 	  cpu subsystem to an allocated buffer. This allows for analysis of the
 	  the entities if corruption is suspected.
 	  If unsure, say N
-=======
-menu "Qualcomm SoC drivers"
 
 config QCOM_GLINK_SSR
 	tristate "Qualcomm Glink SSR driver"
@@ -21,7 +20,6 @@
 	  Say y here to enable GLINK SSR support. The GLINK SSR driver
 	  implements the SSR protocol for notifying the remote processor about
 	  neighboring subsystems going up or down.
->>>>>>> 2bd6bf03
 
 config QCOM_GSBI
         tristate "QCOM General Serial Bus Interface"
@@ -166,7 +164,6 @@
 	  Client driver for the WCNSS_CTRL SMD channel, used to download nv
 	  firmware to a newly booted WCNSS chip.
 
-<<<<<<< HEAD
 config MSM_SERVICE_LOCATOR
 	bool "Service Locator"
 	depends on MSM_QMI_INTERFACE
@@ -354,6 +351,5 @@
 	  The GLINK RPMSG Plugin is currently designed to plugin with the
 	  remote proc framework as a subdev. This module is responsible for
 	  creating the glink transports when remote proc is disabled.
-=======
-endmenu
->>>>>>> 2bd6bf03
+
+endmenu