--- conflicted
+++ resolved
@@ -218,11 +218,6 @@
 		WARN(1, "gdsc_base register is not defined\n");
 		return true;
 	}
-<<<<<<< HEAD
-	return ((readl_relaxed(pll_res->gdsc_base + 0x4) & BIT(31)) &&
-		(!(readl_relaxed(pll_res->gdsc_base) & BIT(0)))) ? false : true;
-
-=======
 	if (pll_res->target_id == MDSS_PLL_TARGET_SDM660)
 		ret = ((readl_relaxed(pll_res->gdsc_base + 0x4) & BIT(31)) &&
 		(!(readl_relaxed(pll_res->gdsc_base) & BIT(0)))) ? false : true;
@@ -230,7 +225,6 @@
 		ret = readl_relaxed(pll_res->gdsc_base) & BIT(31) ?
 			 false : true;
 	return ret;
->>>>>>> 144a671c
 }
 
 static inline int mdss_pll_div_prepare(struct clk_hw *hw)
