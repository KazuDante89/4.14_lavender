/* Copyright (c) 2015-2016,2018-2020, The Linux Foundation. All rights reserved.
 *
 * This program is free software; you can redistribute it and/or modify
 * it under the terms of the GNU General Public License version 2 and
 * only version 2 as published by the Free Software Foundation.
 *
 * This program is distributed in the hope that it will be useful,
 * but WITHOUT ANY WARRANTY; without even the implied warranty of
 * MERCHANTABILITY or FITNESS FOR A PARTICULAR PURPOSE.  See the
 * GNU General Public License for more details.
 *
 */

#define pr_fmt(fmt)	"%s: " fmt, __func__

#include <linux/kernel.h>
#include <linux/err.h>
#include <linux/delay.h>
#include <linux/workqueue.h>

#include "mdss-pll.h"
#include "mdss-dsi-pll.h"
#include "mdss-dsi-pll-14nm.h"
#include <dt-bindings/clock/mdss-14nm-pll-clk.h>

#define VCO_DELAY_USEC		1

static struct dsi_pll_db pll_db[DSI_PLL_NUM];

static struct regmap_config dsi_pll_14nm_config = {
	.reg_bits	= 32,
	.reg_stride	= 4,
	.val_bits	= 32,
	.max_register = 0x588,
};

static struct regmap_bus post_n1_div_regmap_bus = {
	.reg_write = post_n1_div_set_div,
	.reg_read = post_n1_div_get_div,
};

static struct regmap_bus n2_div_regmap_bus = {
	.reg_write = n2_div_set_div,
	.reg_read = n2_div_get_div,
};

static struct regmap_bus shadow_n2_div_regmap_bus = {
	.reg_write = shadow_n2_div_set_div,
	.reg_read = n2_div_get_div,
};

static struct regmap_bus dsi_mux_regmap_bus = {
	.reg_write = dsi_mux_set_parent_14nm,
	.reg_read = dsi_mux_get_parent_14nm,
};

static const char * const dsi_vco_clk_parent_names[] = {
#ifdef CONFIG_FB_MSM_MDSS
	"xo_board"
#else
	"bi_tcxo"
#endif
};
/* Op structures */
static const struct clk_ops clk_ops_dsi_vco = {
	.recalc_rate = pll_vco_recalc_rate_14nm,
	.set_rate = pll_vco_set_rate_14nm,
	.round_rate = pll_vco_round_rate_14nm,
	.prepare = pll_vco_prepare_14nm,
	.unprepare = pll_vco_unprepare_14nm,
};

/* Shadow ops for dynamic refresh */
static const struct clk_ops clk_ops_shadow_dsi_vco = {
	.recalc_rate = pll_vco_recalc_rate_14nm,
	.set_rate = shadow_pll_vco_set_rate_14nm,
	.round_rate = pll_vco_round_rate_14nm,
};

static struct dsi_pll_vco_clk dsi0pll_vco_clk = {
	.ref_clk_rate = 19200000UL,
	.min_rate = 1300000000UL,
	.max_rate = 2600000000UL,
	.pll_en_seq_cnt = 1,
	.pll_enable_seqs[0] = dsi_pll_enable_seq_14nm,
	.hw.init = &(struct clk_init_data){
			.name = "dsi0pll_vco_clk_14nm",
<<<<<<< HEAD
			.parent_names = (const char *[]){ "xo_board" },
=======
			.parent_names = dsi_vco_clk_parent_names,
>>>>>>> 144a671c
			.num_parents = 1,
			.flags = CLK_GET_RATE_NOCACHE,
			.ops = &clk_ops_dsi_vco,
		},
};

static struct dsi_pll_vco_clk dsi0pll_shadow_vco_clk = {
	.ref_clk_rate = 19200000u,
	.min_rate = 1300000000u,
	.max_rate = 2600000000u,
	.hw.init = &(struct clk_init_data){
			.name = "dsi0pll_shadow_vco_clk_14nm",
<<<<<<< HEAD
			.parent_names = (const char *[]){ "xo_board" },
=======
			.parent_names = dsi_vco_clk_parent_names,
>>>>>>> 144a671c
			.num_parents = 1,
			.flags = CLK_GET_RATE_NOCACHE,
			.ops = &clk_ops_shadow_dsi_vco,
		},
};

static struct dsi_pll_vco_clk dsi1pll_vco_clk = {
	.ref_clk_rate = 19200000UL,
	.min_rate = 1300000000UL,
	.max_rate = 2600000000UL,
	.pll_en_seq_cnt = 1,
	.pll_enable_seqs[0] = dsi_pll_enable_seq_14nm,
	.hw.init = &(struct clk_init_data){
			.name = "dsi1pll_vco_clk_14nm",
<<<<<<< HEAD
			.parent_names = (const char *[]){ "xo_board" },
=======
			.parent_names = dsi_vco_clk_parent_names,
>>>>>>> 144a671c
			.num_parents = 1,
			.flags = CLK_GET_RATE_NOCACHE,
			.ops = &clk_ops_dsi_vco,
		},
};

static struct dsi_pll_vco_clk dsi1pll_shadow_vco_clk = {
	.ref_clk_rate = 19200000u,
	.min_rate = 1300000000u,
	.max_rate = 2600000000u,
	.pll_en_seq_cnt = 1,
	.pll_enable_seqs[0] = dsi_pll_enable_seq_14nm,
	.hw.init = &(struct clk_init_data){
			.name = "dsi1pll_shadow_vco_clk_14nm",
<<<<<<< HEAD
			.parent_names = (const char *[]){ "xo_board" },
=======
			.parent_names = dsi_vco_clk_parent_names,
>>>>>>> 144a671c
			.num_parents = 1,
			.flags = CLK_GET_RATE_NOCACHE,
			.ops = &clk_ops_shadow_dsi_vco,
		},
};

static struct clk_regmap_div dsi0pll_post_n1_div_clk = {
	.reg = 0x48,
	.shift = 0,
	.width = 4,

	.clkr = {
		.hw.init = &(struct clk_init_data){
			.name = "dsi0pll_post_n1_div_clk",
			.parent_names =
				(const char *[]){ "dsi0pll_vco_clk_14nm" },
			.num_parents = 1,
			.flags = (CLK_GET_RATE_NOCACHE | CLK_SET_RATE_PARENT),
			.ops = &clk_regmap_div_ops,
		},
	},
};

static struct clk_regmap_div dsi0pll_shadow_post_n1_div_clk = {
	.reg = 0x48,
	.shift = 0,
	.width = 4,

	.clkr = {
		.hw.init = &(struct clk_init_data){
			.name = "dsi0pll_shadow_post_n1_div_clk",
			.parent_names =
				(const char *[]){"dsi0pll_shadow_vco_clk_14nm"},
			.num_parents = 1,
			.flags = (CLK_GET_RATE_NOCACHE | CLK_SET_RATE_PARENT),
			.ops = &clk_regmap_div_ops,
		},
	},
};

static struct clk_regmap_div dsi1pll_post_n1_div_clk = {
	.reg = 0x48,
	.shift = 0,
	.width = 4,

	.clkr = {
		.hw.init = &(struct clk_init_data){
			.name = "dsi1pll_post_n1_div_clk",
			.parent_names =
				(const char *[]){ "dsi1pll_vco_clk_14nm" },
			.num_parents = 1,
			.flags = (CLK_GET_RATE_NOCACHE | CLK_SET_RATE_PARENT),
			.ops = &clk_regmap_div_ops,
		},
	},
};

static struct clk_regmap_div dsi1pll_shadow_post_n1_div_clk = {
	.reg = 0x48,
	.shift = 0,
	.width = 4,

	.clkr = {
		.hw.init = &(struct clk_init_data){
			.name = "dsi1pll_shadow_post_n1_div_clk",
			.parent_names =
				(const char *[]){"dsi1pll_shadow_vco_clk_14nm"},
			.num_parents = 1,
			.flags = (CLK_GET_RATE_NOCACHE | CLK_SET_RATE_PARENT),
			.ops = &clk_regmap_div_ops,
		},
	},
};

static struct clk_regmap_div dsi0pll_n2_div_clk = {
	.reg = 0x48,
	.shift = 0,
	.width = 4,

	.clkr = {
		.hw.init = &(struct clk_init_data){
			.name = "dsi0pll_n2_div_clk",
			.parent_names =
				(const char *[]){ "dsi0pll_post_n1_div_clk" },
			.num_parents = 1,
			.flags = CLK_GET_RATE_NOCACHE,
			.ops = &clk_regmap_div_ops,
		},
	},
};

static struct clk_regmap_div dsi0pll_shadow_n2_div_clk = {
	.reg = 0x48,
	.shift = 0,
	.width = 4,

	.clkr = {
		.hw.init = &(struct clk_init_data){
			.name = "dsi0pll_shadow_n2_div_clk",
			.parent_names =
			(const char *[]){ "dsi0pll_shadow_post_n1_div_clk" },
			.num_parents = 1,
			.flags = CLK_GET_RATE_NOCACHE,
			.ops = &clk_regmap_div_ops,
		},
	},
};

static struct clk_regmap_div dsi1pll_n2_div_clk = {
	.reg = 0x48,
	.shift = 0,
	.width = 4,

	.clkr = {
		.hw.init = &(struct clk_init_data){
			.name = "dsi1pll_n2_div_clk",
			.parent_names =
				(const char *[]){ "dsi1pll_post_n1_div_clk" },
			.num_parents = 1,
			.flags = CLK_GET_RATE_NOCACHE,
			.ops = &clk_regmap_div_ops,
		},
	},
};

static struct clk_regmap_div dsi1pll_shadow_n2_div_clk = {
	.reg = 0x48,
	.shift = 0,
	.width = 4,

	.clkr = {
		.hw.init = &(struct clk_init_data){
			.name = "dsi1pll_shadow_n2_div_clk",
			.parent_names =
			(const char *[]){ "dsi1pll_shadow_post_n1_div_clk" },
			.num_parents = 1,
			.flags = CLK_GET_RATE_NOCACHE,
			.ops = &clk_regmap_div_ops,
		},
	},
};

static struct clk_fixed_factor dsi0pll_pixel_clk_src = {
	.div = 2,
	.mult = 1,

	.hw.init = &(struct clk_init_data){
		.name = "dsi0pll_pixel_clk_src",
		.parent_names = (const char *[]){ "dsi0pll_n2_div_clk" },
		.num_parents = 1,
		.flags = (CLK_GET_RATE_NOCACHE | CLK_SET_RATE_PARENT),
		.ops = &clk_fixed_factor_ops,
	},
};

static struct clk_fixed_factor dsi0pll_shadow_pixel_clk_src = {
	.div = 2,
	.mult = 1,

	.hw.init = &(struct clk_init_data){
		.name = "dsi0pll_shadow_pixel_clk_src",
		.parent_names = (const char *[]){ "dsi0pll_shadow_n2_div_clk" },
		.num_parents = 1,
		.flags = (CLK_GET_RATE_NOCACHE | CLK_SET_RATE_PARENT),
		.ops = &clk_fixed_factor_ops,
	},
};

static struct clk_fixed_factor dsi1pll_pixel_clk_src = {
	.div = 2,
	.mult = 1,

	.hw.init = &(struct clk_init_data){
		.name = "dsi1pll_pixel_clk_src",
		.parent_names = (const char *[]){ "dsi1pll_n2_div_clk" },
		.num_parents = 1,
		.flags = (CLK_GET_RATE_NOCACHE | CLK_SET_RATE_PARENT),
		.ops = &clk_fixed_factor_ops,
	},
};

static struct clk_fixed_factor dsi1pll_shadow_pixel_clk_src = {
	.div = 2,
	.mult = 1,

	.hw.init = &(struct clk_init_data){
		.name = "dsi1pll_shadow_pixel_clk_src",
		.parent_names = (const char *[]){ "dsi1pll_shadow_n2_div_clk" },
		.num_parents = 1,
		.flags = (CLK_GET_RATE_NOCACHE | CLK_SET_RATE_PARENT),
		.ops = &clk_fixed_factor_ops,
	},
};

static struct clk_regmap_mux dsi0pll_pixel_clk_mux = {
	.reg = 0x48,
	.shift = 0,
	.width = 1,

	.clkr = {
		.hw.init = &(struct clk_init_data){
			.name = "dsi0_phy_pll_out_dsiclk",
			.parent_names =
				(const char *[]){ "dsi0pll_pixel_clk_src",
					"dsi0pll_shadow_pixel_clk_src"},
			.num_parents = 2,
			.flags = (CLK_GET_RATE_NOCACHE | CLK_SET_RATE_PARENT |
					CLK_SET_RATE_NO_REPARENT),
			.ops = &clk_regmap_mux_closest_ops,
		},
	},
};

static struct clk_regmap_mux dsi1pll_pixel_clk_mux = {
	.reg = 0x48,
	.shift = 0,
	.width = 1,

	.clkr = {
		.hw.init = &(struct clk_init_data){
			.name = "dsi1_phy_pll_out_dsiclk",
			.parent_names =
				(const char *[]){ "dsi1pll_pixel_clk_src",
					"dsi1pll_shadow_pixel_clk_src"},
			.num_parents = 2,
			.flags = (CLK_GET_RATE_NOCACHE | CLK_SET_RATE_PARENT |
					CLK_SET_RATE_NO_REPARENT),
			.ops = &clk_regmap_mux_closest_ops,
		},
	},
};

static struct clk_fixed_factor dsi0pll_byte_clk_src = {
	.div = 8,
	.mult = 1,

	.hw.init = &(struct clk_init_data){
		.name = "dsi0pll_byte_clk_src",
		.parent_names = (const char *[]){ "dsi0pll_post_n1_div_clk" },
		.num_parents = 1,
		.flags = (CLK_SET_RATE_PARENT),
		.ops = &clk_fixed_factor_ops,
	},
};

static struct clk_fixed_factor dsi0pll_shadow_byte_clk_src = {
	.div = 8,
	.mult = 1,

	.hw.init = &(struct clk_init_data){
		.name = "dsi0pll_shadow_byte_clk_src",
		.parent_names =
			(const char *[]){ "dsi0pll_shadow_post_n1_div_clk" },
		.num_parents = 1,
		.flags = (CLK_SET_RATE_PARENT),
		.ops = &clk_fixed_factor_ops,
	},
};

static struct clk_fixed_factor dsi1pll_byte_clk_src = {
	.div = 8,
	.mult = 1,

	.hw.init = &(struct clk_init_data){
		.name = "dsi1pll_byte_clk_src",
		.parent_names = (const char *[]){ "dsi1pll_post_n1_div_clk" },
		.num_parents = 1,
		.flags = (CLK_SET_RATE_PARENT),
		.ops = &clk_fixed_factor_ops,
	},
};

static struct clk_fixed_factor dsi1pll_shadow_byte_clk_src = {
	.div = 8,
	.mult = 1,

	.hw.init = &(struct clk_init_data){
		.name = "dsi1pll_shadow_byte_clk_src",
		.parent_names =
			(const char *[]){ "dsi1pll_shadow_post_n1_div_clk" },
		.num_parents = 1,
		.flags = (CLK_SET_RATE_PARENT),
		.ops = &clk_fixed_factor_ops,
	},
};

static struct clk_regmap_mux dsi0pll_byte_clk_mux = {
	.reg = 0x48,
	.shift = 0,
	.width = 1,

	.clkr = {
		.hw.init = &(struct clk_init_data){
			.name = "dsi0_phy_pll_out_byteclk",
			.parent_names =
				(const char *[]){"dsi0pll_byte_clk_src",
					"dsi0pll_shadow_byte_clk_src"},
			.num_parents = 2,
			.ops = &clk_regmap_mux_closest_ops,
			.flags = (CLK_GET_RATE_NOCACHE | CLK_SET_RATE_PARENT |
					CLK_SET_RATE_NO_REPARENT),
		},
	},
};

static struct clk_regmap_mux dsi1pll_byte_clk_mux = {
	.reg = 0x48,
	.shift = 0,
	.width = 1,

	.clkr = {
		.hw.init = &(struct clk_init_data){
			.name = "dsi1_phy_pll_out_byteclk",
			.parent_names =
				(const char *[]){"dsi1pll_byte_clk_src",
					"dsi1pll_shadow_byte_clk_src"},
			.num_parents = 2,
			.ops = &clk_regmap_mux_closest_ops,
			.flags = (CLK_GET_RATE_NOCACHE | CLK_SET_RATE_PARENT |
					CLK_SET_RATE_NO_REPARENT),
		},
	},
};

static struct clk_hw *mdss_dsi_pllcc_14nm[] = {
	[BYTE0_MUX_CLK] = &dsi0pll_byte_clk_mux.clkr.hw,
	[BYTE0_SRC_CLK] = &dsi0pll_byte_clk_src.hw,
	[PIX0_MUX_CLK] = &dsi0pll_pixel_clk_mux.clkr.hw,
	[PIX0_SRC_CLK] = &dsi0pll_pixel_clk_src.hw,
	[N2_DIV_0_CLK] = &dsi0pll_n2_div_clk.clkr.hw,
	[POST_N1_DIV_0_CLK] = &dsi0pll_post_n1_div_clk.clkr.hw,
	[VCO_CLK_0_CLK] = &dsi0pll_vco_clk.hw,
	[SHADOW_BYTE0_SRC_CLK] = &dsi0pll_shadow_byte_clk_src.hw,
	[SHADOW_PIX0_SRC_CLK] = &dsi0pll_shadow_pixel_clk_src.hw,
	[SHADOW_N2_DIV_0_CLK] = &dsi0pll_shadow_n2_div_clk.clkr.hw,
	[SHADOW_POST_N1_DIV_0_CLK] = &dsi0pll_shadow_post_n1_div_clk.clkr.hw,
	[SHADOW_VCO_CLK_0_CLK] = &dsi0pll_shadow_vco_clk.hw,
	[BYTE1_MUX_CLK] = &dsi1pll_byte_clk_mux.clkr.hw,
	[BYTE1_SRC_CLK] = &dsi1pll_byte_clk_src.hw,
	[PIX1_MUX_CLK] = &dsi1pll_pixel_clk_mux.clkr.hw,
	[PIX1_SRC_CLK] = &dsi1pll_pixel_clk_src.hw,
	[N2_DIV_1_CLK] = &dsi1pll_n2_div_clk.clkr.hw,
	[POST_N1_DIV_1_CLK] = &dsi1pll_post_n1_div_clk.clkr.hw,
	[VCO_CLK_1_CLK] = &dsi1pll_vco_clk.hw,
	[SHADOW_BYTE1_SRC_CLK] = &dsi1pll_shadow_byte_clk_src.hw,
	[SHADOW_PIX1_SRC_CLK] = &dsi1pll_shadow_pixel_clk_src.hw,
	[SHADOW_N2_DIV_1_CLK] = &dsi1pll_shadow_n2_div_clk.clkr.hw,
	[SHADOW_POST_N1_DIV_1_CLK] = &dsi1pll_shadow_post_n1_div_clk.clkr.hw,
	[SHADOW_VCO_CLK_1_CLK] = &dsi1pll_shadow_vco_clk.hw,
};

int dsi_pll_clock_register_14nm(struct platform_device *pdev,
				struct mdss_pll_resources *pll_res)
{
	int rc = 0, ndx, i;
	int const ssc_freq_default = 31500; /* default h/w recommended value */
	int const ssc_ppm_default = 5000; /* default h/w recommended value */
	struct dsi_pll_db *pdb;
	struct clk_onecell_data *clk_data;
	struct clk *clk;
	struct regmap *regmap;
	int num_clks = ARRAY_SIZE(mdss_dsi_pllcc_14nm);

	if (!pdev || !pdev->dev.of_node) {
		pr_err("Invalid input parameters\n");
		return -EINVAL;
	}

	if (!pll_res || !pll_res->pll_base) {
		pr_err("Invalid PLL resources\n");
		return -EPROBE_DEFER;
	}

	if (pll_res->index >= DSI_PLL_NUM) {
		pr_err("pll ndx=%d is NOT supported\n", pll_res->index);
		return -EINVAL;
	}

	ndx = pll_res->index;
	pdb = &pll_db[ndx];
	pll_res->priv = pdb;
	pdb->pll = pll_res;
	ndx++;
	ndx %= DSI_PLL_NUM;
	pdb->next = &pll_db[ndx];

	if (pll_res->ssc_en) {
		if (!pll_res->ssc_freq)
			pll_res->ssc_freq = ssc_freq_default;
		if (!pll_res->ssc_ppm)
			pll_res->ssc_ppm = ssc_ppm_default;
	}

	clk_data = devm_kzalloc(&pdev->dev, sizeof(struct clk_onecell_data),
					GFP_KERNEL);
	if (!clk_data)
		return -ENOMEM;

	clk_data->clks = devm_kzalloc(&pdev->dev, (num_clks *
				sizeof(struct clk *)), GFP_KERNEL);
	if (!clk_data->clks) {
		devm_kfree(&pdev->dev, clk_data);
		return -ENOMEM;
	}

	clk_data->clk_num = num_clks;

	/* Set client data to mux, div and vco clocks.  */
	if (pll_res->index == DSI_PLL_1) {
		regmap = devm_regmap_init(&pdev->dev, &post_n1_div_regmap_bus,
					pll_res, &dsi_pll_14nm_config);
		dsi1pll_post_n1_div_clk.clkr.regmap = regmap;
		dsi1pll_shadow_post_n1_div_clk.clkr.regmap = regmap;

		regmap = devm_regmap_init(&pdev->dev, &n2_div_regmap_bus,
				pll_res, &dsi_pll_14nm_config);
		dsi1pll_n2_div_clk.clkr.regmap = regmap;

		regmap = devm_regmap_init(&pdev->dev, &shadow_n2_div_regmap_bus,
				pll_res, &dsi_pll_14nm_config);
		dsi1pll_shadow_n2_div_clk.clkr.regmap = regmap;

		regmap = devm_regmap_init(&pdev->dev, &dsi_mux_regmap_bus,
				pll_res, &dsi_pll_14nm_config);
		dsi1pll_byte_clk_mux.clkr.regmap = regmap;
		dsi1pll_pixel_clk_mux.clkr.regmap = regmap;

		dsi1pll_vco_clk.priv = pll_res;
		dsi1pll_shadow_vco_clk.priv = pll_res;

		pll_res->vco_delay = VCO_DELAY_USEC;

		for (i = BYTE1_MUX_CLK; i <= SHADOW_VCO_CLK_1_CLK; i++) {
			pr_debug("register clk: %d index: %d\n",
							i, pll_res->index);
			clk = devm_clk_register(&pdev->dev,
					mdss_dsi_pllcc_14nm[i]);
			if (IS_ERR(clk)) {
				pr_err("clk registration failed for DSI: %d\n",
						pll_res->index);
				rc = -EINVAL;
				goto clk_reg_fail;
			}
			clk_data->clks[i] = clk;
		}

		rc = of_clk_add_provider(pdev->dev.of_node,
				of_clk_src_onecell_get, clk_data);
	} else {
		regmap = devm_regmap_init(&pdev->dev, &post_n1_div_regmap_bus,
					pll_res, &dsi_pll_14nm_config);
		dsi0pll_post_n1_div_clk.clkr.regmap = regmap;
		dsi0pll_shadow_post_n1_div_clk.clkr.regmap = regmap;

		regmap = devm_regmap_init(&pdev->dev, &n2_div_regmap_bus,
				pll_res, &dsi_pll_14nm_config);
		dsi0pll_n2_div_clk.clkr.regmap = regmap;

		regmap = devm_regmap_init(&pdev->dev, &shadow_n2_div_regmap_bus,
				pll_res, &dsi_pll_14nm_config);
		dsi0pll_shadow_n2_div_clk.clkr.regmap = regmap;

		regmap = devm_regmap_init(&pdev->dev, &dsi_mux_regmap_bus,
				pll_res, &dsi_pll_14nm_config);
		dsi0pll_byte_clk_mux.clkr.regmap = regmap;
		dsi0pll_pixel_clk_mux.clkr.regmap = regmap;

		dsi0pll_vco_clk.priv = pll_res;
		dsi0pll_shadow_vco_clk.priv = pll_res;
		pll_res->vco_delay = VCO_DELAY_USEC;

		for (i = BYTE0_MUX_CLK; i <= SHADOW_VCO_CLK_0_CLK; i++) {
			pr_debug("reg clk: %d index: %d\n", i, pll_res->index);
			clk = devm_clk_register(&pdev->dev,
					mdss_dsi_pllcc_14nm[i]);
			if (IS_ERR(clk)) {
				pr_err("clk registration failed for DSI: %d\n",
						pll_res->index);
				rc = -EINVAL;
				goto clk_reg_fail;
			}
			clk_data->clks[i] = clk;
		}

		rc = of_clk_add_provider(pdev->dev.of_node,
				of_clk_src_onecell_get, clk_data);
	}

	if (!rc) {
		pr_info("Registered DSI PLL ndx=%d clocks successfully\n",
						pll_res->index);
		return rc;
	}

clk_reg_fail:
	devm_kfree(&pdev->dev, clk_data->clks);
	devm_kfree(&pdev->dev, clk_data);
	return rc;
}<|MERGE_RESOLUTION|>--- conflicted
+++ resolved
@@ -85,11 +85,7 @@
 	.pll_enable_seqs[0] = dsi_pll_enable_seq_14nm,
 	.hw.init = &(struct clk_init_data){
 			.name = "dsi0pll_vco_clk_14nm",
-<<<<<<< HEAD
-			.parent_names = (const char *[]){ "xo_board" },
-=======
 			.parent_names = dsi_vco_clk_parent_names,
->>>>>>> 144a671c
 			.num_parents = 1,
 			.flags = CLK_GET_RATE_NOCACHE,
 			.ops = &clk_ops_dsi_vco,
@@ -102,11 +98,7 @@
 	.max_rate = 2600000000u,
 	.hw.init = &(struct clk_init_data){
 			.name = "dsi0pll_shadow_vco_clk_14nm",
-<<<<<<< HEAD
-			.parent_names = (const char *[]){ "xo_board" },
-=======
 			.parent_names = dsi_vco_clk_parent_names,
->>>>>>> 144a671c
 			.num_parents = 1,
 			.flags = CLK_GET_RATE_NOCACHE,
 			.ops = &clk_ops_shadow_dsi_vco,
@@ -121,11 +113,7 @@
 	.pll_enable_seqs[0] = dsi_pll_enable_seq_14nm,
 	.hw.init = &(struct clk_init_data){
 			.name = "dsi1pll_vco_clk_14nm",
-<<<<<<< HEAD
-			.parent_names = (const char *[]){ "xo_board" },
-=======
 			.parent_names = dsi_vco_clk_parent_names,
->>>>>>> 144a671c
 			.num_parents = 1,
 			.flags = CLK_GET_RATE_NOCACHE,
 			.ops = &clk_ops_dsi_vco,
@@ -140,11 +128,7 @@
 	.pll_enable_seqs[0] = dsi_pll_enable_seq_14nm,
 	.hw.init = &(struct clk_init_data){
 			.name = "dsi1pll_shadow_vco_clk_14nm",
-<<<<<<< HEAD
-			.parent_names = (const char *[]){ "xo_board" },
-=======
 			.parent_names = dsi_vco_clk_parent_names,
->>>>>>> 144a671c
 			.num_parents = 1,
 			.flags = CLK_GET_RATE_NOCACHE,
 			.ops = &clk_ops_shadow_dsi_vco,
