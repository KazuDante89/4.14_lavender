#
# Misc strange devices
#

menu "Misc devices"

config SENSORS_LIS3LV02D
	tristate
	depends on INPUT
	select INPUT_POLLDEV
	default n

config AD525X_DPOT
	tristate "Analog Devices Digital Potentiometers"
	depends on (I2C || SPI) && SYSFS
	help
	  If you say yes here, you get support for the Analog Devices
	  AD5258, AD5259, AD5251, AD5252, AD5253, AD5254, AD5255
	  AD5160, AD5161, AD5162, AD5165, AD5200, AD5201, AD5203,
	  AD5204, AD5206, AD5207, AD5231, AD5232, AD5233, AD5235,
	  AD5260, AD5262, AD5263, AD5290, AD5291, AD5292, AD5293,
	  AD7376, AD8400, AD8402, AD8403, ADN2850, AD5241, AD5242,
	  AD5243, AD5245, AD5246, AD5247, AD5248, AD5280, AD5282,
	  ADN2860, AD5273, AD5171, AD5170, AD5172, AD5173, AD5270,
	  AD5271, AD5272, AD5274
	  digital potentiometer chips.

	  See Documentation/misc-devices/ad525x_dpot.txt for the
	  userspace interface.

	  This driver can also be built as a module.  If so, the module
	  will be called ad525x_dpot.

config AD525X_DPOT_I2C
	tristate "support I2C bus connection"
	depends on AD525X_DPOT && I2C
	help
	  Say Y here if you have a digital potentiometers hooked to an I2C bus.

	  To compile this driver as a module, choose M here: the
	  module will be called ad525x_dpot-i2c.

config AD525X_DPOT_SPI
	tristate "support SPI bus connection"
	depends on AD525X_DPOT && SPI_MASTER
	help
	  Say Y here if you have a digital potentiometers hooked to an SPI bus.

	  If unsure, say N (but it's safe to say "Y").

	  To compile this driver as a module, choose M here: the
	  module will be called ad525x_dpot-spi.

config ATMEL_TCLIB
	bool "Atmel AT32/AT91 Timer/Counter Library"
	depends on (AVR32 || ARCH_AT91)
	help
	  Select this if you want a library to allocate the Timer/Counter
	  blocks found on many Atmel processors.  This facilitates using
	  these blocks by different drivers despite processor differences.

config ATMEL_TCB_CLKSRC
	bool "TC Block Clocksource"
	depends on ATMEL_TCLIB
	default y
	help
	  Select this to get a high precision clocksource based on a
	  TC block with a 5+ MHz base clock rate.  Two timer channels
	  are combined to make a single 32-bit timer.

	  When GENERIC_CLOCKEVENTS is defined, the third timer channel
	  may be used as a clock event device supporting oneshot mode
	  (delays of up to two seconds) based on the 32 KiHz clock.

config ATMEL_TCB_CLKSRC_BLOCK
	int
	depends on ATMEL_TCB_CLKSRC
	prompt "TC Block" if CPU_AT32AP700X
	default 0
	range 0 1
	help
	  Some chips provide more than one TC block, so you have the
	  choice of which one to use for the clock framework.  The other
	  TC can be used for other purposes, such as PWM generation and
	  interval timing.

config DUMMY_IRQ
	tristate "Dummy IRQ handler"
	default n
	---help---
	  This module accepts a single 'irq' parameter, which it should register for.
	  The sole purpose of this module is to help with debugging of systems on
	  which spurious IRQs would happen on disabled IRQ vector.

config IBM_ASM
	tristate "Device driver for IBM RSA service processor"
	depends on X86 && PCI && INPUT
	---help---
	  This option enables device driver support for in-band access to the
	  IBM RSA (Condor) service processor in eServer xSeries systems.
	  The ibmasm device driver allows user space application to access
	  ASM (Advanced Systems Management) functions on the service
	  processor. The driver is meant to be used in conjunction with
	  a user space API.
	  The ibmasm driver also enables the OS to use the UART on the
	  service processor board as a regular serial port. To make use of
	  this feature serial driver support (CONFIG_SERIAL_8250) must be
	  enabled.

	  WARNING: This software may not be supported or function
	  correctly on your IBM server. Please consult the IBM ServerProven
	  website <http://www-03.ibm.com/systems/info/x86servers/serverproven/compat/us/>
	  for information on the specific driver level and support statement
	  for your IBM server.

config PHANTOM
	tristate "Sensable PHANToM (PCI)"
	depends on PCI
	help
	  Say Y here if you want to build a driver for Sensable PHANToM device.

	  This driver is only for PCI PHANToMs.

	  If you choose to build module, its name will be phantom. If unsure,
	  say N here.

config INTEL_MID_PTI
	tristate "Parallel Trace Interface for MIPI P1149.7 cJTAG standard"
	depends on PCI && TTY && (X86_INTEL_MID || COMPILE_TEST)
	default n
	help
	  The PTI (Parallel Trace Interface) driver directs
	  trace data routed from various parts in the system out
	  through an Intel Penwell PTI port and out of the mobile
	  device for analysis with a debugging tool (Lauterbach or Fido).

	  You should select this driver if the target kernel is meant for
	  an Intel Atom (non-netbook) mobile device containing a MIPI
	  P1149.7 standard implementation.

config SGI_IOC4
	tristate "SGI IOC4 Base IO support"
	depends on PCI
	---help---
	  This option enables basic support for the IOC4 chip on certain
	  SGI IO controller cards (IO9, IO10, and PCI-RT).  This option
	  does not enable any specific functions on such a card, but provides
	  necessary infrastructure for other drivers to utilize.

	  If you have an SGI Altix with an IOC4-based card say Y.
	  Otherwise say N.

config TIFM_CORE
	tristate "TI Flash Media interface support"
	depends on PCI
	help
	  If you want support for Texas Instruments(R) Flash Media adapters
	  you should select this option and then also choose an appropriate
	  host adapter, such as 'TI Flash Media PCI74xx/PCI76xx host adapter
	  support', if you have a TI PCI74xx compatible card reader, for
	  example.
	  You will also have to select some flash card format drivers. MMC/SD
	  cards are supported via 'MMC/SD Card support: TI Flash Media MMC/SD
	  Interface support (MMC_TIFM_SD)'.

	  To compile this driver as a module, choose M here: the module will
	  be called tifm_core.

config TIFM_7XX1
	tristate "TI Flash Media PCI74xx/PCI76xx host adapter support"
	depends on PCI && TIFM_CORE
	default TIFM_CORE
	help
	  This option enables support for Texas Instruments(R) PCI74xx and
	  PCI76xx families of Flash Media adapters, found in many laptops.
	  To make actual use of the device, you will have to select some
	  flash card format drivers, as outlined in the TIFM_CORE Help.

	  To compile this driver as a module, choose M here: the module will
	  be called tifm_7xx1.

config ICS932S401
	tristate "Integrated Circuits ICS932S401"
	depends on I2C
	help
	  If you say yes here you get support for the Integrated Circuits
	  ICS932S401 clock control chips.

	  This driver can also be built as a module. If so, the module
	  will be called ics932s401.

config ATMEL_SSC
	tristate "Device driver for Atmel SSC peripheral"
	depends on HAS_IOMEM && (AVR32 || ARCH_AT91 || COMPILE_TEST)
	---help---
	  This option enables device driver support for Atmel Synchronized
	  Serial Communication peripheral (SSC).

	  The SSC peripheral supports a wide variety of serial frame based
	  communications, i.e. I2S, SPI, etc.

	  If unsure, say N.

config ENCLOSURE_SERVICES
	tristate "Enclosure Services"
	default n
	help
	  Provides support for intelligent enclosures (bays which
	  contain storage devices).  You also need either a host
	  driver (SCSI/ATA) which supports enclosures
	  or a SCSI enclosure device (SES) to use these services.

config SGI_XP
	tristate "Support communication between SGI SSIs"
	depends on NET
	depends on (IA64_GENERIC || IA64_SGI_SN2 || IA64_SGI_UV || X86_UV) && SMP
	select IA64_UNCACHED_ALLOCATOR if IA64_GENERIC || IA64_SGI_SN2
	select GENERIC_ALLOCATOR if IA64_GENERIC || IA64_SGI_SN2
	select SGI_GRU if X86_64 && SMP
	---help---
	  An SGI machine can be divided into multiple Single System
	  Images which act independently of each other and have
	  hardware based memory protection from the others.  Enabling
	  this feature will allow for direct communication between SSIs
	  based on a network adapter and DMA messaging.

config CS5535_MFGPT
	tristate "CS5535/CS5536 Geode Multi-Function General Purpose Timer (MFGPT) support"
	depends on MFD_CS5535
	default n
	help
	  This driver provides access to MFGPT functionality for other
	  drivers that need timers.  MFGPTs are available in the CS5535 and
	  CS5536 companion chips that are found in AMD Geode and several
	  other platforms.  They have a better resolution and max interval
	  than the generic PIT, and are suitable for use as high-res timers.
	  You probably don't want to enable this manually; other drivers that
	  make use of it should enable it.

config CS5535_MFGPT_DEFAULT_IRQ
	int
	depends on CS5535_MFGPT
	default 7
	help
	  MFGPTs on the CS5535 require an interrupt.  The selected IRQ
	  can be overridden as a module option as well as by driver that
	  use the cs5535_mfgpt_ API; however, different architectures might
	  want to use a different IRQ by default.  This is here for
	  architectures to set as necessary.

config CS5535_CLOCK_EVENT_SRC
	tristate "CS5535/CS5536 high-res timer (MFGPT) events"
	depends on GENERIC_CLOCKEVENTS && CS5535_MFGPT
	help
	  This driver provides a clock event source based on the MFGPT
	  timer(s) in the CS5535 and CS5536 companion chips.
	  MFGPTs have a better resolution and max interval than the
	  generic PIT, and are suitable for use as high-res timers.

config HP_ILO
	tristate "Channel interface driver for the HP iLO processor"
	depends on PCI
	default n
	help
	  The channel interface driver allows applications to communicate
	  with iLO management processors present on HP ProLiant servers.
	  Upon loading, the driver creates /dev/hpilo/dXccbN files, which
	  can be used to gather data from the management processor, via
	  read and write system calls.

	  To compile this driver as a module, choose M here: the
	  module will be called hpilo.

config QCOM_COINCELL
	tristate "Qualcomm coincell charger support"
	depends on MFD_SPMI_PMIC || COMPILE_TEST
	help
	  This driver supports the coincell block found inside of
	  Qualcomm PMICs.  The coincell charger provides a means to
	  charge a coincell battery or backup capacitor which is used
	  to maintain PMIC register and RTC state in the absence of
	  external power.

config SGI_GRU
	tristate "SGI GRU driver"
	depends on X86_UV && SMP
	default n
	select MMU_NOTIFIER
	---help---
	The GRU is a hardware resource located in the system chipset. The GRU
	contains memory that can be mmapped into the user address space. This memory is
	used to communicate with the GRU to perform functions such as load/store,
	scatter/gather, bcopy, AMOs, etc.  The GRU is directly accessed by user
	instructions using user virtual addresses. GRU instructions (ex., bcopy) use
	user virtual addresses for operands.

	If you are not running on a SGI UV system, say N.

config SGI_GRU_DEBUG
	bool  "SGI GRU driver debug"
	depends on SGI_GRU
	default n
	---help---
	This option enables additional debugging code for the SGI GRU driver.
	If you are unsure, say N.

config APDS9802ALS
	tristate "Medfield Avago APDS9802 ALS Sensor module"
	depends on I2C
	help
	  If you say yes here you get support for the ALS APDS9802 ambient
	  light sensor.

	  This driver can also be built as a module.  If so, the module
	  will be called apds9802als.

config ISL29003
	tristate "Intersil ISL29003 ambient light sensor"
	depends on I2C && SYSFS
	help
	  If you say yes here you get support for the Intersil ISL29003
	  ambient light sensor.

	  This driver can also be built as a module.  If so, the module
	  will be called isl29003.

config ISL29020
	tristate "Intersil ISL29020 ambient light sensor"
	depends on I2C
	help
	  If you say yes here you get support for the Intersil ISL29020
	  ambient light sensor.

	  This driver can also be built as a module.  If so, the module
	  will be called isl29020.

config SENSORS_TSL2550
	tristate "Taos TSL2550 ambient light sensor"
	depends on I2C && SYSFS
	help
	  If you say yes here you get support for the Taos TSL2550
	  ambient light sensor.

	  This driver can also be built as a module.  If so, the module
	  will be called tsl2550.

config SENSORS_BH1780
	tristate "ROHM BH1780GLI ambient light sensor"
	depends on I2C && SYSFS
	help
	  If you say yes here you get support for the ROHM BH1780GLI
	  ambient light sensor.

	  This driver can also be built as a module.  If so, the module
	  will be called bh1780gli.

config SENSORS_BH1770
         tristate "BH1770GLC / SFH7770 combined ALS - Proximity sensor"
         depends on I2C
         ---help---
           Say Y here if you want to build a driver for BH1770GLC (ROHM) or
	   SFH7770 (Osram) combined ambient light and proximity sensor chip.

           To compile this driver as a module, choose M here: the
           module will be called bh1770glc. If unsure, say N here.

config SENSORS_APDS990X
	 tristate "APDS990X combined als and proximity sensors"
	 depends on I2C
	 default n
	 ---help---
	   Say Y here if you want to build a driver for Avago APDS990x
	   combined ambient light and proximity sensor chip.

	   To compile this driver as a module, choose M here: the
	   module will be called apds990x. If unsure, say N here.

config HMC6352
	tristate "Honeywell HMC6352 compass"
	depends on I2C
	help
	  This driver provides support for the Honeywell HMC6352 compass,
	  providing configuration and heading data via sysfs.

config DS1682
	tristate "Dallas DS1682 Total Elapsed Time Recorder with Alarm"
	depends on I2C
	help
	  If you say yes here you get support for Dallas Semiconductor
	  DS1682 Total Elapsed Time Recorder.

	  This driver can also be built as a module.  If so, the module
	  will be called ds1682.

config SPEAR13XX_PCIE_GADGET
	bool "PCIe gadget support for SPEAr13XX platform"
	depends on ARCH_SPEAR13XX && BROKEN
	default n
	help
	 This option enables gadget support for PCIe controller. If
	 board file defines any controller as PCIe endpoint then a sysfs
	 entry will be created for that controller. User can use these
	 sysfs node to configure PCIe EP as per his requirements.

config TI_DAC7512
	tristate "Texas Instruments DAC7512"
	depends on SPI && SYSFS
	help
	  If you say yes here you get support for the Texas Instruments
	  DAC7512 16-bit digital-to-analog converter.

	  This driver can also be built as a module. If so, the module
	  will be called ti_dac7512.

config VMWARE_BALLOON
	tristate "VMware Balloon Driver"
	depends on VMWARE_VMCI && X86 && HYPERVISOR_GUEST
	help
	  This is VMware physical memory management driver which acts
	  like a "balloon" that can be inflated to reclaim physical pages
	  by reserving them in the guest and invalidating them in the
	  monitor, freeing up the underlying machine pages so they can
	  be allocated to other guests. The balloon can also be deflated
	  to allow the guest to use more physical memory.

	  If unsure, say N.

	  To compile this driver as a module, choose M here: the
	  module will be called vmw_balloon.

config ARM_CHARLCD
	bool "ARM Ltd. Character LCD Driver"
	depends on PLAT_VERSATILE
	help
	  This is a driver for the character LCD found on the ARM Ltd.
	  Versatile and RealView Platform Baseboards. It doesn't do
	  very much more than display the text "ARM Linux" on the first
	  line and the Linux version on the second line, but that's
	  still useful.

config BMP085
	tristate
	depends on SYSFS

config BMP085_I2C
	tristate "BMP085 digital pressure sensor on I2C"
	select BMP085
	select REGMAP_I2C
	depends on I2C && SYSFS
	help
	  Say Y here if you want to support Bosch Sensortec's digital pressure
	  sensor hooked to an I2C bus.

	  To compile this driver as a module, choose M here: the
	  module will be called bmp085-i2c.

config BMP085_SPI
	tristate "BMP085 digital pressure sensor on SPI"
	select BMP085
	select REGMAP_SPI
	depends on SPI_MASTER && SYSFS
	help
	  Say Y here if you want to support Bosch Sensortec's digital pressure
	  sensor hooked to an SPI bus.

	  To compile this driver as a module, choose M here: the
	  module will be called bmp085-spi.

config PCH_PHUB
	tristate "Intel EG20T PCH/LAPIS Semicon IOH(ML7213/ML7223/ML7831) PHUB"
	select GENERIC_NET_UTILS
	depends on PCI && (X86_32 || COMPILE_TEST)
	help
	  This driver is for PCH(Platform controller Hub) PHUB(Packet Hub) of
	  Intel Topcliff which is an IOH(Input/Output Hub) for x86 embedded
	  processor. The Topcliff has MAC address and Option ROM data in SROM.
	  This driver can access MAC address and Option ROM data in SROM.

	  This driver also can be used for LAPIS Semiconductor's IOH,
	  ML7213/ML7223/ML7831.
	  ML7213 which is for IVI(In-Vehicle Infotainment) use.
	  ML7223 IOH is for MP(Media Phone) use.
	  ML7831 IOH is for general purpose use.
	  ML7213/ML7223/ML7831 is companion chip for Intel Atom E6xx series.
	  ML7213/ML7223/ML7831 is completely compatible for Intel EG20T PCH.

	  To compile this driver as a module, choose M here: the module will
	  be called pch_phub.

config USB_SWITCH_FSA9480
	tristate "FSA9480 USB Switch"
	depends on I2C
	help
	  The FSA9480 is a USB port accessory detector and switch.
	  The FSA9480 is fully controlled using I2C and enables USB data,
	  stereo and mono audio, video, microphone and UART data to use
	  a common connector port.

config LATTICE_ECP3_CONFIG
	tristate "Lattice ECP3 FPGA bitstream configuration via SPI"
	depends on SPI && SYSFS
	select FW_LOADER
	default	n
	help
	  This option enables support for bitstream configuration (programming
	  or loading) of the Lattice ECP3 FPGA family via SPI.

	  If unsure, say N.

config SRAM
	bool "Generic on-chip SRAM driver"
	depends on HAS_IOMEM
	select GENERIC_ALLOCATOR
	help
	  This driver allows you to declare a memory region to be managed by
	  the genalloc API. It is supposed to be used for small on-chip SRAM
	  areas found on many SoCs.

config QSEECOM
        tristate "QTI Secure Execution Communicator driver"
        help
          Provides a communication interface between userspace and
          QTI Secure Execution Environment (QSEE) using Secure Channel
          Manager (SCM) interface. It exposes APIs for both userspace and
          kernel clients.

config HDCP_QSEECOM
	tristate "QTI High-Bandwidth Digital Content Protection Module"
	help
	  This module implements HDCP 2.2 features over HDMI. It exposes APIs
	  for HDMI driver to communicate with QTI Secure Execution
	  Environment (QSEE) via the QSEECOM Driver and also calls the APIs
	  exposed by the HDMI driver to communicate with the Receiver.

config PROFILER
	tristate "Qualcomm Technologies, Inc. trustzone Communicator driver"
	help
	  Provides a communication interface between userspace and
	  trustzone using Secure Channel Manager (SCM) interface.
	  It exposes APIs for userspace to get system profiling
	  information.

config VEXPRESS_SYSCFG
	bool "Versatile Express System Configuration driver"
	depends on VEXPRESS_CONFIG
	default y
	help
	  ARM Ltd. Versatile Express uses specialised platform configuration
	  bus. System Configuration interface is one of the possible means
	  of generating transactions on this bus.

<<<<<<< HEAD
config UID_CPUTIME
	bool "Per-UID cpu time statistics"
	depends on PROFILING
	help
	  Per UID based cpu time statistics exported to /proc/uid_cputime

config QPNP_MISC
	tristate "QPNP Misc Peripheral"
	depends on SPMI || MSM_SPMI
	help
	  Say 'y' here to include support for the QTI QPNP MISC
	  peripheral. The MISC peripheral holds the USB ID interrupt
	  and the driver provides an API to check if this interrupt
	  is available on the current PMIC chip.
=======
config UID_SYS_STATS
	bool "Per-UID statistics"
	depends on PROFILING
	help
	  Per UID based cpu time statistics exported to /proc/uid_cputime
	  Per UID based io statistics exported to /proc/uid_io
	  Per UID based procstat control in /proc/uid_procstat

>>>>>>> c71ad0f6
config MEMORY_STATE_TIME
	tristate "Memory freq/bandwidth time statistics"
	depends on PROFILING
	help
	  Memory time statistics exported to /sys/kernel/memory_state_time

source "drivers/misc/c2port/Kconfig"
source "drivers/misc/eeprom/Kconfig"
source "drivers/misc/cb710/Kconfig"
source "drivers/misc/ti-st/Kconfig"
source "drivers/misc/lis3lv02d/Kconfig"
source "drivers/misc/altera-stapl/Kconfig"
source "drivers/misc/mei/Kconfig"
source "drivers/misc/vmw_vmci/Kconfig"
source "drivers/misc/qcom/Kconfig"
source "drivers/misc/mic/Kconfig"
source "drivers/misc/genwqe/Kconfig"
source "drivers/misc/echo/Kconfig"
source "drivers/misc/cxl/Kconfig"
endmenu<|MERGE_RESOLUTION|>--- conflicted
+++ resolved
@@ -549,12 +549,13 @@
 	  bus. System Configuration interface is one of the possible means
 	  of generating transactions on this bus.
 
-<<<<<<< HEAD
-config UID_CPUTIME
-	bool "Per-UID cpu time statistics"
+config UID_SYS_STATS
+	bool "Per-UID statistics"
 	depends on PROFILING
 	help
 	  Per UID based cpu time statistics exported to /proc/uid_cputime
+	  Per UID based io statistics exported to /proc/uid_io
+	  Per UID based procstat control in /proc/uid_procstat
 
 config QPNP_MISC
 	tristate "QPNP Misc Peripheral"
@@ -564,16 +565,6 @@
 	  peripheral. The MISC peripheral holds the USB ID interrupt
 	  and the driver provides an API to check if this interrupt
 	  is available on the current PMIC chip.
-=======
-config UID_SYS_STATS
-	bool "Per-UID statistics"
-	depends on PROFILING
-	help
-	  Per UID based cpu time statistics exported to /proc/uid_cputime
-	  Per UID based io statistics exported to /proc/uid_io
-	  Per UID based procstat control in /proc/uid_procstat
-
->>>>>>> c71ad0f6
 config MEMORY_STATE_TIME
 	tristate "Memory freq/bandwidth time statistics"
 	depends on PROFILING
