--- conflicted
+++ resolved
@@ -1208,10 +1208,7 @@
 	if (!retries) {
 		printk(KERN_ERR "%s(%s): Unable to re-detect card (%d)\n",
 		       __func__, mmc_hostname(host), err);
-<<<<<<< HEAD
 		err = _mmc_detect_card_removed(host);
-=======
->>>>>>> 6da3fbc3
 	}
 #else
 	err = _mmc_detect_card_removed(host);
@@ -1316,16 +1313,11 @@
 		if (err) {
 			printk(KERN_ERR "%s: Re-init card rc = %d (retries = %d)\n",
 			       mmc_hostname(host), err, retries);
-<<<<<<< HEAD
 			retries--;
 			mmc_power_off(host);
 			usleep_range(5000, 5500);
 			mmc_power_up(host, host->card->ocr);
 			mmc_select_voltage(host, host->card->ocr);
-=======
-			mdelay(5);
-			retries--;
->>>>>>> 6da3fbc3
 			continue;
 		}
 		break;
@@ -1333,15 +1325,12 @@
 #else
 	err = mmc_sd_init_card(host, host->card->ocr, host->card);
 #endif
-<<<<<<< HEAD
 	if (err) {
 		pr_err("%s: %s: mmc_sd_init_card_failed (%d)\n",
 				mmc_hostname(host), __func__, err);
 		mmc_power_off(host);
 		goto out;
 	}
-=======
->>>>>>> 6da3fbc3
 	mmc_card_clr_suspended(host->card);
 
 	if (host->card->sdr104_blocked)
@@ -1492,13 +1481,10 @@
 		err = mmc_sd_init_card(host, rocr, NULL);
 		if (err) {
 			retries--;
-<<<<<<< HEAD
 			mmc_power_off(host);
 			usleep_range(5000, 5500);
 			mmc_power_up(host, rocr);
 			mmc_select_voltage(host, rocr);
-=======
->>>>>>> 6da3fbc3
 			continue;
 		}
 		break;
