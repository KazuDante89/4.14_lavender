/* Copyright (c) 2011-2018, 2020, The Linux Foundation. All rights reserved.
 *
 * This program is free software; you can redistribute it and/or modify
 * it under the terms of the GNU General Public License version 2 and
 * only version 2 as published by the Free Software Foundation.
 *
 * This program is distributed in the hope that it will be useful,
 * but WITHOUT ANY WARRANTY; without even the implied warranty of
 * MERCHANTABILITY or FITNESS FOR A PARTICULAR PURPOSE.  See the
 * GNU General Public License for more details.
 */

#include <linux/kernel.h>
#include <linux/platform_device.h>
#include <linux/module.h>
#include <linux/of.h>
#include <linux/msm-sps.h>
#include <linux/ipa.h>
#include <linux/sched/clock.h>
#include <linux/usb_bam.h>
#include <linux/workqueue.h>
#include <linux/dma-mapping.h>
#include <linux/pm_runtime.h>
#include <linux/usb/msm_hsusb.h>

#define USB_THRESHOLD 512
#define USB_BAM_MAX_STR_LEN 50
#define USB_BAM_TIMEOUT (10*HZ)
#define DBG_MAX_MSG   512UL
#define DBG_MSG_LEN   160UL
#define TIME_BUF_LEN  17
#define DBG_EVENT_LEN  143

#define ENABLE_EVENT_LOG 1

#define USB_BAM_NR_PORTS	4

#define ARRAY_INDEX_FROM_ADDR(base, addr) ((addr) - (base))

static unsigned int enable_event_log = ENABLE_EVENT_LOG;
module_param(enable_event_log, uint, 0644);
MODULE_PARM_DESC(enable_event_log, "enable event logging in debug buffer");

#define LOGLEVEL_NONE 8
#define LOGLEVEL_DEBUG 7
#define LOGLEVEL_ERR 3

#define log_event(log_level, x...)					\
do {									\
	unsigned long flags;						\
	char *buf;							\
	if (log_level == LOGLEVEL_DEBUG)				\
		pr_debug(x);						\
	else if (log_level == LOGLEVEL_ERR)				\
		pr_err(x);						\
	if (enable_event_log) {						\
		write_lock_irqsave(&usb_bam_dbg.lck, flags);		\
		buf = usb_bam_dbg.buf[usb_bam_dbg.idx];			\
		put_timestamp(buf);					\
		snprintf(&buf[TIME_BUF_LEN - 1], DBG_EVENT_LEN, x);	\
		usb_bam_dbg.idx = (usb_bam_dbg.idx + 1) % DBG_MAX_MSG;	\
		write_unlock_irqrestore(&usb_bam_dbg.lck, flags);	\
	}								\
} while (0)

#define log_event_none(x, ...) log_event(LOGLEVEL_NONE, x, ##__VA_ARGS__)
#define log_event_dbg(x, ...) log_event(LOGLEVEL_DEBUG, x, ##__VA_ARGS__)
#define log_event_err(x, ...) log_event(LOGLEVEL_ERR, x, ##__VA_ARGS__)

/* Reset BAM with pipes connected */
#define SPS_BAM_FORCE_RESET         (1UL << 11)

enum usb_bam_event_type {
	USB_BAM_EVENT_WAKEUP_PIPE = 0,	/* Wake a pipe */
	USB_BAM_EVENT_WAKEUP,		/* Wake a bam (first pipe waked) */
	USB_BAM_EVENT_INACTIVITY,	/* Inactivity on all pipes */
};

struct usb_bam_sps_type {
	struct sps_pipe **sps_pipes;
	struct sps_connect *sps_connections;
};

/*
 * struct usb_bam_event_info: suspend/resume event information.
 * @type: usb bam event type.
 * @event: holds event data.
 * @callback: suspend/resume callback.
 * @param: port num (for suspend) or NULL (for resume).
 * @event_w: holds work queue parameters.
 */
struct usb_bam_event_info {
	enum usb_bam_event_type type;
	struct sps_register_event event;
	int (*callback)(void *);
	void *param;
	struct work_struct event_w;
};

/*
 * struct usb_bam_pipe_connect: pipe connection information
 * between USB/HSIC BAM and another BAM. USB/HSIC BAM can be
 * either src BAM or dst BAM
 * @name: pipe description.
 * @mem_type: type of memory used for BAM FIFOs
 * @src_phy_addr: src bam physical address.
 * @src_pipe_index: src bam pipe index.
 * @dst_phy_addr: dst bam physical address.
 * @dst_pipe_index: dst bam pipe index.
 * @data_fifo_base_offset: data fifo offset.
 * @data_fifo_size: data fifo size.
 * @desc_fifo_base_offset: descriptor fifo offset.
 * @desc_fifo_size: descriptor fifo size.
 * @data_mem_buf: data fifo buffer.
 * @desc_mem_buf: descriptor fifo buffer.
 * @event: event for wakeup.
 * @enabled: true if pipe is enabled.
 * @suspended: true if pipe is suspended.
 * @cons_stopped: true is pipe has consumer requests stopped.
 * @prod_stopped: true if pipe has producer requests stopped.
 * @priv: private data to return upon activity_notify
 *	or inactivity_notify callbacks.
 * @activity_notify: callback to invoke on activity on one of the in pipes.
 * @inactivity_notify: callback to invoke on inactivity on all pipes.
 * @start: callback to invoke to enqueue transfers on a pipe.
 * @stop: callback to invoke on dequeue transfers on a pipe.
 * @start_stop_param: param for the start/stop callbacks.
 */
struct usb_bam_pipe_connect {
	const char *name;
	u32 pipe_num;
	enum usb_pipe_mem_type mem_type;
	enum usb_bam_pipe_dir dir;
	enum usb_ctrl bam_type;
	enum usb_bam_mode bam_mode;
	enum peer_bam peer_bam;
	enum usb_bam_pipe_type pipe_type;
	u32 src_phy_addr;
	u32 src_pipe_index;
	u32 dst_phy_addr;
	u32 dst_pipe_index;
	u32 data_fifo_base_offset;
	u32 data_fifo_size;
	u32 desc_fifo_base_offset;
	u32 desc_fifo_size;
	struct sps_mem_buffer data_mem_buf;
	struct sps_mem_buffer desc_mem_buf;
	struct usb_bam_event_info event;
	bool enabled;
	bool suspended;
	bool cons_stopped;
	bool prod_stopped;
	int ipa_clnt_hdl;
	void *priv;
	int (*activity_notify)(void *priv);
	int (*inactivity_notify)(void *priv);
	void (*start)(void *, enum usb_bam_pipe_dir);
	void (*stop)(void *, enum usb_bam_pipe_dir);
	void *start_stop_param;
	bool reset_pipe_after_lpm;
};

/**
 * struct msm_usb_bam_data: pipe connection information
 * between USB/HSIC BAM and another BAM. USB/HSIC BAM can be
 * either src BAM or dst BAM
 * @usb_bam_num_pipes: max number of pipes to use.
 * @active_conn_num: number of active pipe connections.
 * @usb_bam_fifo_baseaddr: base address for bam pipe's data and descriptor
 *                         fifos. This can be on chip memory (ocimem) or usb
 *                         private memory.
 * @reset_on_connect: BAM must be reset before its first pipe connect
 * @reset_on_disconnect: BAM must be reset after its last pipe disconnect
 * @disable_clk_gating: Disable clock gating
 * @override_threshold: Override the default threshold value for Read/Write
 *                         event generation by the BAM towards another BAM.
 * @max_mbps_highspeed: Maximum Mbits per seconds that the USB core
 *		can work at in bam2bam mode when connected to HS host.
 * @max_mbps_superspeed: Maximum Mbits per seconds that the USB core
 *		can work at in bam2bam mode when connected to SS host.
 */
struct msm_usb_bam_data {
	u8 max_connections;
	int usb_bam_num_pipes;
	phys_addr_t usb_bam_fifo_baseaddr;
	bool reset_on_connect;
	bool reset_on_disconnect;
	bool disable_clk_gating;
	bool ignore_core_reset_ack;
	u32 override_threshold;
	u32 max_mbps_highspeed;
	u32 max_mbps_superspeed;
	enum usb_ctrl bam_type;
};

/*
 * struct usb_bam_ctx_type - represents the usb bam driver entity
 * @usb_bam_sps: holds the sps pipes the usb bam driver holds
 *	against the sps driver.
 * @usb_bam_pdev: the platform device that represents the usb bam.
 * @usb_bam_wq: Worqueue used for managing states of reset against
 *	a peer bam.
 * @max_connections: The maximum number of pipes that are configured
 *	in the platform data.
 * @h_bam: the handle/device of the sps driver.
 * @pipes_enabled_per_bam: the number of pipes currently enabled.
 * @inactivity_timer_ms: The timeout configuration per each bam for inactivity
 *	timer feature.
 * @is_bam_inactivity: Is there no activity on all pipes belongs to a
 *	specific bam. (no activity = no data is pulled or pushed
 *	from/into ones of the pipes).
 * @usb_bam_connections: array (allocated on probe) having all BAM connections
 * @usb_bam_lock: to protect fields of ctx or usb_bam_connections
 */
struct usb_bam_ctx_type {
	struct usb_bam_sps_type		usb_bam_sps;
	struct resource			*io_res;
	int				irq;
	struct platform_device		*usb_bam_pdev;
	struct workqueue_struct		*usb_bam_wq;
	u8				max_connections;
	unsigned long			h_bam;
	u8				pipes_enabled_per_bam;
	u32				inactivity_timer_ms;
	bool				is_bam_inactivity;
	struct usb_bam_pipe_connect	*usb_bam_connections;
	struct msm_usb_bam_data *usb_bam_data;
	spinlock_t		usb_bam_lock;
};

static char *bam_enable_strings[MAX_BAMS] = {
	[DWC3_CTRL] = "ssusb",
	[CI_CTRL] = "hsusb",
	[HSIC_CTRL]  = "hsic",
};

/*
 * CI_CTRL & DWC3_CTRL shouldn't be used simultaneously
 * since both share the same prod & cons rm resourses
 */
static enum ipa_rm_resource_name ipa_rm_resource_prod[MAX_BAMS] = {
	[CI_CTRL] = IPA_RM_RESOURCE_USB_PROD,
	[DWC3_CTRL] = IPA_RM_RESOURCE_USB_PROD,
};

static enum ipa_rm_resource_name ipa_rm_resource_cons[MAX_BAMS] = {
	[CI_CTRL] = IPA_RM_RESOURCE_USB_CONS,
	[DWC3_CTRL] = IPA_RM_RESOURCE_USB_CONS,
};

static int usb_cons_request_resource(void);
static int usb_cons_release_resource(void);
static int ss_usb_cons_request_resource(void);
static int ss_usb_cons_release_resource(void);

static int (*request_resource_cb[MAX_BAMS])(void) = {
	[CI_CTRL] = usb_cons_request_resource,
	[DWC3_CTRL] = ss_usb_cons_request_resource,
};

static int (*release_resource_cb[MAX_BAMS])(void)  = {
	[CI_CTRL] = usb_cons_release_resource,
	[DWC3_CTRL] = ss_usb_cons_release_resource,
};

struct usb_bam_ipa_handshake_info {
	enum ipa_rm_event cur_prod_state;
	enum ipa_rm_event cur_cons_state;

	enum usb_bam_mode cur_bam_mode;
	enum usb_ctrl bam_type;
	int connect_complete;
	int bus_suspend;
	bool disconnected;
	bool in_lpm;
	u8 prod_pipes_enabled_per_bam;

	int (*wake_cb)(void *);
	void *wake_param;

	u32 suspend_src_idx[USB_BAM_NR_PORTS];
	u32 suspend_dst_idx[USB_BAM_NR_PORTS];
	u32 resume_src_idx[USB_BAM_NR_PORTS];
	u32 resume_dst_idx[USB_BAM_NR_PORTS];

	u32 pipes_to_suspend;
	u32 pipes_suspended;
	u32 pipes_resumed;

	struct completion prod_avail;
	struct completion prod_released;

	struct mutex suspend_resume_mutex;
	struct work_struct resume_work;
	struct work_struct finish_suspend_work;
};


struct usb_bam_host_info {
	struct device *dev;
	bool in_lpm;
};

static spinlock_t usb_bam_ipa_handshake_info_lock;
static struct usb_bam_ipa_handshake_info info[MAX_BAMS];

static struct usb_bam_host_info host_info[MAX_BAMS];
static struct usb_bam_ctx_type msm_usb_bam[MAX_BAMS];
/* USB bam type used as a peer of the qdss in bam2bam mode */
static enum usb_ctrl qdss_usb_bam_type;

static int __usb_bam_register_wake_cb(enum usb_ctrl bam_type, int idx,
				      int (*callback)(void *user),
	void *param, bool trigger_cb_per_pipe);

static void wait_for_prod_release(enum usb_ctrl cur_bam);
static void usb_bam_start_suspend(struct usb_bam_ipa_handshake_info *info_ptr);

static struct {
	char buf[DBG_MAX_MSG][DBG_MSG_LEN];   /* buffer */
	unsigned int idx;   /* index */
	rwlock_t lck;   /* lock */
} __maybe_unused usb_bam_dbg = {
	.idx = 0,
	.lck = __RW_LOCK_UNLOCKED(lck)
};

/*put_timestamp - writes time stamp to buffer */
static void __maybe_unused put_timestamp(char *tbuf)
{
	unsigned long long t;
	unsigned long nanosec_rem;

	t = cpu_clock(smp_processor_id());
	nanosec_rem = do_div(t, 1000000000)/1000;
	snprintf(tbuf, TIME_BUF_LEN, "[%5lu.%06lu]: ", (unsigned long)t,
		nanosec_rem);
}

void msm_bam_set_hsic_host_dev(struct device *dev)
{
	if (dev) {
		/* Hold the device until allowing lpm */
		log_event_dbg("%s: Getting hsic device %pK\n", __func__, dev);
		pm_runtime_get(dev);
	} else if (host_info[HSIC_CTRL].dev) {
		log_event_dbg("%s: Try Putting hsic device %pK, lpm:%d\n",
				__func__, host_info[HSIC_CTRL].dev,
				host_info[HSIC_CTRL].in_lpm);
		/* Just release previous device if not already done */
		if (!host_info[HSIC_CTRL].in_lpm) {
			host_info[HSIC_CTRL].in_lpm = true;
			pm_runtime_put(host_info[HSIC_CTRL].dev);
		}
	}

	host_info[HSIC_CTRL].dev = dev;
	host_info[HSIC_CTRL].in_lpm = false;
}

static void usb_bam_set_inactivity_timer(enum usb_ctrl bam)
{
	struct sps_timer_ctrl timer_ctrl;
	struct usb_bam_pipe_connect *pipe_connect;
	struct sps_pipe *pipe = NULL;
	struct usb_bam_ctx_type *ctx = &msm_usb_bam[bam];
	int i;

	log_event_dbg("%s: enter\n", __func__);

	/*
	 * Since we configure global incativity timer for all pipes
	 * and not per each pipe, it is enough to use some pipe
	 * handle associated with this bam, so just find the first one.
	 * This pipe handle is required due to SPS driver API we use below.
	 */
	for (i = 0; i < ctx->max_connections; i++) {
		pipe_connect = &ctx->usb_bam_connections[i];
		if (pipe_connect->bam_type == bam && pipe_connect->enabled) {
			pipe = ctx->usb_bam_sps.sps_pipes[i];
			break;
		}
	}

	if (!pipe) {
		pr_warn("%s: Bam has no connected pipes\n", __func__);
		return;
	}

	timer_ctrl.op = SPS_TIMER_OP_CONFIG;
	timer_ctrl.mode = SPS_TIMER_MODE_ONESHOT;
	timer_ctrl.timeout_msec = ctx->inactivity_timer_ms;
	sps_timer_ctrl(pipe, &timer_ctrl, NULL);

	timer_ctrl.op = SPS_TIMER_OP_RESET;
	sps_timer_ctrl(pipe, &timer_ctrl, NULL);
}

static void _msm_bam_host_notify_on_resume(enum usb_ctrl bam_type)
{
	struct usb_bam_ctx_type *ctx = &msm_usb_bam[bam_type];

	spin_lock(&ctx->usb_bam_lock);
	log_event_dbg("%s: enter bam=%s\n", __func__,
			bam_enable_strings[bam_type]);

	host_info[bam_type].in_lpm = false;

	/*
	 * This function is called to notify the usb bam driver
	 * that the hsic core and hsic bam hw are fully resumed
	 * and clocked on. Therefore we can now set the inactivity
	 * timer to the hsic bam hw.
	 */
	if (ctx->inactivity_timer_ms)
		usb_bam_set_inactivity_timer(bam_type);

	spin_unlock(&ctx->usb_bam_lock);
}

/**
 * msm_bam_hsic_host_pipe_empty - Check all HSIC host BAM pipe state
 *
 * return true if all BAM pipe used for HSIC Host mode is empty.
 */
bool msm_bam_hsic_host_pipe_empty(void)
{
	struct usb_bam_pipe_connect *pipe_connect;
	struct sps_pipe *pipe = NULL;
	enum usb_ctrl bam = HSIC_CTRL;
	struct usb_bam_ctx_type *ctx = &msm_usb_bam[bam];
	int i, ret;
	u32 status;

	pr_debug("%s: enter\n", __func__);

	for (i = 0; i < ctx->max_connections; i++) {
		pipe_connect = &ctx->usb_bam_connections[i];
		if (pipe_connect->enabled) {
			pipe = ctx->usb_bam_sps.sps_pipes[i];
			ret = sps_is_pipe_empty(pipe, &status);
			if (ret) {
				log_event_err("%s(): sps_is_pipe_empty() failed\n",
								__func__);
				log_event_err("%s(): SRC index(%d), DEST index(%d):\n",
						__func__,
						pipe_connect->src_pipe_index,
						pipe_connect->dst_pipe_index);
				WARN_ON(1);
			}

			if (!status) {
				log_event_err("%s(): pipe is not empty.\n",
						__func__);
				log_event_err("%s(): SRC index(%d), DEST index(%d):\n",
						__func__,
						pipe_connect->src_pipe_index,
						pipe_connect->dst_pipe_index);
				return false;
			}

			pr_debug("%s(): SRC index(%d), DEST index(%d):\n",
				  __func__,
				  pipe_connect->src_pipe_index,
				  pipe_connect->dst_pipe_index);
		}

	}

	if (!pipe)
		log_event_err("%s: Bam %s has no connected pipes\n", __func__,
						bam_enable_strings[bam]);

	return true;
}
EXPORT_SYMBOL(msm_bam_hsic_host_pipe_empty);

static bool msm_bam_host_lpm_ok(enum usb_ctrl bam_type)
{
	struct usb_bam_ctx_type *ctx = &msm_usb_bam[bam_type];
	struct usb_bam_pipe_connect *pipe_iter;
	int i;

	log_event_dbg("%s: enter bam=%s\n", __func__,
			bam_enable_strings[bam_type]);

	if (!host_info[bam_type].dev)
		return true;

	log_event_dbg("%s: Starting hsic full suspend sequence\n",
		__func__);

	pr_debug("%s(): checking HSIC Host pipe state\n", __func__);
	if (!msm_bam_hsic_host_pipe_empty()) {
		log_event_err("%s(): HSIC HOST Pipe is not empty\n",
				__func__);
		return false;
	}

	/* HSIC host will go now to lpm */
	log_event_dbg("%s: vote for suspend hsic %pK\n",
		__func__, host_info[bam_type].dev);

	for (i = 0; i < ctx->max_connections; i++) {
		pipe_iter = &ctx->usb_bam_connections[i];
		if (pipe_iter->bam_type == bam_type &&
		    pipe_iter->enabled && !pipe_iter->suspended)
			pipe_iter->suspended = true;
	}

	host_info[bam_type].in_lpm = true;

	return true;
}

bool msm_bam_hsic_lpm_ok(void)
{
	log_event_dbg("%s: enter\n", __func__);

	return msm_bam_host_lpm_ok(HSIC_CTRL);

}
EXPORT_SYMBOL(msm_bam_hsic_lpm_ok);

void msm_bam_hsic_host_notify_on_resume(void)
{
	_msm_bam_host_notify_on_resume(HSIC_CTRL);
}


void msm_bam_set_usb_host_dev(struct device *dev)
{
	host_info[CI_CTRL].dev = dev;
	host_info[CI_CTRL].in_lpm = false;
}

static inline enum usb_ctrl get_bam_type_from_core_name(const char *name)
{
	if (strnstr(name, bam_enable_strings[DWC3_CTRL],
			USB_BAM_MAX_STR_LEN) ||
		strnstr(name, "dwc3", USB_BAM_MAX_STR_LEN))
		return DWC3_CTRL;
	else if (strnstr(name, bam_enable_strings[HSIC_CTRL],
			USB_BAM_MAX_STR_LEN) ||
		strnstr(name, "ci13xxx_msm_hsic", USB_BAM_MAX_STR_LEN))
		return HSIC_CTRL;
	else if (strnstr(name, bam_enable_strings[CI_CTRL],
			USB_BAM_MAX_STR_LEN) ||
		strnstr(name, "ci", USB_BAM_MAX_STR_LEN))
		return CI_CTRL;

	log_event_err("%s: invalid BAM name(%s)\n", __func__, name);
	return -EINVAL;
}

static int usb_bam_alloc_buffer(struct usb_bam_pipe_connect *pipe_connect)
{
	int ret = 0;
	struct usb_bam_ctx_type *ctx = &msm_usb_bam[pipe_connect->bam_type];
	struct sps_mem_buffer *data_buf = &(pipe_connect->data_mem_buf);
	struct sps_mem_buffer *desc_buf = &(pipe_connect->desc_mem_buf);
	struct device *dev = &ctx->usb_bam_pdev->dev;
	struct sg_table data_sgt, desc_sgt;
	dma_addr_t data_iova, desc_iova;
	u32 data_fifo_size = 0;

	pr_debug("%s: data_fifo size:%x desc_fifo_size:%x\n",
				__func__, pipe_connect->data_fifo_size,
				pipe_connect->desc_fifo_size);

	if (dev->parent)
		dev = dev->parent;

	switch (pipe_connect->mem_type) {
	case SPS_PIPE_MEM:
		log_event_dbg("%s: USB BAM using SPS pipe memory\n", __func__);
		ret = sps_setup_bam2bam_fifo(data_buf,
				pipe_connect->data_fifo_base_offset,
				pipe_connect->data_fifo_size, 1);
		if (ret) {
			log_event_err("%s: data fifo setup failure %d\n",
					__func__, ret);
			goto err_exit;
		}

		ret = sps_setup_bam2bam_fifo(desc_buf,
				pipe_connect->desc_fifo_base_offset,
				pipe_connect->desc_fifo_size, 1);
		if (ret) {
			log_event_err("%s: desc. fifo setup failure %d\n",
					__func__, ret);
			goto err_exit;
		}
		break;
	case OCI_MEM:
		if (pipe_connect->mem_type == OCI_MEM)
			log_event_dbg("%s: USB BAM using ocimem\n", __func__);

		if (data_buf->base) {
			log_event_err("%s: Already allocated OCI Memory\n",
								__func__);
			break;
		}

		data_buf->phys_base = pipe_connect->data_fifo_base_offset +
				ctx->usb_bam_data->usb_bam_fifo_baseaddr;
		data_buf->size = pipe_connect->data_fifo_size;
		data_buf->base = ioremap(data_buf->phys_base, data_buf->size);
		if (!data_buf->base) {
			log_event_err("%s: ioremap failed for data fifo\n",
					__func__);
			ret = -ENOMEM;
			goto err_exit;
		}

		memset_io(data_buf->base, 0, data_buf->size);
		data_buf->iova = dma_map_resource(dev, data_buf->phys_base,
					data_buf->size, DMA_BIDIRECTIONAL, 0);
		if (dma_mapping_error(dev, data_buf->iova))
			log_event_err("%s(): oci_mem: err mapping data_buf\n",
								__func__);
		log_event_dbg("%s: data_buf:%s virt:%pK, phys:%lx, iova:%lx\n",
			__func__, dev_name(dev), data_buf->base,
			(unsigned long)data_buf->phys_base, data_buf->iova);

		desc_buf->phys_base = pipe_connect->desc_fifo_base_offset +
				ctx->usb_bam_data->usb_bam_fifo_baseaddr;
		desc_buf->size = pipe_connect->desc_fifo_size;
		desc_buf->base = ioremap(desc_buf->phys_base, desc_buf->size);
		if (!desc_buf->base) {
			log_event_err("%s: ioremap failed for desc fifo\n",
					__func__);
			iounmap(data_buf->base);
			ret = -ENOMEM;
			goto err_exit;
		}
		memset_io(desc_buf->base, 0, desc_buf->size);
		desc_buf->iova = dma_map_resource(dev, desc_buf->phys_base,
					desc_buf->size,
					DMA_BIDIRECTIONAL, 0);
		if (dma_mapping_error(dev, desc_buf->iova))
			log_event_err("%s(): oci_mem: err mapping desc_buf\n",
								__func__);

		log_event_dbg("%s: desc_buf:%s virt:%pK, phys:%lx, iova:%lx\n",
			__func__, dev_name(dev), desc_buf->base,
			(unsigned long)desc_buf->phys_base, desc_buf->iova);
		break;
	case SYSTEM_MEM:
		log_event_dbg("%s: USB BAM using system memory\n", __func__);

		if (data_buf->base) {
			log_event_err("%s: Already allocated memory\n",
								__func__);
			break;
		}

		/* BAM would use system memory, allocate FIFOs */
		data_buf->size = pipe_connect->data_fifo_size;
		data_buf->base = dma_alloc_attrs(dev,
			pipe_connect->data_fifo_size, &data_iova, GFP_KERNEL,
						DMA_ATTR_FORCE_CONTIGUOUS);
		if (!data_buf->base) {
			log_event_err("%s: data_fifo: dma_alloc_attr failed\n",
								__func__);
			ret = -ENOMEM;
			goto err_exit;
		}
		memset(data_buf->base, 0, pipe_connect->data_fifo_size);

		data_buf->iova = data_iova;
		dma_get_sgtable(dev, &data_sgt, data_buf->base, data_buf->iova,
								data_fifo_size);
		data_buf->phys_base = page_to_phys(sg_page(data_sgt.sgl));
		sg_free_table(&data_sgt);
		log_event_dbg("%s: data_buf:%s virt:%pK, phys:%lx, iova:%lx\n",
			__func__, dev_name(dev), data_buf->base,
			(unsigned long)data_buf->phys_base, data_buf->iova);

		desc_buf->size = pipe_connect->desc_fifo_size;
		desc_buf->base = dma_alloc_attrs(dev,
				pipe_connect->desc_fifo_size,
				&desc_iova, GFP_KERNEL,
				DMA_ATTR_FORCE_CONTIGUOUS);
		if (!desc_buf->base) {
			log_event_err("%s: desc_fifo: dma_alloc_attr failed\n",
								__func__);
			dma_free_attrs(dev, data_fifo_size, data_buf->base,
				data_buf->iova, DMA_ATTR_FORCE_CONTIGUOUS);
			ret = -ENOMEM;
			goto err_exit;
		}
		memset(desc_buf->base, 0, pipe_connect->desc_fifo_size);
		desc_buf->iova = desc_iova;
		dma_get_sgtable(dev, &desc_sgt, desc_buf->base, desc_buf->iova,
								desc_buf->size);
		desc_buf->phys_base = page_to_phys(sg_page(desc_sgt.sgl));
		sg_free_table(&desc_sgt);
		log_event_dbg("%s: desc_buf:%s virt:%pK, phys:%lx, iova:%lx\n",
			__func__, dev_name(dev), desc_buf->base,
			(unsigned long)desc_buf->phys_base, desc_buf->iova);
		break;
	default:
		log_event_err("%s: invalid mem type\n", __func__);
		ret = -EINVAL;
	}

	return ret;

err_exit:
	return ret;
}

int usb_bam_alloc_fifos(enum usb_ctrl cur_bam, u8 idx)
{
	int ret;
	struct usb_bam_ctx_type *ctx = &msm_usb_bam[cur_bam];
	struct usb_bam_pipe_connect *pipe_connect =
					&ctx->usb_bam_connections[idx];

	ret = usb_bam_alloc_buffer(pipe_connect);
	if (ret) {
		log_event_err("%s(): Error(%d) allocating buffer\n",
				__func__, ret);
		return ret;
	}
	return 0;
}

int usb_bam_free_fifos(enum usb_ctrl cur_bam, u8 idx)
{
	struct usb_bam_ctx_type *ctx = &msm_usb_bam[cur_bam];
	struct usb_bam_pipe_connect *pipe_connect =
				&ctx->usb_bam_connections[idx];
	struct sps_connect *sps_connection =
				&ctx->usb_bam_sps.sps_connections[idx];
	struct device *dev = &ctx->usb_bam_pdev->dev;
	u32 data_fifo_size;

	pr_debug("%s(): data size:%x desc size:%x\n",
			__func__, sps_connection->data.size,
			sps_connection->desc.size);

	if (dev->parent)
		dev = dev->parent;

	switch (pipe_connect->mem_type) {
	case SYSTEM_MEM:
		log_event_dbg("%s: Freeing system memory used by PIPE\n",
				__func__);
		if (sps_connection->data.iova) {
			data_fifo_size = sps_connection->data.size;
			dma_free_attrs(dev, data_fifo_size,
					sps_connection->data.base,
					sps_connection->data.iova,
					DMA_ATTR_FORCE_CONTIGUOUS);
			sps_connection->data.iova = 0;
			sps_connection->data.phys_base = 0;
			pipe_connect->data_mem_buf.base = NULL;
		}
		if (sps_connection->desc.iova) {
			dma_free_attrs(dev, sps_connection->desc.size,
					sps_connection->desc.base,
					sps_connection->desc.iova,
					DMA_ATTR_FORCE_CONTIGUOUS);
			sps_connection->desc.iova = 0;
			sps_connection->desc.phys_base = 0;
			pipe_connect->desc_mem_buf.base = NULL;
		}
		break;
	case OCI_MEM:
		log_event_dbg("Freeing oci memory used by BAM PIPE\n");
		if (sps_connection->data.base) {
			if (sps_connection->data.iova) {
				dma_unmap_resource(dev,
					sps_connection->data.iova,
					sps_connection->data.size,
					DMA_BIDIRECTIONAL, 0);
				sps_connection->data.iova = 0;
			}
			iounmap(sps_connection->data.base);
			sps_connection->data.base = NULL;
			pipe_connect->data_mem_buf.base = NULL;
		}
		if (sps_connection->desc.base) {
			if (sps_connection->desc.iova) {
				dma_unmap_resource(dev,
					sps_connection->desc.iova,
					sps_connection->desc.size,
					DMA_BIDIRECTIONAL, 0);
				sps_connection->desc.iova = 0;
			}
			iounmap(sps_connection->desc.base);
			sps_connection->desc.base = NULL;
			pipe_connect->desc_mem_buf.base = NULL;
		}
		break;
	case SPS_PIPE_MEM:
		log_event_dbg("%s: nothing to be be\n", __func__);
		break;
	}

	return 0;
}

static int connect_pipe(enum usb_ctrl cur_bam, u8 idx, u32 *usb_pipe_idx,
							unsigned long iova)
{
	int ret;
	struct usb_bam_ctx_type *ctx = &msm_usb_bam[cur_bam];
	struct usb_bam_sps_type usb_bam_sps = ctx->usb_bam_sps;
	struct sps_pipe **pipe = &(usb_bam_sps.sps_pipes[idx]);
	struct sps_connect *sps_connection = &usb_bam_sps.sps_connections[idx];
	struct usb_bam_pipe_connect *pipe_connect =
					&ctx->usb_bam_connections[idx];
	enum usb_bam_pipe_dir dir = pipe_connect->dir;
	struct sps_mem_buffer *data_buf = &(pipe_connect->data_mem_buf);
	struct sps_mem_buffer *desc_buf = &(pipe_connect->desc_mem_buf);

	*pipe = sps_alloc_endpoint();
	if (*pipe == NULL) {
		log_event_err("%s: sps_alloc_endpoint failed\n", __func__);
		return -ENOMEM;
	}

	ret = sps_get_config(*pipe, sps_connection);
	if (ret) {
		log_event_err("%s: tx get config failed %d\n", __func__, ret);
		goto free_sps_endpoint;
	}

	ret = sps_phy2h(pipe_connect->src_phy_addr, &(sps_connection->source));
	if (ret) {
		log_event_err("%s: sps_phy2h failed (src BAM) %d\n",
				__func__, ret);
		goto free_sps_endpoint;
	}

	sps_connection->src_pipe_index = pipe_connect->src_pipe_index;
	ret = sps_phy2h(pipe_connect->dst_phy_addr,
		&(sps_connection->destination));
	if (ret) {
		log_event_err("%s: sps_phy2h failed (dst BAM) %d\n",
				__func__, ret);
		goto free_sps_endpoint;
	}
	sps_connection->dest_pipe_index = pipe_connect->dst_pipe_index;

	if (dir == USB_TO_PEER_PERIPHERAL) {
		sps_connection->mode = SPS_MODE_SRC;
		*usb_pipe_idx = pipe_connect->src_pipe_index;
		sps_connection->dest_iova = iova;
	} else {
		sps_connection->mode = SPS_MODE_DEST;
		*usb_pipe_idx = pipe_connect->dst_pipe_index;
		sps_connection->source_iova = iova;
	}

	sps_connection->data = *data_buf;
	sps_connection->desc = *desc_buf;
	sps_connection->event_thresh = 16;
	sps_connection->options = SPS_O_AUTO_ENABLE;

	ret = sps_connect(*pipe, sps_connection);
	if (ret < 0) {
		log_event_err("%s: sps_connect failed %d\n", __func__, ret);
		goto error;
	}

	return 0;

error:
	sps_disconnect(*pipe);
free_sps_endpoint:
	sps_free_endpoint(*pipe);
	return ret;
}


static int connect_pipe_sys2bam_ipa(enum usb_ctrl cur_bam, u8 idx,
		       struct usb_bam_connect_ipa_params *ipa_params)
{
	int ret;
	enum usb_bam_pipe_dir dir = ipa_params->dir;
	struct usb_bam_ctx_type *ctx = &msm_usb_bam[cur_bam];
	struct usb_bam_pipe_connect *pipe_connect =
			       &ctx->usb_bam_connections[idx];
	struct ipa_sys_connect_params sys_in_params;
	unsigned long usb_handle;
	phys_addr_t usb_phy_addr;
	u32 clnt_hdl = 0;

	memset(&sys_in_params, 0, sizeof(sys_in_params));

	if (dir == USB_TO_PEER_PERIPHERAL) {
		usb_phy_addr = pipe_connect->src_phy_addr;
		sys_in_params.client = ipa_params->src_client;
		ipa_params->ipa_cons_ep_idx =
			ipa_get_ep_mapping(sys_in_params.client);
	} else {
		usb_phy_addr = pipe_connect->dst_phy_addr;
		sys_in_params.client = ipa_params->dst_client;
		ipa_params->ipa_prod_ep_idx =
			ipa_get_ep_mapping(sys_in_params.client);
	}

	log_event_dbg("%s(): ipa_prod_ep_idx:%d ipa_cons_ep_idx:%d\n",
		__func__, ipa_params->ipa_prod_ep_idx,
			ipa_params->ipa_cons_ep_idx);

	/* Get HSUSB / HSIC bam handle */
	ret = sps_phy2h(usb_phy_addr, &usb_handle);
	if (ret) {
		log_event_err("%s: sps_phy2h failed (HSUSB/HSIC BAM) %d\n",
			 __func__, ret);
		return ret;
	}

	pipe_connect->activity_notify = ipa_params->activity_notify;
	pipe_connect->inactivity_notify = ipa_params->inactivity_notify;
	pipe_connect->priv = ipa_params->priv;

	/* IPA sys connection params */
	sys_in_params.desc_fifo_sz = pipe_connect->desc_fifo_size;
	sys_in_params.priv = ipa_params->priv;
	sys_in_params.notify = ipa_params->notify;
	sys_in_params.skip_ep_cfg = ipa_params->skip_ep_cfg;
	sys_in_params.keep_ipa_awake = ipa_params->keep_ipa_awake;
	memcpy(&sys_in_params.ipa_ep_cfg, &ipa_params->ipa_ep_cfg,
		sizeof(struct ipa_ep_cfg));

	ret = ipa_setup_sys_pipe(&sys_in_params, &clnt_hdl);
	if (ret) {
		log_event_err("%s: ipa_connect failed\n", __func__);
		return ret;
	}
	pipe_connect->ipa_clnt_hdl = clnt_hdl;
	if (dir == USB_TO_PEER_PERIPHERAL)
		ipa_params->cons_clnt_hdl = clnt_hdl;
	else
		ipa_params->prod_clnt_hdl = clnt_hdl;

	return 0;
}

static int connect_pipe_bam2bam_ipa(enum usb_ctrl cur_bam, u8 idx,
		       struct usb_bam_connect_ipa_params *ipa_params)
{
	int ret;
	struct usb_bam_ctx_type *ctx = &msm_usb_bam[cur_bam];
	struct usb_bam_sps_type usb_bam_sps = ctx->usb_bam_sps;
	enum usb_bam_pipe_dir dir = ipa_params->dir;
	struct sps_pipe **pipe = &(usb_bam_sps.sps_pipes[idx]);
	struct sps_connect *sps_connection = &usb_bam_sps.sps_connections[idx];
	struct usb_bam_pipe_connect *pipe_connect =
				       &ctx->usb_bam_connections[idx];
	struct sps_mem_buffer *data_buf = &(pipe_connect->data_mem_buf);
	struct sps_mem_buffer *desc_buf = &(pipe_connect->desc_mem_buf);
	struct ipa_connect_params ipa_in_params;
	struct ipa_sps_params sps_out_params;
	u32 usb_phy_addr;
	unsigned long usb_handle;
	u32 clnt_hdl = 0;

	memset(&ipa_in_params, 0, sizeof(ipa_in_params));
	memset(&sps_out_params, 0, sizeof(sps_out_params));

	if (dir == USB_TO_PEER_PERIPHERAL) {
		usb_phy_addr = pipe_connect->src_phy_addr;
		ipa_in_params.client_ep_idx = pipe_connect->src_pipe_index;
		ipa_in_params.client = ipa_params->src_client;
	} else {
		usb_phy_addr = pipe_connect->dst_phy_addr;
		ipa_in_params.client_ep_idx = pipe_connect->dst_pipe_index;
		ipa_in_params.client = ipa_params->dst_client;
	}
	/* Get HSUSB / HSIC bam handle */
	ret = sps_phy2h(usb_phy_addr, &usb_handle);
	if (ret) {
		log_event_err("%s: sps_phy2h failed (HSUSB/HSIC BAM) %d\n",
		__func__, ret);
		return ret;
	}

	pipe_connect->activity_notify = ipa_params->activity_notify;
	pipe_connect->inactivity_notify = ipa_params->inactivity_notify;
	pipe_connect->priv = ipa_params->priv;
	pipe_connect->reset_pipe_after_lpm = ipa_params->reset_pipe_after_lpm;

	/* IPA input parameters */
	ipa_in_params.client_bam_hdl = usb_handle;
	ipa_in_params.desc_fifo_sz = pipe_connect->desc_fifo_size;
	ipa_in_params.data_fifo_sz = pipe_connect->data_fifo_size;
	ipa_in_params.notify = ipa_params->notify;
	ipa_in_params.priv = ipa_params->priv;
	ipa_in_params.skip_ep_cfg = ipa_params->skip_ep_cfg;
	ipa_in_params.keep_ipa_awake = ipa_params->keep_ipa_awake;

	ipa_in_params.desc = pipe_connect->desc_mem_buf;
	ipa_in_params.data = pipe_connect->data_mem_buf;

	memcpy(&ipa_in_params.ipa_ep_cfg, &ipa_params->ipa_ep_cfg,
		sizeof(struct ipa_ep_cfg));

	ret = ipa_connect(&ipa_in_params, &sps_out_params, &clnt_hdl);
	if (ret) {
		log_event_err("%s: ipa_connect failed\n", __func__);
		return ret;
	}
	pipe_connect->ipa_clnt_hdl = clnt_hdl;

	*pipe = sps_alloc_endpoint();
	if (*pipe == NULL) {
		log_event_err("%s: sps_alloc_endpoint failed\n", __func__);
		ret = -ENOMEM;
		goto disconnect_ipa;
	}

	ret = sps_get_config(*pipe, sps_connection);
	if (ret) {
		log_event_err("%s: tx get config failed %d\n", __func__, ret);
		goto free_sps_endpoints;
	}

	if (dir == USB_TO_PEER_PERIPHERAL) {
		/* USB src IPA dest */
		sps_connection->mode = SPS_MODE_SRC;
		ipa_params->cons_clnt_hdl = clnt_hdl;
		sps_connection->source = usb_handle;
		sps_connection->destination = sps_out_params.ipa_bam_hdl;
		sps_connection->src_pipe_index = pipe_connect->src_pipe_index;
		sps_connection->dest_pipe_index = sps_out_params.ipa_ep_idx;
		ipa_params->ipa_cons_ep_idx = sps_out_params.ipa_ep_idx;
		*(ipa_params->src_pipe) = sps_connection->src_pipe_index;
		pipe_connect->dst_pipe_index = sps_out_params.ipa_ep_idx;
		log_event_dbg("%s: BAM pipe usb[%x]->ipa[%x] connection\n",
			 __func__,
			pipe_connect->src_pipe_index,
			pipe_connect->dst_pipe_index);
		sps_connection->options = SPS_O_NO_DISABLE;
	} else {
		/* IPA src, USB dest */
		sps_connection->mode = SPS_MODE_DEST;
		ipa_params->prod_clnt_hdl = clnt_hdl;
		sps_connection->source = sps_out_params.ipa_bam_hdl;
		sps_connection->destination = usb_handle;
		sps_connection->src_pipe_index = sps_out_params.ipa_ep_idx;
		ipa_params->ipa_prod_ep_idx = sps_out_params.ipa_ep_idx;
		sps_connection->dest_pipe_index = pipe_connect->dst_pipe_index;
		*(ipa_params->dst_pipe) = sps_connection->dest_pipe_index;
		pipe_connect->src_pipe_index = sps_out_params.ipa_ep_idx;
		log_event_dbg("%s: BAM pipe ipa[%x]->usb[%x] connection\n",
			 __func__,
			pipe_connect->src_pipe_index,
			pipe_connect->dst_pipe_index);
	sps_connection->options = 0;
	}

	sps_connection->data = *data_buf;
	sps_connection->desc = *desc_buf;
	sps_connection->event_thresh = 16;
	sps_connection->options |= SPS_O_AUTO_ENABLE;

	ret = sps_connect(*pipe, sps_connection);
	if (ret < 0) {
		log_event_err("%s: sps_connect failed %d\n", __func__, ret);
		goto error;
	}
	return 0;

error:
	sps_disconnect(*pipe);
free_sps_endpoints:
	sps_free_endpoint(*pipe);
disconnect_ipa:
	ipa_disconnect(clnt_hdl);
	return ret;
}

static int disconnect_pipe(enum usb_ctrl cur_bam, u8 idx)
{
	struct usb_bam_ctx_type *ctx = &msm_usb_bam[cur_bam];
	struct sps_pipe *pipe = ctx->usb_bam_sps.sps_pipes[idx];
	struct sps_connect *sps_connection =
				&ctx->usb_bam_sps.sps_connections[idx];

	sps_disconnect(pipe);
	sps_free_endpoint(pipe);
	ctx->usb_bam_sps.sps_pipes[idx] = NULL;
	sps_connection->options &= ~SPS_O_AUTO_ENABLE;

	return 0;
}

static bool _hsic_host_bam_resume_core(void)
{
	log_event_dbg("%s: enter\n", __func__);

	/* Exit from "full suspend" in case of hsic host */
	if (host_info[HSIC_CTRL].dev) {
		log_event_dbg("%s: Getting hsic device %pK\n", __func__,
			host_info[HSIC_CTRL].dev);
		pm_runtime_get(host_info[HSIC_CTRL].dev);
		return true;
	}
	return false;
}

static void usb_bam_suspend_core(enum usb_ctrl bam_type,
	enum usb_bam_mode bam_mode,
	bool disconnect)
{
	log_event_dbg("%s: enter bam=%s\n", __func__,
		bam_enable_strings[bam_type]);

	if ((bam_mode == USB_BAM_DEVICE) || (bam_type != HSIC_CTRL)) {
		log_event_err("%s: Invalid BAM type %d\n", __func__, bam_type);
		return;
	}
}


static bool usb_bam_resume_core(enum usb_ctrl bam_type,
	enum usb_bam_mode bam_mode)
{
	log_event_dbg("%s: enter bam=%s\n", __func__,
			bam_enable_strings[bam_type]);

	if ((bam_mode == USB_BAM_DEVICE) || (bam_type != HSIC_CTRL)) {
		log_event_err("%s: Invalid BAM type %d\n", __func__, bam_type);
		return false;
	}

	return _hsic_host_bam_resume_core();
}

/**
 * usb_bam_disconnect_ipa_prod() - disconnects USB consumer(i.e. IPA producer)
 * @ipa_params: USB IPA related parameters
 * @cur_bam: USB controller used for BAM functionality
 *
 * It performs disconnect with IPA driver for IPA producer pipe and
 * with SPS driver for USB BAM consumer pipe. This API also takes care
 * of SYS2BAM and BAM2BAM IPA disconnect functionality.
 *
 * Return: 0 in case of success, errno otherwise.
 */
static int usb_bam_disconnect_ipa_prod(
	       struct usb_bam_connect_ipa_params *ipa_params,
	       enum usb_ctrl cur_bam)
{
	int ret;
	u8 idx = 0;
	struct usb_bam_pipe_connect *pipe_connect;
	struct usb_bam_ctx_type *ctx = &msm_usb_bam[cur_bam];

	idx = ipa_params->dst_idx;
	pipe_connect = &ctx->usb_bam_connections[idx];
	pipe_connect->activity_notify = NULL;
	pipe_connect->inactivity_notify = NULL;
	pipe_connect->priv = NULL;

	/* close IPA -> USB pipe */
	if (pipe_connect->pipe_type == USB_BAM_PIPE_BAM2BAM) {
		ret = ipa_disconnect(ipa_params->prod_clnt_hdl);
		if (ret) {
			log_event_err("%s: dst pipe disconnection failure\n",
				 __func__);
		return ret;
		}

	       ret = usb_bam_disconnect_pipe(cur_bam, idx);
		if (ret) {
			log_event_err("%s: failure to disconnect pipe %d\n",
				__func__, idx);
		return ret;
		}
	} else {
		ret = ipa_teardown_sys_pipe(ipa_params->prod_clnt_hdl);
		if (ret) {
			log_event_err("%s: dst pipe disconnection failure\n",
			__func__);
		return ret;
		}

		pipe_connect->enabled = false;
		spin_lock(&ctx->usb_bam_lock);
		if (ctx->pipes_enabled_per_bam == 0)
			log_event_err("%s: wrong pipes enabled counter for bam=%d\n",
				__func__, pipe_connect->bam_type);
		else
			ctx->pipes_enabled_per_bam -= 1;
			spin_unlock(&ctx->usb_bam_lock);
	}

	return 0;
}

/**
 * usb_bam_disconnect_ipa_cons() - disconnects USB producer(i.e. IPA consumer)
 * @ipa_params: USB IPA related parameters
 * @cur_bam: USB controller used for BAM functionality
 *
 * It performs disconnect with IPA driver for IPA consumer pipe and
 * with SPS driver for USB BAM producer pipe. This API also takes care
 * of SYS2BAM and BAM2BAM IPA disconnect functionality.
 *
 * Return: 0 in case of success, errno otherwise.
 */
static int usb_bam_disconnect_ipa_cons(
	       struct usb_bam_connect_ipa_params *ipa_params,
	       enum usb_ctrl cur_bam)
{
	int ret;
	u8 idx = 0;
	struct usb_bam_ctx_type *ctx = &msm_usb_bam[cur_bam];
	struct usb_bam_pipe_connect *pipe_connect;
	struct sps_pipe *pipe;
	u32 timeout = 10, pipe_empty;
	struct usb_bam_sps_type usb_bam_sps = ctx->usb_bam_sps;
	struct sps_connect *sps_connection;
	bool inject_zlt = true;

	idx = ipa_params->src_idx;
	pipe = ctx->usb_bam_sps.sps_pipes[idx];
	pipe_connect = &ctx->usb_bam_connections[idx];
	sps_connection = &usb_bam_sps.sps_connections[idx];

	pipe_connect->activity_notify = NULL;
	pipe_connect->inactivity_notify = NULL;
	pipe_connect->priv = NULL;

	/*
	 * On some platforms, there is a chance that flow control
	 * is disabled from IPA side, due to this IPA core may not
	 * consume data from USB. Hence notify IPA to enable flow
	 * control and then check sps pipe is empty or not before
	 * processing USB->IPA pipes disconnect.
	 */
	ipa_clear_endpoint_delay(ipa_params->cons_clnt_hdl);
retry:
	/* Make sure pipe is empty before disconnecting it */
	while (1) {
		ret = sps_is_pipe_empty(pipe, &pipe_empty);
		if (ret) {
			log_event_err("%s: sps_is_pipe_empty failed with %d\n",
				__func__, ret);
		return ret;
		}
		if (pipe_empty || !--timeout)
			break;

		/* Check again */
		usleep_range(1000, 2000);
	}

	if (!pipe_empty) {
		if (inject_zlt) {
			pr_debug("%s: Inject ZLT\n", __func__);
			log_event_dbg("%s: Inject ZLT\n", __func__);
			inject_zlt = false;
			sps_pipe_inject_zlt(sps_connection->destination,
					sps_connection->dest_pipe_index);
			timeout = 10;
			goto retry;
		}
		log_event_err("%s: src pipe(USB) not empty, wait timed out!\n",
							       __func__);
		sps_get_bam_debug_info(ctx->h_bam, 93,
				(SPS_BAM_PIPE(0) | SPS_BAM_PIPE(1)), 0, 2);
		ipa_bam_reg_dump();
		panic("%s:SPS pipe not empty for USB->IPA\n", __func__);
	}

	/* Do the release handshake with the IPA via RM */
	spin_lock(&usb_bam_ipa_handshake_info_lock);
	info[cur_bam].connect_complete = 0;
	info[cur_bam].disconnected = 1;
	spin_unlock(&usb_bam_ipa_handshake_info_lock);

	/* Start release handshake on the last USB BAM producer pipe */
	if (info[cur_bam].prod_pipes_enabled_per_bam == 1)
		wait_for_prod_release(cur_bam);

	/* close USB -> IPA pipe */
	if (pipe_connect->pipe_type == USB_BAM_PIPE_BAM2BAM) {
		ret = ipa_disconnect(ipa_params->cons_clnt_hdl);
		if (ret) {
			log_event_err("%s: src pipe disconnection failure\n",
				 __func__);
			return ret;
		}

		ret = usb_bam_disconnect_pipe(cur_bam, idx);
		if (ret) {
			log_event_err("%s: failure to disconnect pipe %d\n",
				 __func__, idx);
			return ret;
		}
	} else {
		ret = ipa_teardown_sys_pipe(ipa_params->cons_clnt_hdl);
		if (ret) {
			log_event_err("%s: src pipe disconnection failure\n",
				__func__);
			return ret;
		}

	       pipe_connect->enabled = false;
	       spin_lock(&ctx->usb_bam_lock);
		if (ctx->pipes_enabled_per_bam == 0)
			log_event_err("%s: wrong pipes enabled counter for bam=%d\n",
				 __func__, pipe_connect->bam_type);
		else
			ctx->pipes_enabled_per_bam -= 1;
			spin_unlock(&ctx->usb_bam_lock);
	}

	pipe_connect->ipa_clnt_hdl = -1;
	info[cur_bam].prod_pipes_enabled_per_bam -= 1;

	return 0;
}

static void _msm_bam_wait_for_host_prod_granted(enum usb_ctrl bam_type)
{
	struct usb_bam_ctx_type *ctx = &msm_usb_bam[bam_type];

	spin_lock(&ctx->usb_bam_lock);

	log_event_dbg("%s: enter bam=%s\n", __func__,
			bam_enable_strings[bam_type]);
	ctx->is_bam_inactivity = false;

	/* Get back to resume state including wakeup ipa */
	usb_bam_resume_core(bam_type, USB_BAM_HOST);

	spin_unlock(&ctx->usb_bam_lock);

}

void msm_bam_wait_for_hsic_host_prod_granted(void)
{
	log_event_dbg("%s: start\n", __func__);
	_msm_bam_wait_for_host_prod_granted(HSIC_CTRL);
}

int get_qdss_bam_info(enum usb_ctrl cur_bam, u8 idx,
			phys_addr_t *p_addr, u32 *bam_size)
{
	int ret = 0;
	struct usb_bam_ctx_type *ctx = &msm_usb_bam[cur_bam];
	struct usb_bam_pipe_connect *pipe_connect =
				&ctx->usb_bam_connections[idx];
	unsigned long peer_bam_handle;

	ret = sps_phy2h(pipe_connect->src_phy_addr, &peer_bam_handle);
	if (ret) {
		log_event_err("%s: sps_phy2h failed (src BAM) %d\n",
						__func__, ret);
		return ret;
	}

	ret = sps_get_bam_addr(peer_bam_handle, p_addr, bam_size);
	if (ret) {
		log_event_err("%s: sps_get_bam_addr failed%d\n",
						__func__, ret);
		return ret;
	}

	return 0;
}

int usb_bam_connect(enum usb_ctrl cur_bam, int idx, u32 *bam_pipe_idx,
						unsigned long iova)
{
	int ret;
	struct usb_bam_ctx_type *ctx = &msm_usb_bam[cur_bam];
	struct usb_bam_pipe_connect *pipe_connect =
				&ctx->usb_bam_connections[idx];
	struct device *bam_dev = &ctx->usb_bam_pdev->dev;

	if (pipe_connect->enabled) {
		pr_warn("%s: connection %d was already established\n",
				__func__, idx);
		return 0;
	}

	if (!bam_pipe_idx) {
		log_event_err("%s: invalid bam_pipe_idx\n", __func__);
		return -EINVAL;
	}
	if (idx < 0 || idx > ctx->max_connections) {
		log_event_err("idx is wrong %d\n", idx);
		return -EINVAL;
	}

	log_event_dbg("%s: PM Runtime GET %d, count: %d\n",
			__func__, idx, get_pm_runtime_counter(bam_dev));
	pm_runtime_get_sync(bam_dev);

	spin_lock(&ctx->usb_bam_lock);
	/* Check if BAM requires RESET before connect and reset of first pipe */
	if ((ctx->usb_bam_data->reset_on_connect == true) &&
			    (ctx->pipes_enabled_per_bam == 0)) {
		spin_unlock(&ctx->usb_bam_lock);
		sps_device_reset(ctx->h_bam);
		spin_lock(&ctx->usb_bam_lock);
	}
	spin_unlock(&ctx->usb_bam_lock);

	ret = connect_pipe(cur_bam, idx, bam_pipe_idx, iova);
	if (ret) {
		log_event_err("%s: pipe connection[%d] failure\n",
				__func__, idx);
		log_event_dbg("%s: err, PM RT PUT %d, count: %d\n",
			__func__, idx, get_pm_runtime_counter(bam_dev));
		pm_runtime_put_sync(bam_dev);
		return ret;
	}
	log_event_dbg("%s: pipe connection[%d] success\n", __func__, idx);
	pipe_connect->enabled = 1;
	spin_lock(&ctx->usb_bam_lock);
	ctx->pipes_enabled_per_bam += 1;
	spin_unlock(&ctx->usb_bam_lock);

	return 0;
}

static int __sps_reset_pipe(enum usb_ctrl bam_type,
			   struct sps_pipe *pipe, u32 idx)
{
	int ret;
	struct usb_bam_ctx_type *ctx = &msm_usb_bam[bam_type];
	struct sps_connect *sps_connection =
		&ctx->usb_bam_sps.sps_connections[idx];

	ret = sps_disconnect(pipe);
	if (ret) {
		log_event_err("%s: sps_disconnect() failed %d\n",
			__func__, ret);
		return ret;
	}

	ret = sps_connect(pipe, sps_connection);
	if (ret < 0) {
		log_event_err("%s: sps_connect() failed %d\n", __func__, ret);
		return ret;
	}

	return 0;
}

static void reset_pipe_for_resume(struct usb_bam_pipe_connect *pipe_connect)
{
	int ret;
	enum usb_ctrl bam_type = pipe_connect->bam_type;
	struct usb_bam_ctx_type *ctx = &msm_usb_bam[bam_type];
	u32 idx = ARRAY_INDEX_FROM_ADDR(ctx->usb_bam_connections, pipe_connect);
	struct sps_pipe *pipe = ctx->usb_bam_sps.sps_pipes[idx];

	if (!pipe_connect->reset_pipe_after_lpm ||
		pipe_connect->pipe_type != USB_BAM_PIPE_BAM2BAM) {
		log_event_dbg("No need to reset pipe %d\n", idx);
		return;
	}

	ret = __sps_reset_pipe(bam_type, pipe, idx);
	if (ret) {
		log_event_err("%s failed to reset the USB sps pipe\n",
			__func__);
		return;
	}

	ret = ipa_reset_endpoint(pipe_connect->ipa_clnt_hdl);
	if (ret) {
		log_event_err("%s failed to reset the IPA pipe\n", __func__);
		return;
	}
	log_event_dbg("%s: USB/IPA pipes reset after resume\n", __func__);
}


/* Stop PROD transfers in case they were started */
static void stop_prod_transfers(struct usb_bam_pipe_connect *pipe_connect)
{
	if (pipe_connect->stop && !pipe_connect->prod_stopped) {
		log_event_dbg("%s: Stop PROD transfers on\n", __func__);
		pipe_connect->stop(pipe_connect->start_stop_param,
			USB_TO_PEER_PERIPHERAL);
	       pipe_connect->prod_stopped = true;
	}
}

static void start_prod_transfers(struct usb_bam_pipe_connect *pipe_connect)
{
	log_event_err("%s: Starting PROD\n", __func__);
	if (pipe_connect->start && pipe_connect->prod_stopped) {
		log_event_dbg("%s: Enqueue PROD transfer\n", __func__);
		pipe_connect->start(pipe_connect->start_stop_param,
			USB_TO_PEER_PERIPHERAL);
		pipe_connect->prod_stopped = false;
	}
}

static void start_cons_transfers(struct usb_bam_pipe_connect *pipe_connect)
{
	/* Start CONS transfer */
	if (pipe_connect->start && pipe_connect->cons_stopped) {
		log_event_dbg("%s: Enqueue CONS transfer\n", __func__);
		pipe_connect->start(pipe_connect->start_stop_param,
			PEER_PERIPHERAL_TO_USB);
		pipe_connect->cons_stopped = 0;
	}
}

/* Stop CONS transfers in case they were started */
static void stop_cons_transfers(struct usb_bam_pipe_connect *pipe_connect)
{
	if (pipe_connect->stop && !pipe_connect->cons_stopped) {
		log_event_dbg("%s: Stop CONS transfers\n", __func__);
		pipe_connect->stop(pipe_connect->start_stop_param,
			PEER_PERIPHERAL_TO_USB);
		pipe_connect->cons_stopped = 1;
	}
}

static void resume_suspended_pipes(enum usb_ctrl cur_bam)
{
	u32 idx, dst_idx;
	struct usb_bam_ctx_type *ctx = &msm_usb_bam[cur_bam];
	struct usb_bam_pipe_connect *pipe_connect;

	log_event_dbg("Resuming: suspend pipes =%d\n",
		info[cur_bam].pipes_suspended);

	while (info[cur_bam].pipes_suspended >= 1) {
		idx = info[cur_bam].pipes_suspended - 1;
		dst_idx = info[cur_bam].resume_dst_idx[idx];
		pipe_connect = &ctx->usb_bam_connections[dst_idx];
		if (pipe_connect->cons_stopped) {
			log_event_dbg("%s: Starting CONS on %d\n", __func__,
				dst_idx);
		start_cons_transfers(pipe_connect);
		}

		log_event_dbg("%s: Starting PROD on %d\n", __func__, dst_idx);
		start_prod_transfers(pipe_connect);
		info[cur_bam].pipes_suspended--;
		info[cur_bam].pipes_resumed++;
		/* Suspend was aborted, renew pm_runtime vote */
		log_event_dbg("%s: PM Runtime GET %d, count: %d\n", __func__,
			idx, get_pm_runtime_counter(&ctx->usb_bam_pdev->dev));
	pm_runtime_get(&ctx->usb_bam_pdev->dev);
	}
}

static inline int all_pipes_suspended(enum usb_ctrl cur_bam)
{
	struct usb_bam_ctx_type *ctx = &msm_usb_bam[cur_bam];

	log_event_dbg("%s: pipes_suspended=%d pipes_enabled_per_bam=%d\n",
		__func__, info[cur_bam].pipes_suspended,
		ctx->pipes_enabled_per_bam);

	return info[cur_bam].pipes_suspended == ctx->pipes_enabled_per_bam;
}


static void usb_bam_finish_suspend(enum usb_ctrl cur_bam)
{
	int ret, bam2bam;
	u32 cons_empty, idx, dst_idx;
	struct sps_pipe *cons_pipe;
	struct usb_bam_pipe_connect *pipe_connect;
	struct usb_bam_ctx_type *ctx = &msm_usb_bam[cur_bam];
	struct device *bam_dev = &ctx->usb_bam_pdev->dev;

	mutex_lock(&info[cur_bam].suspend_resume_mutex);

	spin_lock(&usb_bam_ipa_handshake_info_lock);
	/* If cable was disconnected, let disconnection seq do everything */
	if (info[cur_bam].disconnected || all_pipes_suspended(cur_bam)) {
		spin_unlock(&usb_bam_ipa_handshake_info_lock);
		mutex_unlock(&info[cur_bam].suspend_resume_mutex);
		log_event_dbg("%s: Cable disconnected\n", __func__);
		return;
	}
	log_event_dbg("%s: bam:%s RT GET: %d\n", __func__,
		bam_enable_strings[cur_bam], get_pm_runtime_counter(bam_dev));
	pm_runtime_get(bam_dev);

	/* If resume was called don't finish this work */
	if (!info[cur_bam].bus_suspend) {
		spin_unlock(&usb_bam_ipa_handshake_info_lock);
		log_event_dbg("%s: Bus resume in progress\n", __func__);
		goto no_lpm;
	}

	/* Go over all pipes, stop and suspend them, and go to lpm */
	while (!all_pipes_suspended(cur_bam)) {
		idx = info[cur_bam].pipes_suspended;
		dst_idx = info[cur_bam].suspend_dst_idx[idx];
		cons_pipe = ctx->usb_bam_sps.sps_pipes[dst_idx];
		pipe_connect = &ctx->usb_bam_connections[dst_idx];

		log_event_dbg("pipes_suspended=%d pipes_to_suspend=%d\n",
		       info[cur_bam].pipes_suspended,
		       info[cur_bam].pipes_to_suspend);

	       bam2bam = (pipe_connect->pipe_type == USB_BAM_PIPE_BAM2BAM);

	       spin_unlock(&usb_bam_ipa_handshake_info_lock);

		if (bam2bam) {
			ret = sps_is_pipe_empty(cons_pipe, &cons_empty);
			if (ret) {
				log_event_err("%s: sps_is_pipe_empty failed with %d\n",
					__func__, ret);
				goto no_lpm;
			}
		} else {
			log_event_err("%s: pipe type is not B2B\n", __func__);
			cons_empty = true;
		}

	       spin_lock(&usb_bam_ipa_handshake_info_lock);
	       /* Stop CONS transfers and go to lpm if no more data in the */
	       /* pipes */
		if (cons_empty) {
			log_event_dbg("%s: Stopping CONS transfers on dst_idx=%d\n"
				, __func__, dst_idx);
		       stop_cons_transfers(pipe_connect);

		       spin_unlock(&usb_bam_ipa_handshake_info_lock);
		       log_event_dbg("%s: Suspending pipe\n", __func__);
		       spin_lock(&usb_bam_ipa_handshake_info_lock);
		       info[cur_bam].resume_src_idx[idx] =
			       info[cur_bam].suspend_src_idx[idx];
		       info[cur_bam].resume_dst_idx[idx] =
			       info[cur_bam].suspend_dst_idx[idx];
		       info[cur_bam].pipes_suspended++;

		       log_event_dbg("%s: PM Runtime PUT %d, count: %d\n",
			       __func__, idx, get_pm_runtime_counter(bam_dev));
		       pm_runtime_put(&ctx->usb_bam_pdev->dev);
		} else {
			log_event_dbg("%s: Pipe is not empty, not going to LPM\n",
				__func__);
		       spin_unlock(&usb_bam_ipa_handshake_info_lock);
		goto no_lpm;
		}
	}
	info[cur_bam].pipes_to_suspend = 0;
	info[cur_bam].pipes_resumed = 0;
	spin_unlock(&usb_bam_ipa_handshake_info_lock);

	/* ACK on the last pipe */
	if (info[cur_bam].pipes_suspended == ctx->pipes_enabled_per_bam &&
		info[cur_bam].cur_cons_state == IPA_RM_RESOURCE_RELEASED) {
		ipa_rm_notify_completion(
		IPA_RM_RESOURCE_RELEASED,
		ipa_rm_resource_cons[cur_bam]);
	}

	log_event_dbg("%s: Starting LPM on Bus Suspend, RT PUT:%d\n", __func__,
		get_pm_runtime_counter(bam_dev));
	/* Put to match _get at the beginning of this routine */
	pm_runtime_put_sync(bam_dev);

	mutex_unlock(&info[cur_bam].suspend_resume_mutex);

	return;

no_lpm:

	spin_lock(&usb_bam_ipa_handshake_info_lock);
	resume_suspended_pipes(cur_bam);
	info[cur_bam].pipes_resumed = 0;
	info[cur_bam].pipes_to_suspend = 0;
	info[cur_bam].pipes_suspended = 0;
	spin_unlock(&usb_bam_ipa_handshake_info_lock);
	/*
	 * Finish the handshake. Resume Sequence will start automatically
	 * by the data in the pipes.
	 */
	if (info[cur_bam].cur_cons_state == IPA_RM_RESOURCE_RELEASED)
		ipa_rm_notify_completion(IPA_RM_RESOURCE_RELEASED,
			ipa_rm_resource_cons[cur_bam]);

	/* Put to match _get at the beginning of this routine */
	pm_runtime_put(bam_dev);

	mutex_unlock(&info[cur_bam].suspend_resume_mutex);
}

<<<<<<< HEAD
void usb_bam_finish_suspend_(struct work_struct *w)
=======
static void usb_bam_finish_suspend_(struct work_struct *w)
>>>>>>> 3c387b93
{
	enum usb_ctrl cur_bam;
	struct usb_bam_ipa_handshake_info *info_ptr;

	info_ptr = container_of(w, struct usb_bam_ipa_handshake_info,
		finish_suspend_work);
	cur_bam = info_ptr->bam_type;

	log_event_dbg("%s: Finishing suspend sequence(BAM=%s)\n", __func__,
		bam_enable_strings[cur_bam]);
	usb_bam_finish_suspend(cur_bam);
}

static void usb_prod_notify_cb(void *user_data, enum ipa_rm_event event,
	unsigned long data)
{
	enum usb_ctrl *cur_bam = (void *)user_data;

	switch (event) {
	case IPA_RM_RESOURCE_GRANTED:
		log_event_dbg("%s: %s_PROD resource granted\n",
		__func__, bam_enable_strings[*cur_bam]);
		info[*cur_bam].cur_prod_state = IPA_RM_RESOURCE_GRANTED;
		complete_all(&info[*cur_bam].prod_avail);
		break;
	case IPA_RM_RESOURCE_RELEASED:
	       log_event_dbg("%s: %s_PROD resource released\n",
		       __func__, bam_enable_strings[*cur_bam]);
		info[*cur_bam].cur_prod_state = IPA_RM_RESOURCE_RELEASED;
		complete_all(&info[*cur_bam].prod_released);
		break;
	default:
		break;
	}
}

static int cons_request_resource(enum usb_ctrl cur_bam)
{
	struct usb_bam_ctx_type *ctx = &msm_usb_bam[cur_bam];
	int ret = -EINPROGRESS;

	log_event_dbg("%s: Request %s_CONS resource\n",
		__func__, bam_enable_strings[cur_bam]);

	spin_lock(&ctx->usb_bam_lock);
	spin_lock(&usb_bam_ipa_handshake_info_lock);
	info[cur_bam].cur_cons_state = IPA_RM_RESOURCE_GRANTED;

	switch (info[cur_bam].cur_bam_mode) {
	case USB_BAM_DEVICE:
		if (ctx->pipes_enabled_per_bam &&
			info[cur_bam].connect_complete) {
			if (!all_pipes_suspended(cur_bam) &&
				!info[cur_bam].bus_suspend) {
				log_event_dbg("%s: ACK on cons_request\n",
					       __func__);
			       ret = 0;
			} else if (info[cur_bam].bus_suspend) {
				info[cur_bam].bus_suspend = 0;
				log_event_dbg("%s: Wake up host\n", __func__);
				if (info[cur_bam].wake_cb)
					info[cur_bam].wake_cb(
					info[cur_bam].wake_param);
			}
		}

		break;
	default:
		break;
	}

	spin_unlock(&usb_bam_ipa_handshake_info_lock);
	spin_unlock(&ctx->usb_bam_lock);

	if (ret == -EINPROGRESS)
		log_event_dbg("%s: EINPROGRESS on cons_request\n", __func__);

	return ret;
}

static int ss_usb_cons_request_resource(void)
{
	return cons_request_resource(DWC3_CTRL);
}


static int usb_cons_request_resource(void)
{
	return cons_request_resource(CI_CTRL);
}

static int cons_release_resource(enum usb_ctrl cur_bam)
{
	struct usb_bam_ctx_type *ctx = &msm_usb_bam[cur_bam];

	log_event_dbg("%s: Release %s_CONS resource\n",
		 __func__, bam_enable_strings[cur_bam]);

	info[cur_bam].cur_cons_state = IPA_RM_RESOURCE_RELEASED;

	spin_lock(&ctx->usb_bam_lock);
	if (!ctx->pipes_enabled_per_bam) {
		spin_unlock(&ctx->usb_bam_lock);
		log_event_dbg("%s: ACK on cons_release\n", __func__);
		return 0;
	}
	spin_unlock(&ctx->usb_bam_lock);

	if (info[cur_bam].cur_bam_mode == USB_BAM_DEVICE) {
		spin_lock(&usb_bam_ipa_handshake_info_lock);
		if (info[cur_bam].bus_suspend) {
			queue_work(ctx->usb_bam_wq,
			&info[cur_bam].finish_suspend_work);
		}
		spin_unlock(&usb_bam_ipa_handshake_info_lock);

	       log_event_dbg("%s: EINPROGRESS cons_release\n", __func__);
		return -EINPROGRESS;
	}

	return 0;
}

static int usb_cons_release_resource(void)
{
	return cons_release_resource(CI_CTRL);
}

static int ss_usb_cons_release_resource(void)
{
	return cons_release_resource(DWC3_CTRL);
}

static void usb_bam_ipa_create_resources(enum usb_ctrl cur_bam)
{
	struct usb_bam_ctx_type *ctx = &msm_usb_bam[cur_bam];
	struct ipa_rm_create_params usb_prod_create_params;
	struct ipa_rm_create_params usb_cons_create_params;
	int ret;

	/* Create USB/HSIC_PROD entity */
	memset(&usb_prod_create_params, 0, sizeof(usb_prod_create_params));
	usb_prod_create_params.name = ipa_rm_resource_prod[cur_bam];
	usb_prod_create_params.reg_params.notify_cb = usb_prod_notify_cb;
	usb_prod_create_params.reg_params.user_data
					= &ctx->usb_bam_data->bam_type;
	usb_prod_create_params.floor_voltage = IPA_VOLTAGE_SVS;
	ret = ipa_rm_create_resource(&usb_prod_create_params);
	if (ret) {
		log_event_err("%s: Failed to create USB_PROD resource\n",
						       __func__);
	return;
	}

	/* Create USB_CONS entity */
	memset(&usb_cons_create_params, 0, sizeof(usb_cons_create_params));
	usb_cons_create_params.name = ipa_rm_resource_cons[cur_bam];
	usb_cons_create_params.request_resource = request_resource_cb[cur_bam];
	usb_cons_create_params.release_resource = release_resource_cb[cur_bam];
	usb_cons_create_params.floor_voltage = IPA_VOLTAGE_SVS;
	ret = ipa_rm_create_resource(&usb_cons_create_params);
	if (ret) {
		log_event_err("%s: Failed to create USB_CONS resource\n",
			__func__);
	return;
	}
}

static void usb_bam_ipa_delete_resources(enum usb_ctrl cur_bam)
{
	int ret;

	ret = ipa_rm_delete_resource(ipa_rm_resource_prod[cur_bam]);
	if (ret)
		log_event_err("%s: Failed to delete USB_PROD resource\n",
						       __func__);

	ret = ipa_rm_delete_resource(ipa_rm_resource_cons[cur_bam]);
	if (ret)
		log_event_err("%s: Failed to delete USB_CONS resource\n",
						       __func__);

}

static void wait_for_prod_granted(enum usb_ctrl cur_bam)
{
	int ret;

	log_event_dbg("%s Request %s_PROD_RES\n", __func__,
		bam_enable_strings[cur_bam]);
	if (info[cur_bam].cur_cons_state == IPA_RM_RESOURCE_GRANTED)
		log_event_dbg("%s: CONS already granted for some reason\n",
			__func__);
	if (info[cur_bam].cur_prod_state == IPA_RM_RESOURCE_GRANTED)
		log_event_dbg("%s: PROD already granted for some reason\n",
			__func__);

	init_completion(&info[cur_bam].prod_avail);

	ret = ipa_rm_request_resource(ipa_rm_resource_prod[cur_bam]);
	if (!ret) {
		info[cur_bam].cur_prod_state = IPA_RM_RESOURCE_GRANTED;
		complete_all(&info[cur_bam].prod_avail);
		log_event_dbg("%s: PROD_GRANTED without wait\n", __func__);
	} else if (ret == -EINPROGRESS) {
		log_event_dbg("%s: Waiting for PROD_GRANTED\n", __func__);
		if (!wait_for_completion_timeout(&info[cur_bam].prod_avail,
			USB_BAM_TIMEOUT))
			log_event_err("%s: Timeout wainting for PROD_GRANTED\n",
				__func__);
	} else
		log_event_err("%s: ipa_rm_request_resource ret =%d\n",
				__func__, ret);
}

<<<<<<< HEAD
void notify_usb_connected(enum usb_ctrl cur_bam)
=======
static void notify_usb_connected(enum usb_ctrl cur_bam)
>>>>>>> 3c387b93
{
	log_event_dbg("%s: enter\n", __func__);

	spin_lock(&usb_bam_ipa_handshake_info_lock);
	if (info[cur_bam].cur_bam_mode == USB_BAM_DEVICE)
		info[cur_bam].connect_complete = 1;
	spin_unlock(&usb_bam_ipa_handshake_info_lock);

	if (info[cur_bam].cur_cons_state == IPA_RM_RESOURCE_GRANTED) {
		log_event_dbg("%s: Notify %s CONS_GRANTED\n", __func__,
				bam_enable_strings[cur_bam]);
		ipa_rm_notify_completion(IPA_RM_RESOURCE_GRANTED,
				 ipa_rm_resource_cons[cur_bam]);
	}
}

static void wait_for_prod_release(enum usb_ctrl cur_bam)
{
	int ret;

	if (info[cur_bam].cur_cons_state == IPA_RM_RESOURCE_RELEASED)
		log_event_dbg("%s consumer already released\n", __func__);
	if (info[cur_bam].cur_prod_state == IPA_RM_RESOURCE_RELEASED)
		log_event_dbg("%s producer already released\n", __func__);

	init_completion(&info[cur_bam].prod_released);
	log_event_dbg("%s: Releasing %s_PROD\n", __func__,
				bam_enable_strings[cur_bam]);
	ret = ipa_rm_release_resource(ipa_rm_resource_prod[cur_bam]);
	if (!ret) {
		log_event_dbg("%s: Released without waiting\n", __func__);
		info[cur_bam].cur_prod_state = IPA_RM_RESOURCE_RELEASED;
		complete_all(&info[cur_bam].prod_released);
	} else if (ret == -EINPROGRESS) {
		log_event_dbg("%s: Waiting for PROD_RELEASED\n", __func__);
		if (!wait_for_completion_timeout(&info[cur_bam].prod_released,
						USB_BAM_TIMEOUT))
			log_event_err("%s: Timeout waiting for PROD_RELEASED\n",
			__func__);
	} else {
		log_event_err("%s: ipa_rm_request_resource ret =%d\n",
				__func__, ret);
	}
}

static bool check_pipes_empty(enum usb_ctrl bam_type, u8 src_idx, u8 dst_idx)
{
	struct usb_bam_ctx_type *ctx = &msm_usb_bam[bam_type];
	struct sps_pipe *prod_pipe, *cons_pipe;
	struct usb_bam_pipe_connect *prod_pipe_connect, *cons_pipe_connect;
	u32 prod_empty, cons_empty;

	prod_pipe_connect = &ctx->usb_bam_connections[src_idx];
	cons_pipe_connect = &ctx->usb_bam_connections[dst_idx];
	if (!prod_pipe_connect->enabled || !cons_pipe_connect->enabled) {
		log_event_err("%s: pipes are not enabled dst=%d src=%d\n",
				__func__, prod_pipe_connect->enabled,
				cons_pipe_connect->enabled);
	}

	/* If we have any remaints in the pipes we don't go to sleep */
	prod_pipe = ctx->usb_bam_sps.sps_pipes[src_idx];
	cons_pipe = ctx->usb_bam_sps.sps_pipes[dst_idx];
	log_event_dbg("prod_pipe=%pK, cons_pipe=%pK\n", prod_pipe, cons_pipe);

	if (!cons_pipe || (!prod_pipe &&
			prod_pipe_connect->pipe_type == USB_BAM_PIPE_BAM2BAM)) {
		log_event_err("Missing a pipe!\n");
		return false;
	}

	if (prod_pipe && sps_is_pipe_empty(prod_pipe, &prod_empty)) {
		log_event_err("sps_is_pipe_empty(prod) failed\n");
		return false;
	}

	prod_empty = true;
	if (sps_is_pipe_empty(cons_pipe, &cons_empty)) {
		log_event_err("sps_is_pipe_empty(cons) failed\n");
		return false;
	}

	if (!prod_empty || !cons_empty) {
		log_event_err("pipes not empty prod=%d cond=%d\n",
			prod_empty, cons_empty);
		return false;
	}

	return true;

}

void usb_bam_suspend(enum usb_ctrl cur_bam,
		     struct usb_bam_connect_ipa_params *ipa_params)
{
	struct usb_bam_pipe_connect *pipe_connect;
	struct usb_bam_ctx_type *ctx = &msm_usb_bam[cur_bam];
	enum usb_bam_mode bam_mode;
	u8 src_idx, dst_idx;

	log_event_dbg("%s: enter\n", __func__);

	if (!ipa_params) {
		log_event_err("%s: Invalid ipa params\n", __func__);
		return;
	}

	src_idx = ipa_params->src_idx;
	dst_idx = ipa_params->dst_idx;

	if (src_idx >= ctx->max_connections ||
				dst_idx >= ctx->max_connections) {
		log_event_err("%s: Invalid connection index src=%d dst=%d\n",
			__func__, src_idx, dst_idx);
	}

	pipe_connect = &ctx->usb_bam_connections[src_idx];
	bam_mode = pipe_connect->bam_mode;
	if (bam_mode != USB_BAM_DEVICE)
		return;

	log_event_dbg("%s: Starting suspend sequence(BAM=%s)\n", __func__,
			bam_enable_strings[cur_bam]);

	spin_lock(&usb_bam_ipa_handshake_info_lock);
	info[cur_bam].bus_suspend = 1;

	/* If cable was disconnected, let disconnection seq do everything */
	if (info[cur_bam].disconnected) {
		spin_unlock(&usb_bam_ipa_handshake_info_lock);
		log_event_dbg("%s: Cable disconnected\n", __func__);
		return;
	}

	log_event_dbg("%s: Adding src=%d dst=%d in pipes_to_suspend=%d\n",
			__func__, src_idx,
			dst_idx, info[cur_bam].pipes_to_suspend);
	info[cur_bam].suspend_src_idx[info[cur_bam].pipes_to_suspend] = src_idx;
	info[cur_bam].suspend_dst_idx[info[cur_bam].pipes_to_suspend] = dst_idx;
	info[cur_bam].pipes_to_suspend++;


	spin_unlock(&usb_bam_ipa_handshake_info_lock);

	usb_bam_start_suspend(&info[cur_bam]);
}

static void usb_bam_start_suspend(struct usb_bam_ipa_handshake_info *info_ptr)
{
	struct usb_bam_pipe_connect *pipe_connect;
	enum usb_ctrl cur_bam = info_ptr->bam_type;
	struct usb_bam_ctx_type *ctx = &msm_usb_bam[cur_bam];
	u8 src_idx, dst_idx;
	int pipes_to_suspend;

	cur_bam = info_ptr->bam_type;
	log_event_dbg("%s: Starting suspend sequence(BAM=%s)\n", __func__,
			bam_enable_strings[cur_bam]);

	mutex_lock(&info[cur_bam].suspend_resume_mutex);

	spin_lock(&usb_bam_ipa_handshake_info_lock);
	/* If cable was disconnected, let disconnection seq do everything */
	if (info[cur_bam].disconnected) {
		spin_unlock(&usb_bam_ipa_handshake_info_lock);
		mutex_unlock(&info[cur_bam].suspend_resume_mutex);
		log_event_dbg("%s: Cable disconnected\n", __func__);
		return;
	}

	pipes_to_suspend = info[cur_bam].pipes_to_suspend;
	if (!info[cur_bam].bus_suspend || !pipes_to_suspend) {
		spin_unlock(&usb_bam_ipa_handshake_info_lock);
		log_event_dbg("%s: Resume started, not suspending\n", __func__);
		mutex_unlock(&info[cur_bam].suspend_resume_mutex);
		return;
	}

	src_idx = info[cur_bam].suspend_src_idx[pipes_to_suspend - 1];
	dst_idx = info[cur_bam].suspend_dst_idx[pipes_to_suspend - 1];

	pipe_connect = &ctx->usb_bam_connections[dst_idx];
	stop_prod_transfers(pipe_connect);

	spin_unlock(&usb_bam_ipa_handshake_info_lock);

	/* Don't start LPM seq if data in the pipes */
	if (!check_pipes_empty(cur_bam, src_idx, dst_idx)) {
		start_prod_transfers(pipe_connect);
		info[cur_bam].pipes_to_suspend = 0;
		info[cur_bam].bus_suspend = 0;
		mutex_unlock(&info[cur_bam].suspend_resume_mutex);
		return;
	}

	spin_lock(&usb_bam_ipa_handshake_info_lock);

	/* Start release handshake on the last pipe */
	if (info[cur_bam].pipes_to_suspend * 2 == ctx->pipes_enabled_per_bam) {
		spin_unlock(&usb_bam_ipa_handshake_info_lock);
		wait_for_prod_release(cur_bam);
	} else {
		spin_unlock(&usb_bam_ipa_handshake_info_lock);
	}

	mutex_unlock(&info[cur_bam].suspend_resume_mutex);
	if (info[cur_bam].cur_cons_state == IPA_RM_RESOURCE_RELEASED)
		usb_bam_finish_suspend(cur_bam);
	else
		log_event_dbg("Consumer not released yet\n");
}

static void usb_bam_finish_resume(struct work_struct *w)
{
	/* TODO: Change this when HSIC device support is introduced */
	enum usb_ctrl cur_bam;
	struct usb_bam_ipa_handshake_info *info_ptr;
	struct usb_bam_pipe_connect *pipe_connect;
	struct usb_bam_ctx_type *ctx;
	struct device *bam_dev;
	u32 idx, dst_idx, suspended;

	info_ptr = container_of(w, struct usb_bam_ipa_handshake_info,
			resume_work);
	cur_bam = info_ptr->bam_type;
	ctx = &msm_usb_bam[cur_bam];
	bam_dev = &ctx->usb_bam_pdev->dev;

	log_event_dbg("%s: enter bam=%s, RT GET: %d\n", __func__,
		  bam_enable_strings[cur_bam], get_pm_runtime_counter(bam_dev));

	pm_runtime_get_sync(bam_dev);

	mutex_lock(&info[cur_bam].suspend_resume_mutex);

	/* Suspend or disconnect happened in the meantime */
	spin_lock(&usb_bam_ipa_handshake_info_lock);
	if (info[cur_bam].bus_suspend || info[cur_bam].disconnected) {
		spin_unlock(&usb_bam_ipa_handshake_info_lock);
		log_event_dbg("%s: Bus suspended, not resuming, RT PUT: %d\n",
				__func__, get_pm_runtime_counter(bam_dev));
		mutex_unlock(&info[cur_bam].suspend_resume_mutex);
		pm_runtime_put_sync(bam_dev);
		return;
	}
	info[cur_bam].pipes_to_suspend = 0;

	log_event_dbg("Resuming: pipes_suspended =%d\n",
		 info[cur_bam].pipes_suspended);

	suspended = info[cur_bam].pipes_suspended;
	while (suspended >= 1) {
		idx = suspended - 1;
		dst_idx = info[cur_bam].resume_dst_idx[idx];
		pipe_connect = &ctx->usb_bam_connections[dst_idx];
		spin_unlock(&usb_bam_ipa_handshake_info_lock);
		reset_pipe_for_resume(pipe_connect);
		spin_lock(&usb_bam_ipa_handshake_info_lock);
		if (pipe_connect->cons_stopped) {
			log_event_dbg("%s: Starting CONS on %d\n", __func__,
					dst_idx);
			start_cons_transfers(pipe_connect);
		}
		suspended--;
	}
	if (info[cur_bam].cur_cons_state == IPA_RM_RESOURCE_GRANTED) {
		log_event_dbg("%s: Notify CONS_GRANTED\n", __func__);
		ipa_rm_notify_completion(IPA_RM_RESOURCE_GRANTED,
				 ipa_rm_resource_cons[cur_bam]);
	}
	spin_unlock(&usb_bam_ipa_handshake_info_lock);

	/* Start handshake for the first pipe resumed */
	if (info[cur_bam].pipes_resumed == 0)
		wait_for_prod_granted(cur_bam);

	spin_lock(&usb_bam_ipa_handshake_info_lock);
	while (info[cur_bam].pipes_suspended >= 1) {
		idx = info[cur_bam].pipes_suspended - 1;
		dst_idx = info[cur_bam].resume_dst_idx[idx];
		pipe_connect = &ctx->usb_bam_connections[dst_idx];
		log_event_dbg("%s: Starting PROD on %d\n", __func__, dst_idx);
		start_prod_transfers(pipe_connect);
		info[cur_bam].pipes_suspended--;
		info[cur_bam].pipes_resumed++;
		log_event_dbg("%s: PM Runtime GET %d, count: %d\n",
			  __func__, idx, get_pm_runtime_counter(bam_dev));
		pm_runtime_get(&ctx->usb_bam_pdev->dev);
	}

	if (info[cur_bam].pipes_resumed == ctx->pipes_enabled_per_bam) {
		info[cur_bam].pipes_resumed = 0;
		if (info[cur_bam].cur_cons_state == IPA_RM_RESOURCE_GRANTED) {
			log_event_dbg("%s: Notify CONS_GRANTED\n", __func__);
			ipa_rm_notify_completion(IPA_RM_RESOURCE_GRANTED,
						 ipa_rm_resource_cons[cur_bam]);
		}
	}

	spin_unlock(&usb_bam_ipa_handshake_info_lock);
	mutex_unlock(&info[cur_bam].suspend_resume_mutex);
	log_event_dbg("%s: done..PM Runtime PUT :%d\n",
			  __func__, get_pm_runtime_counter(bam_dev));
	/* Put to match _get at the beginning of this routine */
	pm_runtime_put(&ctx->usb_bam_pdev->dev);
}

void usb_bam_resume(enum usb_ctrl cur_bam,
		    struct usb_bam_connect_ipa_params *ipa_params)
{
	u8 src_idx, dst_idx;
	struct usb_bam_ctx_type *ctx = &msm_usb_bam[cur_bam];
	struct usb_bam_pipe_connect *pipe_connect;

	log_event_dbg("%s: Resuming\n", __func__);

	if (!ipa_params) {
		log_event_err("%s: Invalid ipa params\n", __func__);
		return;
	}

	src_idx = ipa_params->src_idx;
	dst_idx = ipa_params->dst_idx;

	if (src_idx >= ctx->max_connections ||
			dst_idx >= ctx->max_connections) {
		log_event_err("%s: Invalid connection index src=%d dst=%d\n",
			__func__, src_idx, dst_idx);
		return;
	}

	pipe_connect = &ctx->usb_bam_connections[src_idx];
	log_event_dbg("%s: bam=%s mode =%d\n", __func__,
		bam_enable_strings[cur_bam], pipe_connect->bam_mode);
	if (pipe_connect->bam_mode != USB_BAM_DEVICE)
		return;

	info[cur_bam].in_lpm = false;
	spin_lock(&usb_bam_ipa_handshake_info_lock);
	info[cur_bam].bus_suspend = 0;
	spin_unlock(&usb_bam_ipa_handshake_info_lock);
	queue_work(ctx->usb_bam_wq, &info[cur_bam].resume_work);
}

static int usb_bam_set_ipa_perf(enum usb_ctrl cur_bam,
			      enum usb_bam_pipe_dir dir,
			      enum usb_device_speed usb_connection_speed)
{
	int ret;
	struct usb_bam_ctx_type *ctx = &msm_usb_bam[cur_bam];
	struct ipa_rm_perf_profile ipa_rm_perf_prof;

	if (usb_connection_speed == USB_SPEED_SUPER)
		ipa_rm_perf_prof.max_supported_bandwidth_mbps =
			ctx->usb_bam_data->max_mbps_superspeed;
	else
		/* Bam2Bam is supported only for SS and HS (HW limitation) */
		ipa_rm_perf_prof.max_supported_bandwidth_mbps =
			ctx->usb_bam_data->max_mbps_highspeed;

	/*
	 * Having a max mbps property in dtsi file is a must
	 * for target with IPA capability.
	 */
	if (!ipa_rm_perf_prof.max_supported_bandwidth_mbps) {
		log_event_err("%s: Max mbps is required for speed %d\n",
				__func__, usb_connection_speed);
		return -EINVAL;
	}

	if (dir == USB_TO_PEER_PERIPHERAL) {
		log_event_dbg("%s: vote ipa_perf resource=%d perf=%d mbps\n",
			__func__, ipa_rm_resource_prod[cur_bam],
			ipa_rm_perf_prof.max_supported_bandwidth_mbps);
		ret = ipa_rm_set_perf_profile(ipa_rm_resource_prod[cur_bam],
					&ipa_rm_perf_prof);
	} else {
		log_event_dbg("%s: vote ipa_perf resource=%d perf=%d mbps\n",
			__func__, ipa_rm_resource_cons[cur_bam],
			ipa_rm_perf_prof.max_supported_bandwidth_mbps);
		ret = ipa_rm_set_perf_profile(ipa_rm_resource_cons[cur_bam],
					&ipa_rm_perf_prof);
	}

	return ret;
}

int usb_bam_connect_ipa(enum usb_ctrl cur_bam,
			struct usb_bam_connect_ipa_params *ipa_params)
{
	u8 idx;
	enum usb_bam_mode cur_mode;
	struct usb_bam_ctx_type *ctx = &msm_usb_bam[cur_bam];
	struct usb_bam_pipe_connect *pipe_connect;
	struct device *bam_dev = &ctx->usb_bam_pdev->dev;
	int ret;
	bool bam2bam, is_dpl;

	log_event_dbg("%s: start\n", __func__);

	if (!ipa_params) {
		log_event_err("%s: Invalid ipa params\n", __func__);
		return -EINVAL;
	}

	if (ipa_params->dir == USB_TO_PEER_PERIPHERAL)
		idx = ipa_params->src_idx;
	else
		idx = ipa_params->dst_idx;

	if (idx >= ctx->max_connections) {
		log_event_err("%s: Invalid connection index\n", __func__);
		return -EINVAL;
	}
	pipe_connect = &ctx->usb_bam_connections[idx];

	if (pipe_connect->enabled) {
		log_event_err("%s: connection %d was already established\n",
				__func__, idx);
		return 0;
	}

	ret = usb_bam_set_ipa_perf(pipe_connect->bam_type, ipa_params->dir,
			     ipa_params->usb_connection_speed);
	if (ret) {
		log_event_err("%s: call to usb_bam_set_ipa_perf failed %d\n",
				__func__, ret);
		return ret;
	}

	log_event_dbg("%s: enter\n", __func__);

	cur_mode = pipe_connect->bam_mode;
	bam2bam = (pipe_connect->pipe_type == USB_BAM_PIPE_BAM2BAM);

	if (ipa_params->dst_client == IPA_CLIENT_USB_DPL_CONS)
		is_dpl = true;
	else
		is_dpl = false;

	/* Set the BAM mode (host/device) according to connected pipe */
	info[cur_bam].cur_bam_mode = pipe_connect->bam_mode;

	if (cur_mode == USB_BAM_DEVICE) {
		mutex_lock(&info[cur_bam].suspend_resume_mutex);

		spin_lock(&ctx->usb_bam_lock);
		if (ctx->pipes_enabled_per_bam == 0) {
			spin_unlock(&ctx->usb_bam_lock);
			spin_lock(&usb_bam_ipa_handshake_info_lock);
			info[cur_bam].connect_complete = 0;
			info[cur_bam].disconnected = 0;
			info[cur_bam].bus_suspend = 0;
			info[cur_bam].pipes_suspended = 0;
			info[cur_bam].pipes_to_suspend = 0;
			info[cur_bam].pipes_resumed = 0;
			spin_unlock(&usb_bam_ipa_handshake_info_lock);
		} else {
			spin_unlock(&ctx->usb_bam_lock);
		}
		pipe_connect->cons_stopped = 0;
		pipe_connect->prod_stopped = 0;
	}

	log_event_dbg("%s: PM Runtime GET %d, count: %d\n",
			__func__, idx, get_pm_runtime_counter(bam_dev));
	pm_runtime_get_sync(bam_dev);

	/* Check if BAM requires RESET before connect and reset first pipe */
	spin_lock(&ctx->usb_bam_lock);
	if (ctx->usb_bam_data->reset_on_connect &&
		!ctx->pipes_enabled_per_bam) {
		spin_unlock(&ctx->usb_bam_lock);
		if (cur_bam == CI_CTRL)
			msm_hw_bam_disable(1);

		sps_device_reset(ctx->h_bam);

		if (cur_bam == CI_CTRL)
			msm_hw_bam_disable(0);

		/* On re-connect assume out from lpm for all BAMs */
		info[cur_bam].in_lpm = false;
	} else {
		spin_unlock(&ctx->usb_bam_lock);
		if (!ctx->pipes_enabled_per_bam)
			pr_debug("No BAM reset on connect, just pipe reset\n");
	}

	if (ipa_params->dir == USB_TO_PEER_PERIPHERAL) {
		if (info[cur_bam].prod_pipes_enabled_per_bam == 0)
			wait_for_prod_granted(cur_bam);
		info[cur_bam].prod_pipes_enabled_per_bam += 1;
	}

	if (bam2bam)
		ret = connect_pipe_bam2bam_ipa(cur_bam, idx, ipa_params);
	else
		ret = connect_pipe_sys2bam_ipa(cur_bam, idx, ipa_params);

	if (ret) {
		log_event_err("%s: pipe connection failure RT PUT: %d\n",
				__func__, get_pm_runtime_counter(bam_dev));
		pm_runtime_put_sync(bam_dev);
		if (cur_mode == USB_BAM_DEVICE)
			mutex_unlock(&info[cur_bam].suspend_resume_mutex);
		return ret;
	}

	log_event_dbg("%s: pipe connection success\n", __func__);
	spin_lock(&ctx->usb_bam_lock);
	pipe_connect->enabled = 1;
	pipe_connect->suspended = 0;

	/* Set global inactivity timer upon first pipe connection */
	if (!ctx->pipes_enabled_per_bam && ctx->inactivity_timer_ms &&
			pipe_connect->inactivity_notify && bam2bam)
		usb_bam_set_inactivity_timer(cur_bam);

	ctx->pipes_enabled_per_bam += 1;

	/*
	 * Notify USB connected on the first two pipes connected for
	 * tethered function's producer and consumer only. Current
	 * understanding is that there won't be more than 3 pipes used
	 * in USB BAM2BAM IPA mode i.e. 2 consumers and 1 producer.
	 * If more producer and consumer pipe are being used, this
	 * logic is required to be revisited here.
	 */
	if (ctx->pipes_enabled_per_bam >= 2 &&
			ipa_params->dir == PEER_PERIPHERAL_TO_USB && !is_dpl)
		notify_usb_connected(cur_bam);
	spin_unlock(&ctx->usb_bam_lock);

	if (cur_mode == USB_BAM_DEVICE)
		mutex_unlock(&info[cur_bam].suspend_resume_mutex);

	log_event_dbg("%s: done\n", __func__);
	return 0;
}
EXPORT_SYMBOL(usb_bam_connect_ipa);

int usb_bam_get_pipe_type(enum usb_ctrl bam_type, u8 idx,
			  enum usb_bam_pipe_type *type)
{
	struct usb_bam_ctx_type *ctx = &msm_usb_bam[bam_type];
	struct usb_bam_pipe_connect *pipe_connect =
			 &ctx->usb_bam_connections[idx];

	if (idx >= ctx->max_connections) {
		log_event_err("%s: Invalid connection index\n", __func__);
		return -EINVAL;
	}

	if (!type) {
		log_event_err("%s: null pointer provided for type\n", __func__);
		return -EINVAL;
	}

	*type = pipe_connect->pipe_type;
	return 0;
}
EXPORT_SYMBOL(usb_bam_get_pipe_type);

static void usb_bam_work(struct work_struct *w)
{
	int i;
	struct usb_bam_event_info *event_info =
		container_of(w, struct usb_bam_event_info, event_w);
	struct usb_bam_pipe_connect *pipe_connect =
		container_of(event_info, struct usb_bam_pipe_connect, event);
	struct usb_bam_ctx_type *ctx = &msm_usb_bam[pipe_connect->bam_type];
	struct usb_bam_pipe_connect *pipe_iter;
	int (*callback)(void *priv);
	void *param = NULL;

	switch (event_info->type) {
	case USB_BAM_EVENT_WAKEUP:
	case USB_BAM_EVENT_WAKEUP_PIPE:

		log_event_dbg("%s received USB_BAM_EVENT_WAKEUP\n", __func__);

		/* Notify about wakeup / activity of the bam */
		if (event_info->callback)
			event_info->callback(event_info->param);

		/*
		 * Reset inactivity timer counter if this pipe's bam
		 * has inactivity timeout.
		 */
		spin_lock(&ctx->usb_bam_lock);
		if (ctx->inactivity_timer_ms)
			usb_bam_set_inactivity_timer(pipe_connect->bam_type);
		spin_unlock(&ctx->usb_bam_lock);

		if (pipe_connect->bam_mode == USB_BAM_DEVICE) {
			/* A2 wakeup not from LPM (CONS was up) */
			wait_for_prod_granted(pipe_connect->bam_type);
			if (pipe_connect->start) {
				log_event_dbg("%s: Enqueue PROD transfer\n",
						__func__);
				pipe_connect->start(
					pipe_connect->start_stop_param,
					USB_TO_PEER_PERIPHERAL);
			}
		}

		break;

	case USB_BAM_EVENT_INACTIVITY:

		log_event_dbg("%s received USB_BAM_EVENT_INACTIVITY\n",
				__func__);

		/*
		 * Since event info is one structure per pipe, it might be
		 * overridden when we will register the wakeup events below,
		 * and still we want ot register the wakeup events before we
		 * notify on the inactivity in order to identify the next
		 * activity as soon as possible.
		 */
		callback = event_info->callback;
		param = event_info->param;

		/*
		 * Upon inactivity, configure wakeup irq for all pipes
		 * that are into the usb bam.
		 */
		spin_lock(&ctx->usb_bam_lock);
		for (i = 0; i < ctx->max_connections; i++) {
			pipe_iter = &ctx->usb_bam_connections[i];
			if (pipe_iter->bam_type == pipe_connect->bam_type &&
			    pipe_iter->dir == PEER_PERIPHERAL_TO_USB &&
			    pipe_iter->enabled) {
				log_event_dbg("%s: Register wakeup on pipe %pK\n",
					__func__, pipe_iter);
				__usb_bam_register_wake_cb(
					pipe_connect->bam_type, i,
					pipe_iter->activity_notify,
					pipe_iter->priv,
					false);
			}
		}
		spin_unlock(&ctx->usb_bam_lock);

		/* Notify about the inactivity to the USB class driver */
		if (callback)
			callback(param);


		wait_for_prod_release(pipe_connect->bam_type);
		log_event_dbg("%s: complete wait on hsic producer s=%d\n",
			__func__, info[pipe_connect->bam_type].cur_prod_state);

		/*
		 * Allow to go to lpm for now if also consumer is down.
		 * If consumer is up, we will wait to the release consumer
		 * notification.
		 */
		if (host_info[pipe_connect->bam_type].dev &&
		    info[pipe_connect->bam_type].cur_cons_state ==
		    IPA_RM_RESOURCE_RELEASED &&
				!info[pipe_connect->bam_type].in_lpm) {
			usb_bam_suspend_core(pipe_connect->bam_type,
				pipe_connect->bam_mode, 1);
		}

		break;
	default:
		log_event_err("%s: unknown usb bam event type %d\n", __func__,
			event_info->type);
	}
}

static void usb_bam_wake_cb(struct sps_event_notify *notify)
{
	struct usb_bam_event_info *event_info =
		(struct usb_bam_event_info *)notify->user;
	struct usb_bam_pipe_connect *pipe_connect =
		container_of(event_info,
			     struct usb_bam_pipe_connect,
			     event);
	enum usb_ctrl bam = pipe_connect->bam_type;
	struct usb_bam_ctx_type *ctx = &msm_usb_bam[bam];

	spin_lock(&ctx->usb_bam_lock);

	if (event_info->type == USB_BAM_EVENT_WAKEUP_PIPE)
		queue_work(ctx->usb_bam_wq, &event_info->event_w);
	else if (event_info->type == USB_BAM_EVENT_WAKEUP &&
			ctx->is_bam_inactivity) {

		/*
		 * Sps wake event is per pipe, so usb_bam_wake_cb is
		 * called per pipe. However, we want to filter the wake
		 * event to be wake event per all the pipes.
		 * Therefore, the first pipe that awaked will be considered
		 * as global bam wake event.
		 */
		ctx->is_bam_inactivity = false;

		queue_work(ctx->usb_bam_wq, &event_info->event_w);
	}

	spin_unlock(&ctx->usb_bam_lock);
}

static int __usb_bam_register_wake_cb(enum usb_ctrl bam_type, int idx,
				int (*callback)(void *user), void *param,
				bool trigger_cb_per_pipe)
{
	struct sps_pipe *pipe;
	struct sps_connect *sps_connection;
	struct usb_bam_pipe_connect *pipe_connect;
	struct usb_bam_event_info *wake_event_info;
	struct usb_bam_ctx_type *ctx = &msm_usb_bam[bam_type];
	int ret;

	if (idx < 0 || idx > ctx->max_connections) {
		log_event_err("%s:idx is wrong %d\n", __func__, idx);
		return -EINVAL;
	}
	pipe = ctx->usb_bam_sps.sps_pipes[idx];
	sps_connection = &ctx->usb_bam_sps.sps_connections[idx];
	pipe_connect = &ctx->usb_bam_connections[idx];
	wake_event_info = &pipe_connect->event;

	wake_event_info->type = (trigger_cb_per_pipe ?
				USB_BAM_EVENT_WAKEUP_PIPE :
				USB_BAM_EVENT_WAKEUP);
	wake_event_info->param = param;
	wake_event_info->callback = callback;
	wake_event_info->event.mode = SPS_TRIGGER_CALLBACK;
	wake_event_info->event.xfer_done = NULL;
	wake_event_info->event.callback = callback ? usb_bam_wake_cb : NULL;
	wake_event_info->event.user = wake_event_info;
	wake_event_info->event.options = SPS_O_WAKEUP;
	ret = sps_register_event(pipe, &wake_event_info->event);
	if (ret) {
		log_event_err("%s: sps_register_event() failed %d\n",
				__func__, ret);
		return ret;
	}

	sps_connection->options = callback ?
		(SPS_O_AUTO_ENABLE | SPS_O_WAKEUP | SPS_O_WAKEUP_IS_ONESHOT) :
		SPS_O_AUTO_ENABLE;
	ret = sps_set_config(pipe, sps_connection);
	if (ret) {
		log_event_err("%s: sps_set_config() failed %d\n",
				__func__, ret);
		return ret;
	}
	log_event_dbg("%s: success\n", __func__);
	return 0;
}

int usb_bam_register_wake_cb(enum usb_ctrl bam_type, u8 idx,
			     int (*callback)(void *user), void *param)
{
	struct usb_bam_ctx_type *ctx = &msm_usb_bam[bam_type];
	struct usb_bam_pipe_connect *pipe_connect =
				&ctx->usb_bam_connections[idx];

	info[pipe_connect->bam_type].wake_cb = callback;
	info[pipe_connect->bam_type].wake_param = param;
	return __usb_bam_register_wake_cb(bam_type, idx, callback, param, true);
}

int usb_bam_register_start_stop_cbs(enum usb_ctrl bam_type, u8 dst_idx,
	void (*start)(void *, enum usb_bam_pipe_dir),
	void (*stop)(void *, enum usb_bam_pipe_dir), void *param)
{
	struct usb_bam_ctx_type *ctx = &msm_usb_bam[bam_type];
	struct usb_bam_pipe_connect *pipe_connect =
				&ctx->usb_bam_connections[dst_idx];

	log_event_dbg("%s: Register for %d\n", __func__, dst_idx);
	pipe_connect->start = start;
	pipe_connect->stop = stop;
	pipe_connect->start_stop_param = param;

	return 0;
}

int usb_bam_disconnect_pipe(enum usb_ctrl bam_type, u8 idx)
{
	struct usb_bam_ctx_type *ctx = &msm_usb_bam[bam_type];
	struct usb_bam_pipe_connect *pipe_connect;
	struct device *bam_dev = &ctx->usb_bam_pdev->dev;
	int ret;

	pipe_connect = &ctx->usb_bam_connections[idx];

	if (!pipe_connect->enabled) {
		log_event_err("%s: connection %d isn't enabled\n",
			__func__, idx);
		return 0;
	}

	ret = disconnect_pipe(bam_type, idx);
	if (ret) {
		log_event_err("%s: src pipe disconnection failure\n", __func__);
		return ret;
	}

	pipe_connect->enabled = 0;
	spin_lock(&ctx->usb_bam_lock);
	if (!ctx->pipes_enabled_per_bam) {
		log_event_err("%s: wrong pipes enabled counter for bam_type=%d\n",
			__func__, bam_type);
	} else {
		ctx->pipes_enabled_per_bam -= 1;
	}
	spin_unlock(&ctx->usb_bam_lock);

	log_event_dbg("%s: success disconnecting pipe %d\n", __func__, idx);

	if (ctx->usb_bam_data->reset_on_disconnect
				&& !ctx->pipes_enabled_per_bam)
		sps_device_reset(ctx->h_bam);

	/* This function is directly called by USB Transport drivers
	 * to disconnect pipes. Drop runtime usage count here. For
	 * IPA, caller takes care of it
	 */

	if (pipe_connect->peer_bam != IPA_P_BAM) {
		log_event_dbg("%s: PM Runtime PUT %d, count: %d\n",
			  __func__, idx, get_pm_runtime_counter(bam_dev));
		pm_runtime_put_sync(bam_dev);
	}


	return 0;
}

/**
 * is_ipa_hanlde_valid: Check if ipa_handle is valid or not
 * @ipa_handle: IPA Handle for producer or consumer
 *
 * Returns true is ipa handle is valid.
 */
static bool is_ipa_handle_valid(u32 ipa_handle)
{

	return (ipa_handle != -1);
}

int usb_bam_disconnect_ipa(enum usb_ctrl cur_bam,
			   struct usb_bam_connect_ipa_params *ipa_params)
{
	int ret = 0, pipes_disconncted = 0;
	u8 idx = 0;
	struct usb_bam_ctx_type *ctx = &msm_usb_bam[cur_bam];
	struct usb_bam_pipe_connect *pipe_connect;
	struct device *bam_dev = &ctx->usb_bam_pdev->dev;
	enum usb_bam_mode bam_mode;

	if (!is_ipa_handle_valid(ipa_params->prod_clnt_hdl) &&
			!is_ipa_handle_valid(ipa_params->cons_clnt_hdl)) {
		log_event_err("%s: Both IPA handles are invalid.\n", __func__);
		return -EINVAL;
	}

	log_event_dbg("%s: Starting disconnect sequence\n", __func__);
	log_event_dbg("%s(): prod_clnt_hdl:%d cons_clnt_hdl:%d\n", __func__,
			ipa_params->prod_clnt_hdl, ipa_params->cons_clnt_hdl);
	if (is_ipa_handle_valid(ipa_params->prod_clnt_hdl))
		idx = ipa_params->dst_idx;
	if (is_ipa_handle_valid(ipa_params->cons_clnt_hdl))
		idx = ipa_params->src_idx;
	pipe_connect = &ctx->usb_bam_connections[idx];
	bam_mode = pipe_connect->bam_mode;

	if (bam_mode != USB_BAM_DEVICE)
		return -EINVAL;

	mutex_lock(&info[cur_bam].suspend_resume_mutex);
	/* Delay USB core to go into lpm before we finish our handshake */
	if (is_ipa_handle_valid(ipa_params->prod_clnt_hdl)) {
		ret = usb_bam_disconnect_ipa_prod(ipa_params, cur_bam);
		if (ret)
			goto out;
		pipes_disconncted++;
	}

	if (is_ipa_handle_valid(ipa_params->cons_clnt_hdl)) {
		ret = usb_bam_disconnect_ipa_cons(ipa_params, cur_bam);
		if (ret)
			goto out;
		pipes_disconncted++;
	}

	/* Notify CONS release on the last cons pipe released */
	if (!ctx->pipes_enabled_per_bam) {
		if (info[cur_bam].cur_cons_state ==
				IPA_RM_RESOURCE_RELEASED) {
			log_event_dbg("%s: Notify CONS_RELEASED\n", __func__);
			ipa_rm_notify_completion(
				IPA_RM_RESOURCE_RELEASED,
				ipa_rm_resource_cons[cur_bam]);
		}
	}

out:
	/* Pipes are connected one by one, but can get disconnected in pairs */
	while (pipes_disconncted--) {
		if (!info[cur_bam].pipes_suspended) {
			log_event_dbg("%s: PM Runtime PUT %d, count: %d\n",
					__func__, pipes_disconncted,
					get_pm_runtime_counter(bam_dev));
			pm_runtime_put_sync(&ctx->usb_bam_pdev->dev);
		}
	}

	mutex_unlock(&info[cur_bam].suspend_resume_mutex);

	return ret;
}
EXPORT_SYMBOL(usb_bam_disconnect_ipa);

static void usb_bam_sps_events(enum sps_callback_case sps_cb_case, void *user)
{
	int i;
	struct usb_bam_ctx_type *ctx = user;
	struct usb_bam_pipe_connect *pipe_connect;
	struct usb_bam_event_info *event_info;

	switch (sps_cb_case) {
	case SPS_CALLBACK_BAM_TIMER_IRQ:

		log_event_dbg("%s: received SPS_CALLBACK_BAM_TIMER_IRQ\n",
				__func__);

		spin_lock(&ctx->usb_bam_lock);

		ctx->is_bam_inactivity = true;

		for (i = 0; i < ctx->max_connections; i++) {
			pipe_connect = &ctx->usb_bam_connections[i];

			/*
			 * Notify inactivity once, Since it is global
			 * for all pipes on bam. Notify only if we have
			 * connected pipes.
			 */
			if (pipe_connect->enabled) {
				event_info = &pipe_connect->event;
				event_info->type = USB_BAM_EVENT_INACTIVITY;
				event_info->param = pipe_connect->priv;
				event_info->callback =
					pipe_connect->inactivity_notify;
				queue_work(ctx->usb_bam_wq,
						&event_info->event_w);
				break;
			}
		}

		spin_unlock(&ctx->usb_bam_lock);

		break;
	default:
		log_event_dbg("%s: received sps_cb_case=%d\n", __func__,
			(int)sps_cb_case);
	}
}

static struct msm_usb_bam_data *usb_bam_dt_to_data(
	struct platform_device *pdev, u32 usb_addr)
{
	struct msm_usb_bam_data *usb_bam_data;
	struct device_node *node = pdev->dev.of_node;
	int rc = 0;
	u8 i = 0;
	u32 bam = DWC3_CTRL;
	u32 addr = 0;
	u32 threshold, max_connections = 0;
	static struct usb_bam_pipe_connect *usb_bam_connections;

	usb_bam_data = devm_kzalloc(&pdev->dev, sizeof(*usb_bam_data),
								GFP_KERNEL);
	if (!usb_bam_data)
		return NULL;

	/* override bam-type if specified, default is dwc3 */
	of_property_read_u32(node, "qcom,bam-type", &bam);

	if (bam >= MAX_BAMS) {
		log_event_err("%s: Invalid bam type %d in device tree\n",
			__func__, bam);
		return NULL;
	}
	usb_bam_data->bam_type = bam;

	usb_bam_data->reset_on_connect = of_property_read_bool(node,
					"qcom,reset-bam-on-connect");

	usb_bam_data->reset_on_disconnect = of_property_read_bool(node,
					"qcom,reset-bam-on-disconnect");

	rc = of_property_read_u32(node, "qcom,usb-bam-num-pipes",
		&usb_bam_data->usb_bam_num_pipes);
	if (rc) {
		log_event_err("Invalid usb bam num pipes property\n");
		return NULL;
	}

	rc = of_property_read_u32(node, "qcom,usb-bam-max-mbps-highspeed",
		&usb_bam_data->max_mbps_highspeed);
	if (rc)
		usb_bam_data->max_mbps_highspeed = 0;

	rc = of_property_read_u32(node, "qcom,usb-bam-max-mbps-superspeed",
		&usb_bam_data->max_mbps_superspeed);
	if (rc)
		usb_bam_data->max_mbps_superspeed = 0;

	rc = of_property_read_u32(node, "qcom,usb-bam-fifo-baseaddr", &addr);
	if (rc)
		pr_debug("%s: Invalid usb base address property\n", __func__);
	else
		usb_bam_data->usb_bam_fifo_baseaddr = addr;

	usb_bam_data->disable_clk_gating = of_property_read_bool(node,
		"qcom,disable-clk-gating");

	rc = of_property_read_u32(node, "qcom,usb-bam-override-threshold",
			&threshold);
	if (rc)
		usb_bam_data->override_threshold = USB_THRESHOLD;
	else
		usb_bam_data->override_threshold = threshold;

	for_each_child_of_node(pdev->dev.of_node, node)
		max_connections++;

	if (!max_connections) {
		log_event_err("%s: error: max_connections is zero\n", __func__);
		goto err;
	}

	usb_bam_connections = devm_kzalloc(&pdev->dev, max_connections *
		sizeof(struct usb_bam_pipe_connect), GFP_KERNEL);

	if (!usb_bam_connections) {
		log_event_err("%s: devm_kzalloc failed(%d)\n",
				__func__,  __LINE__);
		return NULL;
	}

	/* retrieve device tree parameters */
	for_each_child_of_node(pdev->dev.of_node, node) {
		usb_bam_connections[i].bam_type = bam;

		rc = of_property_read_string(node, "label",
			&usb_bam_connections[i].name);
		if (rc)
			goto err;

		rc = of_property_read_u32(node, "qcom,usb-bam-mem-type",
			&usb_bam_connections[i].mem_type);
		if (rc)
			goto err;

		if (usb_bam_connections[i].mem_type == OCI_MEM) {
			if (!usb_bam_data->usb_bam_fifo_baseaddr) {
				log_event_err("%s: base address is missing\n",
					__func__);
				goto err;
			}
		}
		rc = of_property_read_u32(node, "qcom,peer-bam",
			&usb_bam_connections[i].peer_bam);
		if (rc) {
			log_event_err("%s: peer bam is missing in device tree\n",
				__func__);
			goto err;
		}
		/*
		 * Store USB bam_type to be used with QDSS. As only one device
		 * bam is currently supported, check the same in DT connections
		 */
		if (usb_bam_connections[i].peer_bam == QDSS_P_BAM) {
			if (qdss_usb_bam_type) {
				log_event_err("%s: overriding QDSS pipe!, update DT\n",
					__func__);
			}
			qdss_usb_bam_type = usb_bam_connections[i].bam_type;
		}

		rc = of_property_read_u32(node, "qcom,dir",
			&usb_bam_connections[i].dir);
		if (rc) {
			log_event_err("%s: direction is missing in device tree\n",
				__func__);
			goto err;
		}

		rc = of_property_read_u32(node, "qcom,pipe-num",
			&usb_bam_connections[i].pipe_num);
		if (rc) {
			log_event_err("%s: pipe num is missing in device tree\n",
				__func__);
			goto err;
		}

		rc = of_property_read_u32(node, "qcom,pipe-connection-type",
			&usb_bam_connections[i].pipe_type);
		if (rc)
			pr_debug("%s: pipe type is defaulting to bam2bam\n",
					__func__);

		of_property_read_u32(node, "qcom,peer-bam-physical-address",
						&addr);
		if (usb_bam_connections[i].dir == USB_TO_PEER_PERIPHERAL) {
			usb_bam_connections[i].src_phy_addr = usb_addr;
			usb_bam_connections[i].dst_phy_addr = addr;
		} else {
			usb_bam_connections[i].src_phy_addr = addr;
			usb_bam_connections[i].dst_phy_addr = usb_addr;
		}

		of_property_read_u32(node, "qcom,src-bam-pipe-index",
			&usb_bam_connections[i].src_pipe_index);

		of_property_read_u32(node, "qcom,dst-bam-pipe-index",
			&usb_bam_connections[i].dst_pipe_index);

		of_property_read_u32(node, "qcom,data-fifo-offset",
			&usb_bam_connections[i].data_fifo_base_offset);

		rc = of_property_read_u32(node, "qcom,data-fifo-size",
			&usb_bam_connections[i].data_fifo_size);
		if (rc)
			goto err;

		of_property_read_u32(node, "qcom,descriptor-fifo-offset",
			&usb_bam_connections[i].desc_fifo_base_offset);

		rc = of_property_read_u32(node, "qcom,descriptor-fifo-size",
			&usb_bam_connections[i].desc_fifo_size);
		if (rc)
			goto err;
		i++;
	}

	msm_usb_bam[bam].usb_bam_connections = usb_bam_connections;
	msm_usb_bam[bam].max_connections = max_connections;

	return usb_bam_data;
err:
	log_event_err("%s: failed\n", __func__);
	return NULL;
}

static void msm_usb_bam_update_props(struct sps_bam_props *props,
				struct platform_device *pdev)
{
	struct usb_bam_ctx_type *ctx = dev_get_drvdata(&pdev->dev);
	enum usb_ctrl bam_type = ctx->usb_bam_data->bam_type;
	struct device *dev;

	props->phys_addr = ctx->io_res->start;
	props->virt_addr = NULL;
	props->virt_size = resource_size(ctx->io_res);
	props->irq = ctx->irq;
	props->summing_threshold = ctx->usb_bam_data->override_threshold;
	props->event_threshold = ctx->usb_bam_data->override_threshold;
	props->num_pipes = ctx->usb_bam_data->usb_bam_num_pipes;
	props->callback = usb_bam_sps_events;
	props->user = bam_enable_strings[bam_type];

	/*
	 * HSUSB and HSIC Cores don't support RESET ACK signal to BAMs
	 * Hence, let BAM to ignore acknowledge from USB while resetting PIPE
	 */
	if (ctx->usb_bam_data->ignore_core_reset_ack && bam_type != DWC3_CTRL)
		props->options = SPS_BAM_NO_EXT_P_RST;

	if (ctx->usb_bam_data->disable_clk_gating)
		props->options |= SPS_BAM_NO_LOCAL_CLK_GATING;

	/*
	 * HSUSB BAM is not NDP BAM and it must be enabled before
	 * starting peripheral controller to avoid switching USB core mode
	 * from legacy to BAM with ongoing data transfers.
	 */
	if (bam_type == CI_CTRL) {
		log_event_dbg("Register and enable HSUSB BAM\n");
		props->options |= SPS_BAM_OPT_ENABLE_AT_BOOT;
		props->options |= SPS_BAM_FORCE_RESET;
	}

	dev = &ctx->usb_bam_pdev->dev;
	if (dev && dev->parent && device_property_present(dev->parent, "iommus")
		&& !device_property_present(dev->parent,
						"qcom,smmu-s1-bypass")) {
		pr_info("%s: setting SPS_BAM_SMMU_EN flag with (%s)\n",
						__func__, dev_name(dev));
		props->options |= SPS_BAM_SMMU_EN;
	}
}

static int usb_bam_init(struct platform_device *pdev)
{
	int ret;
	struct usb_bam_ctx_type *ctx = dev_get_drvdata(&pdev->dev);
	enum usb_ctrl bam_type = ctx->usb_bam_data->bam_type;
	struct sps_bam_props props;
	struct device *dev;

	memset(&props, 0, sizeof(props));

	pr_debug("%s\n", __func__);

	props.phys_addr = ctx->io_res->start;
	props.virt_size = resource_size(ctx->io_res);
	props.irq = ctx->irq;
	props.summing_threshold = ctx->usb_bam_data->override_threshold;
	props.event_threshold = ctx->usb_bam_data->override_threshold;
	props.num_pipes = ctx->usb_bam_data->usb_bam_num_pipes;
	props.callback = usb_bam_sps_events;
	props.user = &msm_usb_bam[bam_type];

	if (ctx->usb_bam_data->disable_clk_gating)
		props.options |= SPS_BAM_NO_LOCAL_CLK_GATING;

	dev = &ctx->usb_bam_pdev->dev;
	if (dev && dev->parent && device_property_present(dev->parent, "iommus")
		&& !device_property_present(dev->parent,
						"qcom,smmu-s1-bypass")) {
		pr_info("%s: setting SPS_BAM_SMMU_EN flag with (%s)\n",
						__func__, dev_name(dev));
		props.options |= SPS_BAM_SMMU_EN;
	}

	ret = sps_register_bam_device(&props, &ctx->h_bam);
	if (ret < 0) {
		log_event_err("%s: register bam error %d\n", __func__, ret);
		return -EFAULT;
	}

	return 0;
}

static int enable_usb_bam(struct platform_device *pdev)
{
	int ret;
	struct usb_bam_ctx_type *ctx = dev_get_drvdata(&pdev->dev);

	ret = usb_bam_init(pdev);
	if (ret)
		return ret;

	ctx->usb_bam_sps.sps_pipes = devm_kzalloc(&pdev->dev,
		ctx->max_connections * sizeof(struct sps_pipe *),
		GFP_KERNEL);

	if (!ctx->usb_bam_sps.sps_pipes) {
		log_event_err("%s: failed to allocate sps_pipes\n", __func__);
		return -ENOMEM;
	}

	ctx->usb_bam_sps.sps_connections = devm_kzalloc(&pdev->dev,
		ctx->max_connections * sizeof(struct sps_connect),
		GFP_KERNEL);
	if (!ctx->usb_bam_sps.sps_connections) {
		log_event_err("%s: failed to allocate sps_connections\n",
				__func__);
		return -ENOMEM;
	}

	return 0;
}

static int usb_bam_panic_notifier(struct notifier_block *this,
		unsigned long event, void *ptr)
{
	int i;
	struct usb_bam_ctx_type *ctx;

	for (i = 0; i < MAX_BAMS; i++) {
		ctx = &msm_usb_bam[i];
		if (ctx->h_bam)
			break;
	}

	if (i == MAX_BAMS)
		goto fail;

	if (!ctx->pipes_enabled_per_bam || info[i].pipes_suspended)
		goto fail;

	pr_err("%s: dump usb bam registers here in call back!\n",
								__func__);
	sps_get_bam_debug_info(ctx->h_bam, 93,
			(SPS_BAM_PIPE(0) | SPS_BAM_PIPE(1)), 0, 2);

fail:
	return NOTIFY_DONE;
}

static struct notifier_block usb_bam_panic_blk = {
	.notifier_call  = usb_bam_panic_notifier,
};

void usb_bam_register_panic_hdlr(void)
{
	atomic_notifier_chain_register(&panic_notifier_list,
			&usb_bam_panic_blk);
}

static void usb_bam_unregister_panic_hdlr(void)
{
	atomic_notifier_chain_unregister(&panic_notifier_list,
			&usb_bam_panic_blk);
}

static int usb_bam_probe(struct platform_device *pdev)
{
	int ret, i, irq;
	struct resource *io_res;
	enum usb_ctrl bam_type;
	struct usb_bam_ctx_type *ctx;
	struct msm_usb_bam_data *usb_bam_data;

	dev_dbg(&pdev->dev, "%s\n", __func__);

	io_res = platform_get_resource(pdev, IORESOURCE_MEM, 0);
	if (!io_res) {
		dev_err(&pdev->dev, "missing BAM memory resource\n");
		return -ENODEV;
	}

	irq = platform_get_irq(pdev, 0);
	if (irq < 0) {
		dev_err(&pdev->dev, "Unable to get IRQ resource\n");
		return irq;
	}

	/* specify BAM physical address to be filled in BAM connections */
	usb_bam_data = usb_bam_dt_to_data(pdev, io_res->start);
	if (!usb_bam_data)
		return -EINVAL;

	bam_type = usb_bam_data->bam_type;
	ctx = &msm_usb_bam[bam_type];
	dev_set_drvdata(&pdev->dev, ctx);

	ctx->usb_bam_pdev = pdev;
	ctx->irq = irq;
	ctx->io_res = io_res;
	ctx->usb_bam_data = usb_bam_data;

	for (i = 0; i < ctx->max_connections; i++) {
		ctx->usb_bam_connections[i].enabled = 0;
		INIT_WORK(&ctx->usb_bam_connections[i].event.event_w,
			usb_bam_work);
	}

	init_completion(&info[bam_type].prod_avail);
	complete(&info[bam_type].prod_avail);
	init_completion(&info[bam_type].prod_released);
	complete(&info[bam_type].prod_released);
	info[bam_type].cur_prod_state = IPA_RM_RESOURCE_RELEASED;
	info[bam_type].cur_cons_state = IPA_RM_RESOURCE_RELEASED;
	info[bam_type].bam_type = bam_type;
	INIT_WORK(&info[bam_type].resume_work, usb_bam_finish_resume);
	INIT_WORK(&info[bam_type].finish_suspend_work, usb_bam_finish_suspend_);
	mutex_init(&info[bam_type].suspend_resume_mutex);

	ctx->usb_bam_wq = alloc_workqueue("usb_bam_wq",
		WQ_UNBOUND | WQ_MEM_RECLAIM, 1);
	if (!ctx->usb_bam_wq) {
		log_event_err("unable to create workqueue usb_bam_wq\n");
		return -ENOMEM;
	}

	ret = enable_usb_bam(pdev);
	if (ret) {
		destroy_workqueue(ctx->usb_bam_wq);
		return ret;
	}

	pm_runtime_no_callbacks(&pdev->dev);
	pm_runtime_set_active(&pdev->dev);
	pm_runtime_enable(&pdev->dev);

	spin_lock_init(&usb_bam_ipa_handshake_info_lock);
	if (ipa_get_transport_type() == IPA_TRANSPORT_TYPE_SPS &&
			ipa_is_ready())
		usb_bam_ipa_create_resources(bam_type);
	spin_lock_init(&ctx->usb_bam_lock);

	usb_bam_register_panic_hdlr();
	return ret;
}

bool usb_bam_get_prod_granted(enum usb_ctrl bam_type, u8 idx)
{
	return (info[bam_type].cur_prod_state == IPA_RM_RESOURCE_GRANTED);
}
EXPORT_SYMBOL(usb_bam_get_prod_granted);


int get_bam2bam_connection_info(enum usb_ctrl bam_type, u8 idx,
	u32 *usb_bam_pipe_idx, struct sps_mem_buffer *desc_fifo,
	struct sps_mem_buffer *data_fifo, enum usb_pipe_mem_type *mem_type)
{
	struct usb_bam_ctx_type *ctx = &msm_usb_bam[bam_type];
	struct usb_bam_pipe_connect *pipe_connect =
			&ctx->usb_bam_connections[idx];
	enum usb_bam_pipe_dir dir = pipe_connect->dir;

	if (dir == USB_TO_PEER_PERIPHERAL)
		*usb_bam_pipe_idx = pipe_connect->src_pipe_index;
	else
		*usb_bam_pipe_idx = pipe_connect->dst_pipe_index;

	if (data_fifo)
		memcpy(data_fifo, &pipe_connect->data_mem_buf,
		sizeof(struct sps_mem_buffer));
	if (desc_fifo)
		memcpy(desc_fifo, &pipe_connect->desc_mem_buf,
		sizeof(struct sps_mem_buffer));
	if (mem_type)
		*mem_type = pipe_connect->mem_type;

	return 0;
}
EXPORT_SYMBOL(get_bam2bam_connection_info);

int get_qdss_bam_connection_info(unsigned long *usb_bam_handle,
	u32 *usb_bam_pipe_idx, u32 *peer_pipe_idx,
	struct sps_mem_buffer *desc_fifo, struct sps_mem_buffer *data_fifo,
	enum usb_pipe_mem_type *mem_type)
{
	u8 idx;
	struct usb_bam_ctx_type *ctx = &msm_usb_bam[qdss_usb_bam_type];
	struct sps_connect *sps_connection;

	/* QDSS uses only one pipe */
	idx = usb_bam_get_connection_idx(qdss_usb_bam_type, QDSS_P_BAM,
		PEER_PERIPHERAL_TO_USB, 0);

	get_bam2bam_connection_info(qdss_usb_bam_type, idx, usb_bam_pipe_idx,
						desc_fifo, data_fifo, mem_type);


	sps_connection = &ctx->usb_bam_sps.sps_connections[idx];
	*usb_bam_handle = sps_connection->destination;
	*peer_pipe_idx = sps_connection->src_pipe_index;

	return 0;
}
EXPORT_SYMBOL(get_qdss_bam_connection_info);

int usb_bam_get_connection_idx(enum usb_ctrl bam_type, enum peer_bam client,
	enum usb_bam_pipe_dir dir, u32 num)
{
	struct usb_bam_ctx_type *ctx = &msm_usb_bam[bam_type];
	u8 i;

	for (i = 0; i < ctx->max_connections; i++) {
		if (ctx->usb_bam_connections[i].peer_bam == client &&
		    ctx->usb_bam_connections[i].dir == dir &&
		    ctx->usb_bam_connections[i].pipe_num == num) {
			log_event_dbg("%s: index %d was found\n", __func__, i);
			return i;
		}
	}

	log_event_err("%s: failed for %d\n", __func__, bam_type);
	return -ENODEV;
}
EXPORT_SYMBOL(usb_bam_get_connection_idx);

enum usb_ctrl usb_bam_get_bam_type(const char *core_name)
{
	enum usb_ctrl bam_type = get_bam_type_from_core_name(core_name);

	if (bam_type < 0 || bam_type >= MAX_BAMS) {
		log_event_err("%s: Invalid bam, type=%d, name=%s\n",
			__func__, bam_type, core_name);
		return -EINVAL;
	}

	return bam_type;
}
EXPORT_SYMBOL(usb_bam_get_bam_type);

bool msm_usb_bam_enable(enum usb_ctrl bam, bool bam_enable)
{
	struct msm_usb_bam_data *usb_bam_data;
	struct usb_bam_ctx_type *ctx = &msm_usb_bam[bam];
	static bool bam_enabled;
	int ret;

	if (!ctx->usb_bam_pdev)
		return 0;

	usb_bam_data = ctx->usb_bam_data;
	if (bam != CI_CTRL)
		return 0;

	if (bam_enabled == bam_enable) {
		log_event_dbg("%s: USB BAM is already %s\n", __func__,
				bam_enable ? "Registered" : "De-registered");
		return 0;
	}

	if (bam_enable) {
		struct sps_bam_props props;

		memset(&props, 0, sizeof(props));
		msm_usb_bam_update_props(&props, ctx->usb_bam_pdev);
		msm_hw_bam_disable(1);
		ret = sps_register_bam_device(&props, &ctx->h_bam);
		bam_enabled = true;
		if (ret < 0) {
			log_event_err("%s: register bam error %d\n",
					__func__, ret);
			return -EFAULT;
		}
		log_event_dbg("%s: USB BAM Registered\n", __func__);
		msm_hw_bam_disable(0);
	} else {
		msm_hw_soft_reset();
		msm_hw_bam_disable(1);
		sps_device_reset(ctx->h_bam);
		sps_deregister_bam_device(ctx->h_bam);
		log_event_dbg("%s: USB BAM De-registered\n", __func__);
		bam_enabled = false;
	}

	return 0;
}
EXPORT_SYMBOL(msm_usb_bam_enable);

static int usb_bam_remove(struct platform_device *pdev)
{
	struct usb_bam_ctx_type *ctx = dev_get_drvdata(&pdev->dev);

	usb_bam_ipa_delete_resources(ctx->usb_bam_data->bam_type);
	usb_bam_unregister_panic_hdlr();
	sps_deregister_bam_device(ctx->h_bam);
	destroy_workqueue(ctx->usb_bam_wq);

	return 0;
}

static const struct of_device_id usb_bam_dt_match[] = {
	{ .compatible = "qcom,usb-bam-msm",
	},
	{}
};
MODULE_DEVICE_TABLE(of, usb_bam_dt_match);

static struct platform_driver usb_bam_driver = {
	.probe = usb_bam_probe,
	.remove = usb_bam_remove,
	.driver = {
		.name	= "usb_bam",
		.of_match_table = usb_bam_dt_match,
		.probe_type = PROBE_PREFER_ASYNCHRONOUS,
	},
};

static int __init init(void)
{
	return platform_driver_register(&usb_bam_driver);
}
module_init(init);

static void __exit cleanup(void)
{
	platform_driver_unregister(&usb_bam_driver);
}
module_exit(cleanup);

MODULE_DESCRIPTION("MSM USB BAM DRIVER");
MODULE_LICENSE("GPL v2");<|MERGE_RESOLUTION|>--- conflicted
+++ resolved
@@ -1693,11 +1693,7 @@
 	mutex_unlock(&info[cur_bam].suspend_resume_mutex);
 }
 
-<<<<<<< HEAD
-void usb_bam_finish_suspend_(struct work_struct *w)
-=======
 static void usb_bam_finish_suspend_(struct work_struct *w)
->>>>>>> 3c387b93
 {
 	enum usb_ctrl cur_bam;
 	struct usb_bam_ipa_handshake_info *info_ptr;
@@ -1913,11 +1909,7 @@
 				__func__, ret);
 }
 
-<<<<<<< HEAD
-void notify_usb_connected(enum usb_ctrl cur_bam)
-=======
 static void notify_usb_connected(enum usb_ctrl cur_bam)
->>>>>>> 3c387b93
 {
 	log_event_dbg("%s: enter\n", __func__);
 
