--- conflicted
+++ resolved
@@ -1690,12 +1690,9 @@
 	struct mbox_client mbox_client;
 	struct mbox_chan *mbox;
 	atomic_t ipa_clk_vote;
-<<<<<<< HEAD
-=======
 	int gsi_chk_intset_value;
 	int uc_mailbox17_chk;
 	int uc_mailbox17_mismatch;
->>>>>>> 2d0bbcbf
 };
 
 struct ipa3_plat_drv_res {
