/* Copyright (c) 2013-2017, 2020, The Linux Foundation. All rights reserved.
 *
 * This program is free software; you can redistribute it and/or modify
 * it under the terms of the GNU General Public License version 2 and
 * only version 2 as published by the Free Software Foundation.
 *
 * This program is distributed in the hope that it will be useful,
 * but WITHOUT ANY WARRANTY; without even the implied warranty of
 * MERCHANTABILITY or FITNESS FOR A PARTICULAR PURPOSE.  See the
 * GNU General Public License for more details.
 *
 */

#include <linux/ipa_qmi_service_v01.h>

#include <linux/soc/qcom/qmi.h>
<<<<<<< HEAD
=======

#include "ipa_qmi_service.h"

>>>>>>> 144a671c
/* Type Definitions  */
static struct qmi_elem_info ipa_hdr_tbl_info_type_data_v01_ei[] = {
	{
		.data_type	= QMI_UNSIGNED_4_BYTE,
		.elem_len	= 1,
		.elem_size	= sizeof(uint32_t),
		.is_array	= NO_ARRAY,
		.tlv_type	= QMI_COMMON_TLV_TYPE,
		.offset		= offsetof(struct ipa_hdr_tbl_info_type_v01,
					modem_offset_start),
	},
	{
		.data_type	= QMI_UNSIGNED_4_BYTE,
		.elem_len	= 1,
		.elem_size	= sizeof(uint32_t),
		.is_array	= NO_ARRAY,
		.tlv_type	= QMI_COMMON_TLV_TYPE,
		.offset		= offsetof(struct ipa_hdr_tbl_info_type_v01,
					modem_offset_end),
	},
	{
		.data_type	= QMI_EOTI,
		.is_array	= NO_ARRAY,
		.tlv_type	= QMI_COMMON_TLV_TYPE,
	},
};

static struct qmi_elem_info ipa_route_tbl_info_type_data_v01_ei[] = {
	{
		.data_type	= QMI_UNSIGNED_4_BYTE,
		.elem_len	= 1,
		.elem_size	= sizeof(uint32_t),
		.is_array	= NO_ARRAY,
		.tlv_type	= QMI_COMMON_TLV_TYPE,
		.offset		= offsetof(struct ipa_route_tbl_info_type_v01,
					route_tbl_start_addr),
	},
	{
		.data_type	= QMI_UNSIGNED_4_BYTE,
		.elem_len	= 1,
		.elem_size	= sizeof(uint32_t),
		.is_array	= NO_ARRAY,
		.tlv_type	= QMI_COMMON_TLV_TYPE,
		.offset		= offsetof(struct ipa_route_tbl_info_type_v01,
					num_indices),
	},
	{
		.data_type	= QMI_EOTI,
		.is_array	= NO_ARRAY,
		.tlv_type	= QMI_COMMON_TLV_TYPE,
	},
};

static struct qmi_elem_info ipa_modem_mem_info_type_data_v01_ei[] = {
	{
		.data_type	= QMI_UNSIGNED_4_BYTE,
		.elem_len	= 1,
		.elem_size	= sizeof(uint32_t),
		.is_array	= NO_ARRAY,
		.tlv_type	= QMI_COMMON_TLV_TYPE,
		.offset		= offsetof(struct ipa_modem_mem_info_type_v01,
					block_start_addr),
	},
	{
		.data_type	= QMI_UNSIGNED_4_BYTE,
		.elem_len	= 1,
		.elem_size	= sizeof(uint32_t),
		.is_array	= NO_ARRAY,
		.tlv_type	= QMI_COMMON_TLV_TYPE,
		.offset		= offsetof(struct ipa_modem_mem_info_type_v01,
					size),
	},
	{
		.data_type	= QMI_EOTI,
		.is_array	= NO_ARRAY,
		.tlv_type	= QMI_COMMON_TLV_TYPE,
	},
};

static struct qmi_elem_info ipa_hdr_proc_ctx_tbl_info_type_data_v01_ei[] = {
	{
		.data_type	= QMI_UNSIGNED_4_BYTE,
		.elem_len	= 1,
		.elem_size	= sizeof(uint32_t),
		.is_array	= NO_ARRAY,
		.tlv_type	= QMI_COMMON_TLV_TYPE,
		.offset		= offsetof(
			struct ipa_hdr_proc_ctx_tbl_info_type_v01,
			modem_offset_start),
	},
	{
		.data_type	= QMI_UNSIGNED_4_BYTE,
		.elem_len	= 1,
		.elem_size	= sizeof(uint32_t),
		.is_array	= NO_ARRAY,
		.tlv_type	= QMI_COMMON_TLV_TYPE,
		.offset		= offsetof(
			struct ipa_hdr_proc_ctx_tbl_info_type_v01,
			modem_offset_end),
	},
	{
		.data_type	= QMI_EOTI,
		.is_array	= NO_ARRAY,
		.tlv_type	= QMI_COMMON_TLV_TYPE,
	},
};

static struct qmi_elem_info ipa_zip_tbl_info_type_data_v01_ei[] = {
	{
		.data_type	= QMI_UNSIGNED_4_BYTE,
		.elem_len	= 1,
		.elem_size	= sizeof(uint32_t),
		.is_array	= NO_ARRAY,
		.tlv_type	= QMI_COMMON_TLV_TYPE,
		.offset		= offsetof(struct ipa_zip_tbl_info_type_v01,
					modem_offset_start),
	},
	{
		.data_type	= QMI_UNSIGNED_4_BYTE,
		.elem_len	= 1,
		.elem_size	= sizeof(uint32_t),
		.is_array	= NO_ARRAY,
		.tlv_type	= QMI_COMMON_TLV_TYPE,
		.offset		= offsetof(struct ipa_zip_tbl_info_type_v01,
					modem_offset_end),
	},
	{
		.data_type	= QMI_EOTI,
		.is_array	= NO_ARRAY,
		.tlv_type	= QMI_COMMON_TLV_TYPE,
	},
};

static struct qmi_elem_info ipa_ipfltr_range_eq_16_type_data_v01_ei[] = {
	{
		.data_type	= QMI_UNSIGNED_1_BYTE,
		.elem_len	= 1,
		.elem_size	= sizeof(uint8_t),
		.is_array	= NO_ARRAY,
		.tlv_type	= QMI_COMMON_TLV_TYPE,
		.offset		= offsetof(
			struct ipa_ipfltr_range_eq_16_type_v01,
			offset),
	},
	{
		.data_type	= QMI_UNSIGNED_2_BYTE,
		.elem_len	= 1,
		.elem_size	= sizeof(uint16_t),
		.is_array	= NO_ARRAY,
		.tlv_type	= QMI_COMMON_TLV_TYPE,
		.offset		= offsetof(
			struct ipa_ipfltr_range_eq_16_type_v01,
			range_low),
	},
	{
		.data_type	= QMI_UNSIGNED_2_BYTE,
		.elem_len	= 1,
		.elem_size	= sizeof(uint16_t),
		.is_array	= NO_ARRAY,
		.tlv_type	= QMI_COMMON_TLV_TYPE,
		.offset		= offsetof(
			struct ipa_ipfltr_range_eq_16_type_v01,
			range_high),
	},
	{
		.data_type	= QMI_EOTI,
		.is_array	= NO_ARRAY,
		.tlv_type	= QMI_COMMON_TLV_TYPE,
	},
};

static struct qmi_elem_info ipa_ipfltr_mask_eq_32_type_data_v01_ei[] = {
	{
		.data_type	= QMI_UNSIGNED_1_BYTE,
		.elem_len	= 1,
		.elem_size	= sizeof(uint8_t),
		.is_array	= NO_ARRAY,
		.tlv_type	= QMI_COMMON_TLV_TYPE,
		.offset		= offsetof(
				struct ipa_ipfltr_mask_eq_32_type_v01,
				offset),
	},
	{
		.data_type	= QMI_UNSIGNED_4_BYTE,
		.elem_len	= 1,
		.elem_size	= sizeof(uint32_t),
		.is_array	= NO_ARRAY,
		.tlv_type	= QMI_COMMON_TLV_TYPE,
		.offset		= offsetof(
				struct ipa_ipfltr_mask_eq_32_type_v01,
				mask),
	},
	{
		.data_type	= QMI_UNSIGNED_4_BYTE,
		.elem_len	= 1,
		.elem_size	= sizeof(uint32_t),
		.is_array	= NO_ARRAY,
		.tlv_type	= QMI_COMMON_TLV_TYPE,
		.offset		= offsetof(
			struct ipa_ipfltr_mask_eq_32_type_v01,
			value),
	},
	{
		.data_type	= QMI_EOTI,
		.is_array	= NO_ARRAY,
		.tlv_type	= QMI_COMMON_TLV_TYPE,
	},
};

static struct qmi_elem_info ipa_ipfltr_eq_16_type_data_v01_ei[] = {
	{
		.data_type	= QMI_UNSIGNED_1_BYTE,
		.elem_len	= 1,
		.elem_size	= sizeof(uint8_t),
		.is_array	= NO_ARRAY,
		.tlv_type	= QMI_COMMON_TLV_TYPE,
		.offset		= offsetof(
			struct ipa_ipfltr_eq_16_type_v01,
			offset),
	},
	{
		.data_type	= QMI_UNSIGNED_2_BYTE,
		.elem_len	= 1,
		.elem_size	= sizeof(uint16_t),
		.is_array	= NO_ARRAY,
		.tlv_type	= QMI_COMMON_TLV_TYPE,
		.offset		= offsetof(struct ipa_ipfltr_eq_16_type_v01,
					value),
	},
	{
		.data_type	= QMI_EOTI,
		.is_array	= NO_ARRAY,
		.tlv_type	= QMI_COMMON_TLV_TYPE,
	},
};

static struct qmi_elem_info ipa_ipfltr_eq_32_type_data_v01_ei[] = {
	{
		.data_type	= QMI_UNSIGNED_1_BYTE,
		.elem_len	= 1,
		.elem_size	= sizeof(uint8_t),
		.is_array	= NO_ARRAY,
		.tlv_type	= QMI_COMMON_TLV_TYPE,
		.offset		= offsetof(struct ipa_ipfltr_eq_32_type_v01,
					offset),
	},
	{
		.data_type	= QMI_UNSIGNED_4_BYTE,
		.elem_len	= 1,
		.elem_size	= sizeof(uint32_t),
		.is_array	= NO_ARRAY,
		.tlv_type	= QMI_COMMON_TLV_TYPE,
		.offset		= offsetof(struct ipa_ipfltr_eq_32_type_v01,
					value),
	},
	{
		.data_type	= QMI_EOTI,
		.is_array	= NO_ARRAY,
		.tlv_type	= QMI_COMMON_TLV_TYPE,
	},
};

static struct qmi_elem_info ipa_ipfltr_mask_eq_128_type_data_v01_ei[] = {
	{
		.data_type	= QMI_UNSIGNED_1_BYTE,
		.elem_len	= 1,
		.elem_size	= sizeof(uint8_t),
		.is_array	= NO_ARRAY,
		.tlv_type	= QMI_COMMON_TLV_TYPE,
		.offset		= offsetof(
			struct ipa_ipfltr_mask_eq_128_type_v01,
			offset),
	},
	{
		.data_type	= QMI_UNSIGNED_1_BYTE,
		.elem_len	= 16,
		.elem_size	= sizeof(uint8_t),
		.is_array	= STATIC_ARRAY,
		.tlv_type	= QMI_COMMON_TLV_TYPE,
		.offset		= offsetof(
			struct ipa_ipfltr_mask_eq_128_type_v01,
			mask),
	},
	{
		.data_type	= QMI_UNSIGNED_1_BYTE,
		.elem_len	= 16,
		.elem_size	= sizeof(uint8_t),
		.is_array	= STATIC_ARRAY,
		.tlv_type	= QMI_COMMON_TLV_TYPE,
		.offset		= offsetof(
			struct ipa_ipfltr_mask_eq_128_type_v01,
			value),
	},
	{
		.data_type	= QMI_EOTI,
		.is_array	= NO_ARRAY,
		.tlv_type	= QMI_COMMON_TLV_TYPE,
	},
};

static struct qmi_elem_info ipa_filter_rule_type_data_v01_ei[] = {
	{
		.data_type	= QMI_UNSIGNED_2_BYTE,
		.elem_len	= 1,
		.elem_size	= sizeof(uint16_t),
		.is_array	= NO_ARRAY,
		.tlv_type	= QMI_COMMON_TLV_TYPE,
		.offset		= offsetof(
			struct ipa_filter_rule_type_v01,
			rule_eq_bitmap),
	},
	{
		.data_type	= QMI_UNSIGNED_1_BYTE,
		.elem_len	= 1,
		.elem_size	= sizeof(uint8_t),
		.is_array	= NO_ARRAY,
		.tlv_type	= QMI_COMMON_TLV_TYPE,
		.offset		= offsetof(
			struct ipa_filter_rule_type_v01,
			tos_eq_present),
	},
	{
		.data_type	= QMI_UNSIGNED_1_BYTE,
		.elem_len	= 1,
		.elem_size	= sizeof(uint8_t),
		.is_array	= NO_ARRAY,
		.tlv_type	= QMI_COMMON_TLV_TYPE,
		.offset		= offsetof(struct ipa_filter_rule_type_v01,
					tos_eq),
	},
	{
		.data_type	= QMI_UNSIGNED_1_BYTE,
		.elem_len	= 1,
		.elem_size	= sizeof(uint8_t),
		.is_array	= NO_ARRAY,
		.tlv_type	= QMI_COMMON_TLV_TYPE,
		.offset		= offsetof(struct ipa_filter_rule_type_v01,
					protocol_eq_present),
	},
	{
		.data_type	= QMI_UNSIGNED_1_BYTE,
		.elem_len	= 1,
		.elem_size	= sizeof(uint8_t),
		.is_array	= NO_ARRAY,
		.tlv_type	= QMI_COMMON_TLV_TYPE,
		.offset		= offsetof(struct ipa_filter_rule_type_v01,
					protocol_eq),
	},
	{
		.data_type	= QMI_UNSIGNED_1_BYTE,
		.elem_len	= 1,
		.elem_size	= sizeof(uint8_t),
		.is_array	= NO_ARRAY,
		.tlv_type	= QMI_COMMON_TLV_TYPE,
		.offset		= offsetof(struct ipa_filter_rule_type_v01,
					num_ihl_offset_range_16),
	},
	{
		.data_type	= QMI_STRUCT,
		.elem_len	= QMI_IPA_IPFLTR_NUM_IHL_RANGE_16_EQNS_V01,
		.elem_size	= sizeof(
			struct ipa_ipfltr_range_eq_16_type_v01),
		.is_array	= STATIC_ARRAY,
		.tlv_type	= QMI_COMMON_TLV_TYPE,
		.offset		= offsetof(struct ipa_filter_rule_type_v01,
					ihl_offset_range_16),
		.ei_array	= ipa_ipfltr_range_eq_16_type_data_v01_ei,
	},
	{
		.data_type	= QMI_UNSIGNED_1_BYTE,
		.elem_len	= 1,
		.elem_size	= sizeof(uint8_t),
		.is_array	= NO_ARRAY,
		.tlv_type	= QMI_COMMON_TLV_TYPE,
		.offset		= offsetof(struct ipa_filter_rule_type_v01,
					num_offset_meq_32),
	},
	{
		.data_type	= QMI_STRUCT,
		.elem_len	= QMI_IPA_IPFLTR_NUM_MEQ_32_EQNS_V01,
		.elem_size	= sizeof(struct ipa_ipfltr_mask_eq_32_type_v01),
		.is_array	= STATIC_ARRAY,
		.tlv_type	= QMI_COMMON_TLV_TYPE,
		.offset		= offsetof(struct ipa_filter_rule_type_v01,
					offset_meq_32),
		.ei_array	= ipa_ipfltr_mask_eq_32_type_data_v01_ei,
	},
	{
		.data_type	= QMI_UNSIGNED_1_BYTE,
		.elem_len	= 1,
		.elem_size	= sizeof(uint8_t),
		.is_array	= NO_ARRAY,
		.tlv_type	= QMI_COMMON_TLV_TYPE,
		.offset		= offsetof(struct ipa_filter_rule_type_v01,
					tc_eq_present),
	},
	{
		.data_type	= QMI_UNSIGNED_1_BYTE,
		.elem_len	= 1,
		.elem_size	= sizeof(uint8_t),
		.is_array	= NO_ARRAY,
		.tlv_type	= QMI_COMMON_TLV_TYPE,
		.offset		= offsetof(struct ipa_filter_rule_type_v01,
					tc_eq),
	},
	{
		.data_type	= QMI_UNSIGNED_1_BYTE,
		.elem_len	= 1,
		.elem_size	= sizeof(uint8_t),
		.is_array	= NO_ARRAY,
		.tlv_type	= QMI_COMMON_TLV_TYPE,
		.offset		= offsetof(struct ipa_filter_rule_type_v01,
					flow_eq_present),
	},
	{
		.data_type	= QMI_UNSIGNED_4_BYTE,
		.elem_len	= 1,
		.elem_size	= sizeof(uint32_t),
		.is_array	= NO_ARRAY,
		.tlv_type	= QMI_COMMON_TLV_TYPE,
		.offset		= offsetof(struct ipa_filter_rule_type_v01,
					flow_eq),
	},
	{
		.data_type	= QMI_UNSIGNED_1_BYTE,
		.elem_len	= 1,
		.elem_size	= sizeof(uint8_t),
		.is_array	= NO_ARRAY,
		.tlv_type	= QMI_COMMON_TLV_TYPE,
		.offset		= offsetof(struct ipa_filter_rule_type_v01,
					ihl_offset_eq_16_present),
	},
	{
		.data_type	= QMI_STRUCT,
		.elem_len	= 1,
		.elem_size	= sizeof(struct ipa_ipfltr_eq_16_type_v01),
		.is_array	= NO_ARRAY,
		.tlv_type	= QMI_COMMON_TLV_TYPE,
		.offset		= offsetof(struct ipa_filter_rule_type_v01,
					ihl_offset_eq_16),
		.ei_array	= ipa_ipfltr_eq_16_type_data_v01_ei,
	},
	{
		.data_type	= QMI_UNSIGNED_1_BYTE,
		.elem_len	= 1,
		.elem_size	= sizeof(uint8_t),
		.is_array	= NO_ARRAY,
		.tlv_type	= QMI_COMMON_TLV_TYPE,
		.offset		= offsetof(struct ipa_filter_rule_type_v01,
					ihl_offset_eq_32_present),
	},
	{
		.data_type	= QMI_STRUCT,
		.elem_len	= 1,
		.elem_size	= sizeof(struct ipa_ipfltr_eq_32_type_v01),
		.is_array	= NO_ARRAY,
		.tlv_type	= QMI_COMMON_TLV_TYPE,
		.offset		= offsetof(struct ipa_filter_rule_type_v01,
					ihl_offset_eq_32),
		.ei_array	= ipa_ipfltr_eq_32_type_data_v01_ei,
	},
	{
		.data_type	= QMI_UNSIGNED_1_BYTE,
		.elem_len	= 1,
		.elem_size	= sizeof(uint8_t),
		.is_array	= NO_ARRAY,
		.tlv_type	= QMI_COMMON_TLV_TYPE,
		.offset		= offsetof(struct ipa_filter_rule_type_v01,
					num_ihl_offset_meq_32),
	},
	{
		.data_type	= QMI_STRUCT,
		.elem_len	= QMI_IPA_IPFLTR_NUM_IHL_MEQ_32_EQNS_V01,
		.elem_size	= sizeof(struct ipa_ipfltr_mask_eq_32_type_v01),
		.is_array	= STATIC_ARRAY,
		.tlv_type	= QMI_COMMON_TLV_TYPE,
		.offset		= offsetof(struct ipa_filter_rule_type_v01,
					ihl_offset_meq_32),
		.ei_array	= ipa_ipfltr_mask_eq_32_type_data_v01_ei,
	},
	{
		.data_type	= QMI_UNSIGNED_1_BYTE,
		.elem_len	= 1,
		.elem_size	= sizeof(uint8_t),
		.is_array	= NO_ARRAY,
		.tlv_type	= QMI_COMMON_TLV_TYPE,
		.offset		= offsetof(struct ipa_filter_rule_type_v01,
					num_offset_meq_128),
	},
	{
		.data_type	= QMI_STRUCT,
		.elem_len	=
			QMI_IPA_IPFLTR_NUM_MEQ_128_EQNS_V01,
		.elem_size	= sizeof(
			struct ipa_ipfltr_mask_eq_128_type_v01),
		.is_array	= STATIC_ARRAY,
		.tlv_type	= QMI_COMMON_TLV_TYPE,
		.offset		= offsetof(
			struct ipa_filter_rule_type_v01,
			offset_meq_128),
		.ei_array	= ipa_ipfltr_mask_eq_128_type_data_v01_ei,
	},
	{
		.data_type	= QMI_UNSIGNED_1_BYTE,
		.elem_len	= 1,
		.elem_size	= sizeof(uint8_t),
		.is_array	= NO_ARRAY,
		.tlv_type	= QMI_COMMON_TLV_TYPE,
		.offset		= offsetof(struct ipa_filter_rule_type_v01,
					metadata_meq32_present),
	},
	{
		.data_type	= QMI_STRUCT,
		.elem_len	= 1,
		.elem_size	= sizeof(struct ipa_ipfltr_mask_eq_32_type_v01),
		.is_array	= NO_ARRAY,
		.tlv_type	= QMI_COMMON_TLV_TYPE,
		.offset		= offsetof(struct ipa_filter_rule_type_v01,
					metadata_meq32),
		.ei_array	= ipa_ipfltr_mask_eq_32_type_data_v01_ei,
	},
	{
		.data_type	= QMI_UNSIGNED_1_BYTE,
		.elem_len	= 1,
		.elem_size	= sizeof(uint8_t),
		.is_array	= NO_ARRAY,
		.tlv_type	= QMI_COMMON_TLV_TYPE,
		.offset		= offsetof(struct ipa_filter_rule_type_v01,
					ipv4_frag_eq_present),
	},
	{
		.data_type	= QMI_EOTI,
		.is_array	= NO_ARRAY,
		.tlv_type	= QMI_COMMON_TLV_TYPE,
	},
};

static struct qmi_elem_info ipa_filter_spec_type_data_v01_ei[] = {
	{
		.data_type	= QMI_UNSIGNED_4_BYTE,
		.elem_len	= 1,
		.elem_size	= sizeof(uint32_t),
		.is_array	= NO_ARRAY,
		.tlv_type	= QMI_COMMON_TLV_TYPE,
		.offset		= offsetof(struct ipa_filter_spec_type_v01,
					filter_spec_identifier),
	},
	{
		.data_type	= QMI_SIGNED_4_BYTE_ENUM,
		.elem_len	= 1,
		.elem_size	= sizeof(uint32_t),
		.is_array	= NO_ARRAY,
		.tlv_type	= QMI_COMMON_TLV_TYPE,
		.offset		= offsetof(struct ipa_filter_spec_type_v01,
					ip_type),
	},
	{
		.data_type	= QMI_STRUCT,
		.elem_len	= 1,
		.elem_size	= sizeof(struct ipa_filter_rule_type_v01),
		.is_array	= NO_ARRAY,
		.tlv_type	= QMI_COMMON_TLV_TYPE,
		.offset		= offsetof(struct ipa_filter_spec_type_v01,
					filter_rule),
		.ei_array	= ipa_filter_rule_type_data_v01_ei,
	},
	{
		.data_type	= QMI_SIGNED_4_BYTE_ENUM,
		.elem_len	= 1,
		.elem_size	= sizeof(uint32_t),
		.is_array	= NO_ARRAY,
		.tlv_type	= QMI_COMMON_TLV_TYPE,
		.offset		= offsetof(struct ipa_filter_spec_type_v01,
					filter_action),
	},
	{
		.data_type	= QMI_UNSIGNED_1_BYTE,
		.elem_len	= 1,
		.elem_size	= sizeof(uint8_t),
		.is_array	= NO_ARRAY,
		.tlv_type	= QMI_COMMON_TLV_TYPE,
		.offset		= offsetof(struct ipa_filter_spec_type_v01,
					is_routing_table_index_valid),
	},
	{
		.data_type	= QMI_UNSIGNED_4_BYTE,
		.elem_len	= 1,
		.elem_size	= sizeof(uint32_t),
		.is_array	= NO_ARRAY,
		.tlv_type	= QMI_COMMON_TLV_TYPE,
		.offset		= offsetof(struct ipa_filter_spec_type_v01,
					route_table_index),
	},
	{
		.data_type	= QMI_UNSIGNED_1_BYTE,
		.elem_len	= 1,
		.elem_size	= sizeof(uint8_t),
		.is_array	= NO_ARRAY,
		.tlv_type	= QMI_COMMON_TLV_TYPE,
		.offset		= offsetof(struct ipa_filter_spec_type_v01,
					is_mux_id_valid),
	},
	{
		.data_type	= QMI_UNSIGNED_4_BYTE,
		.elem_len	= 1,
		.elem_size	= sizeof(uint32_t),
		.is_array	= NO_ARRAY,
		.tlv_type	= QMI_COMMON_TLV_TYPE,
		.offset		= offsetof(struct ipa_filter_spec_type_v01,
					mux_id),
	},
	{
		.data_type	= QMI_EOTI,
		.is_array	= NO_ARRAY,
		.tlv_type	= QMI_COMMON_TLV_TYPE,
	},
};

static struct qmi_elem_info
	ipa_filter_rule_identifier_to_handle_map_data_v01_ei[] = {
	{
		.data_type	= QMI_UNSIGNED_4_BYTE,
		.elem_len	= 1,
		.elem_size	= sizeof(uint32_t),
		.is_array	= NO_ARRAY,
		.tlv_type	= QMI_COMMON_TLV_TYPE,
		.offset		= offsetof(
			struct ipa_filter_rule_identifier_to_handle_map_v01,
			filter_spec_identifier),
	},
	{
		.data_type	= QMI_UNSIGNED_4_BYTE,
		.elem_len	= 1,
		.elem_size	= sizeof(uint32_t),
		.is_array	= NO_ARRAY,
		.tlv_type	= QMI_COMMON_TLV_TYPE,
		.offset		= offsetof(
			struct ipa_filter_rule_identifier_to_handle_map_v01,
			filter_handle),
	},
	{
		.data_type	= QMI_EOTI,
		.is_array	= NO_ARRAY,
		.tlv_type	= QMI_COMMON_TLV_TYPE,
	},
};

static struct qmi_elem_info ipa_filter_handle_to_index_map_data_v01_ei[] = {
	{
		.data_type	= QMI_UNSIGNED_4_BYTE,
		.elem_len	= 1,
		.elem_size	= sizeof(uint32_t),
		.is_array	= NO_ARRAY,
		.tlv_type	= QMI_COMMON_TLV_TYPE,
		.offset		= offsetof(
			struct ipa_filter_handle_to_index_map_v01,
			filter_handle),
	},
	{
		.data_type	= QMI_UNSIGNED_4_BYTE,
		.elem_len	= 1,
		.elem_size	= sizeof(uint32_t),
		.is_array	= NO_ARRAY,
		.tlv_type	= QMI_COMMON_TLV_TYPE,
		.offset		= offsetof(
			struct ipa_filter_handle_to_index_map_v01,
			filter_index),
	},
	{
		.data_type	= QMI_EOTI,
		.is_array	= NO_ARRAY,
		.tlv_type	= QMI_COMMON_TLV_TYPE,
	},
};

struct qmi_elem_info ipa_init_modem_driver_req_msg_data_v01_ei[] = {
	{
		.data_type	= QMI_OPT_FLAG,
		.elem_len	= 1,
		.elem_size	= sizeof(uint8_t),
		.is_array	= NO_ARRAY,
		.tlv_type	= 0x10,
		.offset		= offsetof(
			struct ipa_init_modem_driver_req_msg_v01,
			platform_type_valid),
	},
	{
		.data_type	= QMI_SIGNED_4_BYTE_ENUM,
		.elem_len	= 1,
		.elem_size	= sizeof(uint32_t),
		.is_array	= NO_ARRAY,
		.tlv_type	= 0x10,
		.offset		= offsetof(
			struct ipa_init_modem_driver_req_msg_v01,
			platform_type),
	},
	{
		.data_type	= QMI_OPT_FLAG,
		.elem_len	= 1,
		.elem_size	= sizeof(uint8_t),
		.is_array	= NO_ARRAY,
		.tlv_type	= 0x11,
		.offset		= offsetof(
			struct ipa_init_modem_driver_req_msg_v01,
			hdr_tbl_info_valid),
	},
	{
		.data_type	= QMI_STRUCT,
		.elem_len	= 1,
		.elem_size	= sizeof(struct ipa_hdr_tbl_info_type_v01),
		.is_array	= NO_ARRAY,
		.tlv_type	= 0x11,
		.offset		= offsetof(
			struct ipa_init_modem_driver_req_msg_v01,
			hdr_tbl_info),
		.ei_array	= ipa_hdr_tbl_info_type_data_v01_ei,
	},
	{
		.data_type	= QMI_OPT_FLAG,
		.elem_len	= 1,
		.elem_size	= sizeof(uint8_t),
		.is_array	= NO_ARRAY,
		.tlv_type	= 0x12,
		.offset		= offsetof(
			struct ipa_init_modem_driver_req_msg_v01,
			v4_route_tbl_info_valid),
	},
	{
		.data_type	= QMI_STRUCT,
		.elem_len	= 1,
		.elem_size	= sizeof(struct ipa_route_tbl_info_type_v01),
		.is_array	= NO_ARRAY,
		.tlv_type	= 0x12,
		.offset		= offsetof(
			struct ipa_init_modem_driver_req_msg_v01,
			v4_route_tbl_info),
		.ei_array	= ipa_route_tbl_info_type_data_v01_ei,
	},
	{
		.data_type	= QMI_OPT_FLAG,
		.elem_len	= 1,
		.elem_size	= sizeof(uint8_t),
		.is_array	= NO_ARRAY,
		.tlv_type	= 0x13,
		.offset		= offsetof(
			struct ipa_init_modem_driver_req_msg_v01,
			v6_route_tbl_info_valid),
	},
	{
		.data_type	= QMI_STRUCT,
		.elem_len	= 1,
		.elem_size	= sizeof(struct ipa_route_tbl_info_type_v01),
		.is_array	= NO_ARRAY,
		.tlv_type	= 0x13,
		.offset		= offsetof(
			struct ipa_init_modem_driver_req_msg_v01,
			v6_route_tbl_info),
		.ei_array	= ipa_route_tbl_info_type_data_v01_ei,
	},
	{
		.data_type	= QMI_OPT_FLAG,
		.elem_len	= 1,
		.elem_size	= sizeof(uint8_t),
		.is_array	= NO_ARRAY,
		.tlv_type	= 0x14,
		.offset		= offsetof(
			struct ipa_init_modem_driver_req_msg_v01,
			v4_filter_tbl_start_addr_valid),
	},
	{
		.data_type	= QMI_UNSIGNED_4_BYTE,
		.elem_len	= 1,
		.elem_size	= sizeof(uint32_t),
		.is_array	= NO_ARRAY,
		.tlv_type	= 0x14,
		.offset		= offsetof(
			struct ipa_init_modem_driver_req_msg_v01,
			v4_filter_tbl_start_addr),
	},
	{
		.data_type	= QMI_OPT_FLAG,
		.elem_len	= 1,
		.elem_size	= sizeof(uint8_t),
		.is_array	= NO_ARRAY,
		.tlv_type	= 0x15,
		.offset		= offsetof(
			struct ipa_init_modem_driver_req_msg_v01,
			v6_filter_tbl_start_addr_valid),
	},
	{
		.data_type	= QMI_UNSIGNED_4_BYTE,
		.elem_len	= 1,
		.elem_size	= sizeof(uint32_t),
		.is_array	= NO_ARRAY,
		.tlv_type	= 0x15,
		.offset		= offsetof(
			struct ipa_init_modem_driver_req_msg_v01,
			v6_filter_tbl_start_addr),
	},
	{
		.data_type	= QMI_OPT_FLAG,
		.elem_len	= 1,
		.elem_size	= sizeof(uint8_t),
		.is_array	= NO_ARRAY,
		.tlv_type	= 0x16,
		.offset		= offsetof(
			struct ipa_init_modem_driver_req_msg_v01,
			modem_mem_info_valid),
	},
	{
		.data_type	= QMI_STRUCT,
		.elem_len	= 1,
		.elem_size	= sizeof(struct ipa_modem_mem_info_type_v01),
		.is_array	= NO_ARRAY,
		.tlv_type	= 0x16,
		.offset		= offsetof(
			struct ipa_init_modem_driver_req_msg_v01,
			modem_mem_info),
		.ei_array	= ipa_modem_mem_info_type_data_v01_ei,
	},
	{
		.data_type	= QMI_OPT_FLAG,
		.elem_len	= 1,
		.elem_size	= sizeof(uint8_t),
		.is_array	= NO_ARRAY,
		.tlv_type	= 0x17,
		.offset		= offsetof(
			struct ipa_init_modem_driver_req_msg_v01,
			ctrl_comm_dest_end_pt_valid),
	},
	{
		.data_type	= QMI_UNSIGNED_4_BYTE,
		.elem_len	= 1,
		.elem_size	= sizeof(uint32_t),
		.is_array	= NO_ARRAY,
		.tlv_type	= 0x17,
		.offset		= offsetof(
			struct ipa_init_modem_driver_req_msg_v01,
			ctrl_comm_dest_end_pt),
	},
	{
		.data_type	= QMI_OPT_FLAG,
		.elem_len	= 1,
		.elem_size	= sizeof(uint8_t),
		.is_array	= NO_ARRAY,
		.tlv_type	= 0x18,
		.offset		= offsetof(
			struct ipa_init_modem_driver_req_msg_v01,
			is_ssr_bootup_valid),
	},
	{
		.data_type	= QMI_UNSIGNED_1_BYTE,
		.elem_len	= 1,
		.elem_size	= sizeof(uint8_t),
		.is_array	= NO_ARRAY,
		.tlv_type	= 0x18,
		.offset		= offsetof(
			struct ipa_init_modem_driver_req_msg_v01,
			is_ssr_bootup),
	},
	{
		.data_type	= QMI_OPT_FLAG,
		.elem_len	= 1,
		.elem_size	= sizeof(uint8_t),
		.is_array	= NO_ARRAY,
		.tlv_type	= 0x19,
		.offset		= offsetof(
			struct ipa_init_modem_driver_req_msg_v01,
			hdr_proc_ctx_tbl_info_valid),
	},
	{
		.data_type	= QMI_STRUCT,
		.elem_len	= 1,
		.elem_size	= sizeof(
			struct ipa_hdr_proc_ctx_tbl_info_type_v01),
		.is_array	= NO_ARRAY,
		.tlv_type	= 0x19,
		.offset		= offsetof(
			struct ipa_init_modem_driver_req_msg_v01,
			hdr_proc_ctx_tbl_info),
		.ei_array	= ipa_hdr_proc_ctx_tbl_info_type_data_v01_ei,
	},
	{
		.data_type	= QMI_OPT_FLAG,
		.elem_len	= 1,
		.elem_size	= sizeof(uint8_t),
		.is_array	= NO_ARRAY,
		.tlv_type	= 0x1A,
		.offset		= offsetof(
			struct ipa_init_modem_driver_req_msg_v01,
			zip_tbl_info_valid),
	},
	{
		.data_type	= QMI_STRUCT,
		.elem_len	= 1,
		.elem_size	= sizeof(struct ipa_zip_tbl_info_type_v01),
		.is_array	= NO_ARRAY,
		.tlv_type	= 0x1A,
		.offset		= offsetof(
			struct ipa_init_modem_driver_req_msg_v01,
			zip_tbl_info),
		.ei_array	= ipa_zip_tbl_info_type_data_v01_ei,
	},
	{
		.data_type	= QMI_EOTI,
		.is_array	= NO_ARRAY,
		.tlv_type	= QMI_COMMON_TLV_TYPE,
	},
};

struct qmi_elem_info ipa_init_modem_driver_resp_msg_data_v01_ei[] = {
	{
		.data_type	= QMI_STRUCT,
		.elem_len	= 1,
		.elem_size	= sizeof(struct qmi_response_type_v01),
		.is_array	= NO_ARRAY,
		.tlv_type	= 0x02,
		.offset		= offsetof(
			struct ipa_init_modem_driver_resp_msg_v01,
			resp),
		.ei_array	= qmi_response_type_v01_ei,
	},
	{
		.data_type	= QMI_OPT_FLAG,
		.elem_len	= 1,
		.elem_size	= sizeof(uint8_t),
		.is_array	= NO_ARRAY,
		.tlv_type	= 0x10,
		.offset		= offsetof(
			struct ipa_init_modem_driver_resp_msg_v01,
			ctrl_comm_dest_end_pt_valid),
	},
	{
		.data_type	= QMI_UNSIGNED_4_BYTE,
		.elem_len	= 1,
		.elem_size	= sizeof(uint32_t),
		.is_array	= NO_ARRAY,
		.tlv_type	= 0x10,
		.offset		= offsetof(
			struct ipa_init_modem_driver_resp_msg_v01,
			ctrl_comm_dest_end_pt),
	},
	{
		.data_type	= QMI_OPT_FLAG,
		.elem_len	= 1,
		.elem_size	= sizeof(uint8_t),
		.is_array	= NO_ARRAY,
		.tlv_type	= 0x11,
		.offset		= offsetof(
			struct ipa_init_modem_driver_resp_msg_v01,
			default_end_pt_valid),
	},
	{
		.data_type	= QMI_UNSIGNED_4_BYTE,
		.elem_len	= 1,
		.elem_size	= sizeof(uint32_t),
		.is_array	= NO_ARRAY,
		.tlv_type	= 0x11,
		.offset		= offsetof(
			struct ipa_init_modem_driver_resp_msg_v01,
			default_end_pt),
	},
	{
		.data_type	= QMI_EOTI,
		.is_array	= NO_ARRAY,
		.tlv_type	= QMI_COMMON_TLV_TYPE,
	},
};

struct qmi_elem_info ipa_indication_reg_req_msg_data_v01_ei[] = {
	{
		.data_type	= QMI_OPT_FLAG,
		.elem_len	= 1,
		.elem_size	= sizeof(uint8_t),
		.is_array	= NO_ARRAY,
		.tlv_type	= 0x10,
		.offset		= offsetof(
			struct ipa_indication_reg_req_msg_v01,
			master_driver_init_complete_valid),
	},
	{
		.data_type	= QMI_UNSIGNED_1_BYTE,
		.elem_len	= 1,
		.elem_size	= sizeof(uint8_t),
		.is_array	= NO_ARRAY,
		.tlv_type	= 0x10,
		.offset		= offsetof(
			struct ipa_indication_reg_req_msg_v01,
			master_driver_init_complete),
	},
	{
		.data_type	= QMI_OPT_FLAG,
		.elem_len	= 1,
		.elem_size	= sizeof(uint8_t),
		.is_array	= NO_ARRAY,
		.tlv_type	= 0x11,
		.offset		= offsetof(
			struct ipa_indication_reg_req_msg_v01,
			data_usage_quota_reached_valid),
	},
	{
		.data_type	= QMI_UNSIGNED_1_BYTE,
		.elem_len	= 1,
		.elem_size	= sizeof(uint8_t),
		.is_array	= NO_ARRAY,
		.tlv_type	= 0x11,
		.offset		= offsetof(
			struct ipa_indication_reg_req_msg_v01,
			data_usage_quota_reached),
	},
	{
		.data_type	= QMI_EOTI,
		.is_array	= NO_ARRAY,
		.tlv_type	= QMI_COMMON_TLV_TYPE,
	},
};

struct qmi_elem_info ipa_indication_reg_resp_msg_data_v01_ei[] = {
	{
		.data_type	= QMI_STRUCT,
		.elem_len	= 1,
		.elem_size	= sizeof(struct qmi_response_type_v01),
		.is_array	= NO_ARRAY,
		.tlv_type	= 0x02,
		.offset		= offsetof(
			struct ipa_indication_reg_resp_msg_v01,
			resp),
		.ei_array	= qmi_response_type_v01_ei,
	},
	{
		.data_type	= QMI_EOTI,
		.is_array	= NO_ARRAY,
		.tlv_type	= QMI_COMMON_TLV_TYPE,
	},
};

struct qmi_elem_info ipa_master_driver_init_complt_ind_msg_data_v01_ei[] = {
	{
		.data_type	= QMI_STRUCT,
		.elem_len	= 1,
		.elem_size	= sizeof(struct qmi_response_type_v01),
		.is_array	= NO_ARRAY,
		.tlv_type	= 0x02,
		.offset		= offsetof(struct
			ipa_master_driver_init_complt_ind_msg_v01,
			master_driver_init_status),
		.ei_array	= qmi_response_type_v01_ei,
	},
	{
		.data_type	= QMI_EOTI,
		.is_array	= NO_ARRAY,
		.tlv_type	= QMI_COMMON_TLV_TYPE,
	},
};

struct qmi_elem_info ipa_install_fltr_rule_req_msg_data_v01_ei[] = {
	{
		.data_type	= QMI_OPT_FLAG,
		.elem_len	= 1,
		.elem_size	= sizeof(uint8_t),
		.is_array	= NO_ARRAY,
		.tlv_type	= 0x10,
		.offset		= offsetof(
			struct ipa_install_fltr_rule_req_msg_v01,
			filter_spec_list_valid),
	},
	{
		.data_type	= QMI_DATA_LEN,
		.elem_len	= 1,
		.elem_size	= sizeof(uint8_t),
		.is_array	= NO_ARRAY,
		.tlv_type	= 0x10,
		.offset		= offsetof(
			struct ipa_install_fltr_rule_req_msg_v01,
			filter_spec_list_len),
	},
	{
		.data_type	= QMI_STRUCT,
		.elem_len	= QMI_IPA_MAX_FILTERS_V01,
		.elem_size	= sizeof(struct ipa_filter_spec_type_v01),
		.is_array	= VAR_LEN_ARRAY,
		.tlv_type	= 0x10,
		.offset		= offsetof(
			struct ipa_install_fltr_rule_req_msg_v01,
			filter_spec_list),
		.ei_array	= ipa_filter_spec_type_data_v01_ei,
	},
	{
		.data_type	= QMI_OPT_FLAG,
		.elem_len	= 1,
		.elem_size	= sizeof(uint8_t),
		.is_array	= NO_ARRAY,
		.tlv_type	= 0x11,
		.offset		= offsetof(
			struct ipa_install_fltr_rule_req_msg_v01,
			source_pipe_index_valid),
	},
	{
		.data_type	= QMI_UNSIGNED_4_BYTE,
		.elem_len	= 1,
		.elem_size	= sizeof(uint32_t),
		.is_array	= NO_ARRAY,
		.tlv_type	= 0x11,
		.offset		= offsetof(
			struct ipa_install_fltr_rule_req_msg_v01,
			source_pipe_index),
	},
	{
		.data_type	= QMI_OPT_FLAG,
		.elem_len	= 1,
		.elem_size	= sizeof(uint8_t),
		.is_array	= NO_ARRAY,
		.tlv_type	= 0x12,
		.offset		= offsetof(
			struct ipa_install_fltr_rule_req_msg_v01,
			num_ipv4_filters_valid),
	},
	{
		.data_type	= QMI_UNSIGNED_4_BYTE,
		.elem_len	= 1,
		.elem_size	= sizeof(uint32_t),
		.is_array	= NO_ARRAY,
		.tlv_type	= 0x12,
		.offset		= offsetof(
			struct ipa_install_fltr_rule_req_msg_v01,
			num_ipv4_filters),
	},
	{
		.data_type	= QMI_OPT_FLAG,
		.elem_len	= 1,
		.elem_size	= sizeof(uint8_t),
		.is_array	= NO_ARRAY,
		.tlv_type	= 0x13,
		.offset		= offsetof(
			struct ipa_install_fltr_rule_req_msg_v01,
			num_ipv6_filters_valid),
	},
	{
		.data_type	= QMI_UNSIGNED_4_BYTE,
		.elem_len	= 1,
		.elem_size	= sizeof(uint32_t),
		.is_array	= NO_ARRAY,
		.tlv_type	= 0x13,
		.offset		= offsetof(
			struct ipa_install_fltr_rule_req_msg_v01,
			num_ipv6_filters),
	},
	{
		.data_type	= QMI_OPT_FLAG,
		.elem_len	= 1,
		.elem_size	= sizeof(uint8_t),
		.is_array	= NO_ARRAY,
		.tlv_type	= 0x14,
		.offset		= offsetof(
			struct ipa_install_fltr_rule_req_msg_v01,
			xlat_filter_indices_list_valid),
	},
	{
		.data_type	= QMI_DATA_LEN,
		.elem_len	= 1,
		.elem_size	= sizeof(uint8_t),
		.is_array	= NO_ARRAY,
		.tlv_type	= 0x14,
		.offset		= offsetof(
			struct ipa_install_fltr_rule_req_msg_v01,
			xlat_filter_indices_list_len),
	},
	{
		.data_type	= QMI_UNSIGNED_4_BYTE,
		.elem_len	= QMI_IPA_MAX_FILTERS_V01,
		.elem_size	= sizeof(uint32_t),
		.is_array	= VAR_LEN_ARRAY,
		.tlv_type	= 0x14,
		.offset		= offsetof(
			struct ipa_install_fltr_rule_req_msg_v01,
			xlat_filter_indices_list),
	},
	{
		.data_type	= QMI_EOTI,
		.is_array	= NO_ARRAY,
		.tlv_type	= QMI_COMMON_TLV_TYPE,
	},
};

struct qmi_elem_info ipa_install_fltr_rule_resp_msg_data_v01_ei[] = {
	{
		.data_type	= QMI_STRUCT,
		.elem_len	= 1,
		.elem_size	= sizeof(struct qmi_response_type_v01),
		.is_array	= NO_ARRAY,
		.tlv_type	= 0x02,
		.offset		= offsetof(
			struct ipa_install_fltr_rule_resp_msg_v01,
			resp),
		.ei_array       = qmi_response_type_v01_ei,
	},
	{
		.data_type	= QMI_OPT_FLAG,
		.elem_len	= 1,
		.elem_size	= sizeof(uint8_t),
		.is_array	= NO_ARRAY,
		.tlv_type	= 0x10,
		.offset		= offsetof(
			struct ipa_install_fltr_rule_resp_msg_v01,
			filter_handle_list_valid),
	},
	{
		.data_type	= QMI_DATA_LEN,
		.elem_len	= 1,
		.elem_size	= sizeof(uint8_t),
		.is_array	= NO_ARRAY,
		.tlv_type	= 0x10,
		.offset		= offsetof(
			struct ipa_install_fltr_rule_resp_msg_v01,
			filter_handle_list_len),
	},
	{
		.data_type	= QMI_STRUCT,
		.elem_len	= QMI_IPA_MAX_FILTERS_V01,
		.elem_size	= sizeof(
			struct ipa_filter_rule_identifier_to_handle_map_v01),
		.is_array	= VAR_LEN_ARRAY,
		.tlv_type	= 0x10,
		.offset		= offsetof(
			struct ipa_install_fltr_rule_resp_msg_v01,
			filter_handle_list),
		.ei_array	=
			ipa_filter_rule_identifier_to_handle_map_data_v01_ei,
	},
	{
		.data_type	= QMI_EOTI,
		.is_array	= NO_ARRAY,
		.tlv_type	= QMI_COMMON_TLV_TYPE,
	},
};

struct qmi_elem_info ipa_fltr_installed_notif_req_msg_data_v01_ei[] = {
	{
		.data_type	= QMI_UNSIGNED_4_BYTE,
		.elem_len	= 1,
		.elem_size	= sizeof(uint32_t),
		.is_array	= NO_ARRAY,
		.tlv_type	= 0x01,
		.offset		= offsetof(
			struct ipa_fltr_installed_notif_req_msg_v01,
			source_pipe_index),
	},
	{
		.data_type	= QMI_UNSIGNED_2_BYTE,
		.elem_len	= 1,
		.elem_size	= sizeof(uint16_t),
		.is_array	= NO_ARRAY,
		.tlv_type	= 0x02,
		.offset		= offsetof(
			struct ipa_fltr_installed_notif_req_msg_v01,
			install_status),
	},
	{
		.data_type	= QMI_DATA_LEN,
		.elem_len	= 1,
		.elem_size	= sizeof(uint8_t),
		.is_array	= NO_ARRAY,
		.tlv_type	= 0x03,
		.offset		= offsetof(
			struct ipa_fltr_installed_notif_req_msg_v01,
			filter_index_list_len),
	},
	{
		.data_type	= QMI_STRUCT,
		.elem_len	= QMI_IPA_MAX_FILTERS_V01,
		.elem_size	= sizeof(
			struct ipa_filter_handle_to_index_map_v01),
		.is_array	= VAR_LEN_ARRAY,
		.tlv_type	= 0x03,
		.offset		= offsetof(
			struct ipa_fltr_installed_notif_req_msg_v01,
			filter_index_list),
		.ei_array	= ipa_filter_handle_to_index_map_data_v01_ei,
	},
	{
		.data_type	= QMI_OPT_FLAG,
		.elem_len	= 1,
		.elem_size	= sizeof(uint8_t),
		.is_array	= NO_ARRAY,
		.tlv_type	= 0x10,
		.offset		= offsetof(
			struct ipa_fltr_installed_notif_req_msg_v01,
			embedded_pipe_index_valid),
	},
	{
		.data_type	= QMI_UNSIGNED_4_BYTE,
		.elem_len	= 1,
		.elem_size	= sizeof(uint32_t),
		.is_array	= NO_ARRAY,
		.tlv_type	= 0x10,
		.offset		= offsetof(
			struct ipa_fltr_installed_notif_req_msg_v01,
			embedded_pipe_index),
	},
	{
		.data_type	= QMI_OPT_FLAG,
		.elem_len	= 1,
		.elem_size	= sizeof(uint8_t),
		.is_array	= NO_ARRAY,
		.tlv_type	= 0x11,
		.offset		= offsetof(
			struct ipa_fltr_installed_notif_req_msg_v01,
			retain_header_valid),
	},
	{
		.data_type	= QMI_UNSIGNED_1_BYTE,
		.elem_len	= 1,
		.elem_size	= sizeof(uint8_t),
		.is_array	= NO_ARRAY,
		.tlv_type	= 0x11,
		.offset		= offsetof(
			struct ipa_fltr_installed_notif_req_msg_v01,
			retain_header),
	},
	{
		.data_type	= QMI_OPT_FLAG,
		.elem_len	= 1,
		.elem_size	= sizeof(uint8_t),
		.is_array	= NO_ARRAY,
		.tlv_type	= 0x12,
		.offset		= offsetof(
			struct ipa_fltr_installed_notif_req_msg_v01,
			embedded_call_mux_id_valid),
	},
	{
		.data_type	= QMI_UNSIGNED_4_BYTE,
		.elem_len	= 1,
		.elem_size	= sizeof(uint32_t),
		.is_array	= NO_ARRAY,
		.tlv_type	= 0x12,
		.offset		= offsetof(
			struct ipa_fltr_installed_notif_req_msg_v01,
			embedded_call_mux_id),
	},
	{
		.data_type	= QMI_OPT_FLAG,
		.elem_len	= 1,
		.elem_size	= sizeof(uint8_t),
		.is_array	= NO_ARRAY,
		.tlv_type	= 0x13,
		.offset		= offsetof(
			struct ipa_fltr_installed_notif_req_msg_v01,
			num_ipv4_filters_valid),
	},
	{
		.data_type	= QMI_UNSIGNED_4_BYTE,
		.elem_len	= 1,
		.elem_size	= sizeof(uint32_t),
		.is_array	= NO_ARRAY,
		.tlv_type	= 0x13,
		.offset		= offsetof(
			struct ipa_fltr_installed_notif_req_msg_v01,
			num_ipv4_filters),
	},
	{
		.data_type	= QMI_OPT_FLAG,
		.elem_len	= 1,
		.elem_size	= sizeof(uint8_t),
		.is_array	= NO_ARRAY,
		.tlv_type	= 0x14,
		.offset		= offsetof(
			struct ipa_fltr_installed_notif_req_msg_v01,
			num_ipv6_filters_valid),
	},
	{
		.data_type	= QMI_UNSIGNED_4_BYTE,
		.elem_len	= 1,
		.elem_size	= sizeof(uint32_t),
		.is_array	= NO_ARRAY,
		.tlv_type	= 0x14,
		.offset		= offsetof(
			struct ipa_fltr_installed_notif_req_msg_v01,
			num_ipv6_filters),
	},
	{
		.data_type	= QMI_OPT_FLAG,
		.elem_len	= 1,
		.elem_size	= sizeof(uint8_t),
		.is_array	= NO_ARRAY,
		.tlv_type	= 0x15,
		.offset		= offsetof(
			struct ipa_fltr_installed_notif_req_msg_v01,
			start_ipv4_filter_idx_valid),
	},
	{
		.data_type	= QMI_UNSIGNED_4_BYTE,
		.elem_len	= 1,
		.elem_size	= sizeof(uint32_t),
		.is_array	= NO_ARRAY,
		.tlv_type	= 0x15,
		.offset		= offsetof(
			struct ipa_fltr_installed_notif_req_msg_v01,
			start_ipv4_filter_idx),
	},
	{
		.data_type	= QMI_OPT_FLAG,
		.elem_len	= 1,
		.elem_size	= sizeof(uint8_t),
		.is_array	= NO_ARRAY,
		.tlv_type	= 0x16,
		.offset		= offsetof(
			struct ipa_fltr_installed_notif_req_msg_v01,
			start_ipv6_filter_idx_valid),
	},
	{
		.data_type	= QMI_UNSIGNED_4_BYTE,
		.elem_len	= 1,
		.elem_size	= sizeof(uint32_t),
		.is_array	= NO_ARRAY,
		.tlv_type	= 0x16,
		.offset		= offsetof(
			struct ipa_fltr_installed_notif_req_msg_v01,
			start_ipv6_filter_idx),
	},
	{
		.data_type	= QMI_OPT_FLAG,
		.elem_len	= 1,
		.elem_size	= sizeof(uint8_t),
		.is_array	= NO_ARRAY,
		.tlv_type	= 0x17,
		.offset		= offsetof(
			struct ipa_fltr_installed_notif_req_msg_v01,
			rule_id_valid),
	},
	{
		.data_type	= QMI_DATA_LEN,
		.elem_len	= 1,
		.elem_size	= sizeof(uint8_t),
		.is_array	= NO_ARRAY,
		.tlv_type	= 0x17,
		.offset		= offsetof(
			struct ipa_fltr_installed_notif_req_msg_v01,
			rule_id_len),
	},
	{
		.data_type	= QMI_UNSIGNED_4_BYTE,
		.elem_len	= QMI_IPA_MAX_FILTERS_V01,
		.elem_size	= sizeof(uint32_t),
		.is_array	= VAR_LEN_ARRAY,
		.tlv_type	= 0x17,
		.offset		= offsetof(
			struct ipa_fltr_installed_notif_req_msg_v01,
			rule_id),
	},
	{
		.data_type	= QMI_OPT_FLAG,
		.elem_len	= 1,
		.elem_size	= sizeof(uint8_t),
		.is_array	= NO_ARRAY,
		.tlv_type	= 0x18,
		.offset		= offsetof(
			struct ipa_fltr_installed_notif_req_msg_v01,
			dst_pipe_id_valid),
	},
	{
		.data_type	= QMI_DATA_LEN,
		.elem_len	= 1,
		.elem_size	= sizeof(uint8_t),
		.is_array	= NO_ARRAY,
		.tlv_type	= 0x18,
		.offset		= offsetof(
			struct ipa_fltr_installed_notif_req_msg_v01,
			dst_pipe_id_len),
	},
	{
		.data_type	= QMI_UNSIGNED_4_BYTE,
		.elem_len	= QMI_IPA_MAX_CLIENT_DST_PIPES_V01,
		.elem_size	= sizeof(uint32_t),
		.is_array	= VAR_LEN_ARRAY,
		.tlv_type	= 0x18,
		.offset		= offsetof(
			struct ipa_fltr_installed_notif_req_msg_v01,
			dst_pipe_id),
	},
	{
		.data_type	= QMI_EOTI,
		.is_array	= NO_ARRAY,
		.tlv_type	= QMI_COMMON_TLV_TYPE,
	},
};

struct qmi_elem_info ipa_fltr_installed_notif_resp_msg_data_v01_ei[] = {
	{
		.data_type	= QMI_STRUCT,
		.elem_len	= 1,
		.elem_size	= sizeof(struct qmi_response_type_v01),
		.is_array	= NO_ARRAY,
		.tlv_type	= 0x02,
		.offset		= offsetof(
			struct ipa_fltr_installed_notif_resp_msg_v01,
			resp),
		.ei_array	= qmi_response_type_v01_ei,
	},
	{
		.data_type	= QMI_EOTI,
		.is_array	= NO_ARRAY,
		.tlv_type	= QMI_COMMON_TLV_TYPE,
	},
};

struct qmi_elem_info ipa_enable_force_clear_datapath_req_msg_data_v01_ei[] = {
	{
		.data_type	= QMI_UNSIGNED_4_BYTE,
		.elem_len	= 1,
		.elem_size	= sizeof(uint32_t),
		.is_array	= NO_ARRAY,
		.tlv_type	= 0x01,
		.offset		= offsetof(
			struct ipa_enable_force_clear_datapath_req_msg_v01,
			source_pipe_bitmask),
	},
	{
		.data_type	= QMI_UNSIGNED_4_BYTE,
		.elem_len	= 1,
		.elem_size	= sizeof(uint32_t),
		.is_array	= NO_ARRAY,
		.tlv_type	= 0x02,
		.offset		= offsetof(
			struct ipa_enable_force_clear_datapath_req_msg_v01,
			request_id),
	},
	{
		.data_type	= QMI_OPT_FLAG,
		.elem_len	= 1,
		.elem_size	= sizeof(uint8_t),
		.is_array	= NO_ARRAY,
		.tlv_type	= 0x10,
		.offset		= offsetof(
			struct ipa_enable_force_clear_datapath_req_msg_v01,
			throttle_source_valid),
	},
	{
		.data_type	= QMI_UNSIGNED_1_BYTE,
		.elem_len	= 1,
		.elem_size	= sizeof(uint8_t),
		.is_array	= NO_ARRAY,
		.tlv_type	= 0x10,
		.offset		= offsetof(
			struct ipa_enable_force_clear_datapath_req_msg_v01,
			throttle_source),
	},
	{
		.data_type	= QMI_EOTI,
		.is_array	= NO_ARRAY,
		.tlv_type	= QMI_COMMON_TLV_TYPE,
	},
};

struct qmi_elem_info ipa_enable_force_clear_datapath_resp_msg_data_v01_ei[] = {
	{
		.data_type	= QMI_STRUCT,
		.elem_len	= 1,
		.elem_size	= sizeof(struct qmi_response_type_v01),
		.is_array	= NO_ARRAY,
		.tlv_type	= 0x02,
		.offset		= offsetof(
			struct ipa_enable_force_clear_datapath_resp_msg_v01,
			resp),
		.ei_array	= qmi_response_type_v01_ei,
	},
	{
		.data_type	= QMI_EOTI,
		.is_array	= NO_ARRAY,
		.tlv_type	= QMI_COMMON_TLV_TYPE,
	},
};

struct qmi_elem_info ipa_disable_force_clear_datapath_req_msg_data_v01_ei[] = {
	{
		.data_type	= QMI_UNSIGNED_4_BYTE,
		.elem_len	= 1,
		.elem_size	= sizeof(uint32_t),
		.is_array	= NO_ARRAY,
		.tlv_type	= 0x01,
		.offset		= offsetof(
			struct ipa_disable_force_clear_datapath_req_msg_v01,
			request_id),
	},
	{
		.data_type	= QMI_EOTI,
		.is_array	= NO_ARRAY,
		.tlv_type	= QMI_COMMON_TLV_TYPE,
	},
};

struct qmi_elem_info ipa_disable_force_clear_datapath_resp_msg_data_v01_ei[] = {
	{
		.data_type	= QMI_STRUCT,
		.elem_len	= 1,
		.elem_size	= sizeof(struct qmi_response_type_v01),
		.is_array	= NO_ARRAY,
		.tlv_type	= 0x02,
		.offset		= offsetof(
			struct ipa_disable_force_clear_datapath_resp_msg_v01,
			resp),
		.ei_array	= qmi_response_type_v01_ei,
	},
	{
		.data_type	= QMI_EOTI,
		.is_array	= NO_ARRAY,
		.tlv_type	= QMI_COMMON_TLV_TYPE,
	},
};

struct qmi_elem_info ipa_config_req_msg_data_v01_ei[] = {
	{
		.data_type	= QMI_OPT_FLAG,
		.elem_len	= 1,
		.elem_size	= sizeof(uint8_t),
		.is_array	= NO_ARRAY,
		.tlv_type	= 0x10,
		.offset		= offsetof(
			struct ipa_config_req_msg_v01,
			peripheral_type_valid),
	},
	{
		.data_type	= QMI_SIGNED_4_BYTE_ENUM,
		.elem_len	= 1,
		.elem_size	= sizeof(uint32_t),
		.is_array	= NO_ARRAY,
		.tlv_type	= 0x10,
		.offset		= offsetof(
			struct ipa_config_req_msg_v01,
			peripheral_type),
	},
	{
		.data_type	= QMI_OPT_FLAG,
		.elem_len	= 1,
		.elem_size	= sizeof(uint8_t),
		.is_array	= NO_ARRAY,
		.tlv_type	= 0x11,
		.offset		= offsetof(
			struct ipa_config_req_msg_v01,
			hw_deaggr_supported_valid),
	},
	{
		.data_type	= QMI_UNSIGNED_1_BYTE,
		.elem_len	= 1,
		.elem_size	= sizeof(uint8_t),
		.is_array	= NO_ARRAY,
		.tlv_type	= 0x11,
		.offset		= offsetof(
			struct ipa_config_req_msg_v01,
			hw_deaggr_supported),
	},
	{
		.data_type	= QMI_OPT_FLAG,
		.elem_len	= 1,
		.elem_size	= sizeof(uint8_t),
		.is_array	= NO_ARRAY,
		.tlv_type	= 0x12,
		.offset		= offsetof(
			struct ipa_config_req_msg_v01,
			max_aggr_frame_size_valid),
	},
	{
		.data_type	= QMI_UNSIGNED_4_BYTE,
		.elem_len	= 1,
		.elem_size	= sizeof(uint32_t),
		.is_array	= NO_ARRAY,
		.tlv_type	= 0x12,
		.offset		= offsetof(
			struct ipa_config_req_msg_v01,
					max_aggr_frame_size),
	},
	{
		.data_type	= QMI_OPT_FLAG,
		.elem_len	= 1,
		.elem_size	= sizeof(uint8_t),
		.is_array	= NO_ARRAY,
		.tlv_type	= 0x13,
		.offset		= offsetof(
			struct ipa_config_req_msg_v01,
			ipa_ingress_pipe_mode_valid),
	},
	{
		.data_type	= QMI_SIGNED_4_BYTE_ENUM,
		.elem_len	= 1,
		.elem_size	= sizeof(uint32_t),
		.is_array	= NO_ARRAY,
		.tlv_type	= 0x13,
		.offset		= offsetof(
			struct ipa_config_req_msg_v01,
			ipa_ingress_pipe_mode),
	},
	{
		.data_type	= QMI_OPT_FLAG,
		.elem_len	= 1,
		.elem_size	= sizeof(uint8_t),
		.is_array	= NO_ARRAY,
		.tlv_type	= 0x14,
		.offset		= offsetof(
			struct ipa_config_req_msg_v01,
			peripheral_speed_info_valid),
	},
	{
		.data_type	= QMI_SIGNED_4_BYTE_ENUM,
		.elem_len	= 1,
		.elem_size	= sizeof(uint32_t),
		.is_array	= NO_ARRAY,
		.tlv_type	= 0x14,
		.offset		= offsetof(
			struct ipa_config_req_msg_v01,
			peripheral_speed_info),
	},
	{
		.data_type	= QMI_OPT_FLAG,
		.elem_len	= 1,
		.elem_size	= sizeof(uint8_t),
		.is_array	= NO_ARRAY,
		.tlv_type	= 0x15,
		.offset		= offsetof(
			struct ipa_config_req_msg_v01,
			dl_accumulation_time_limit_valid),
	},
	{
		.data_type	= QMI_SIGNED_4_BYTE_ENUM,
		.elem_len	= 1,
		.elem_size	= sizeof(uint32_t),
		.is_array	= NO_ARRAY,
		.tlv_type	= 0x15,
		.offset		= offsetof(
			struct ipa_config_req_msg_v01,
			dl_accumulation_time_limit),
	},
	{
		.data_type	= QMI_OPT_FLAG,
		.elem_len	= 1,
		.elem_size	= sizeof(uint8_t),
		.is_array	= NO_ARRAY,
		.tlv_type	= 0x16,
		.offset		= offsetof(
			struct ipa_config_req_msg_v01,
			dl_accumulation_pkt_limit_valid),
	},
	{
		.data_type	= QMI_SIGNED_4_BYTE_ENUM,
		.elem_len	= 1,
		.elem_size	= sizeof(uint32_t),
		.is_array	= NO_ARRAY,
		.tlv_type	= 0x16,
		.offset		= offsetof(
			struct ipa_config_req_msg_v01,
			dl_accumulation_pkt_limit),
	},
	{
		.data_type	= QMI_OPT_FLAG,
		.elem_len	= 1,
		.elem_size	= sizeof(uint8_t),
		.is_array	= NO_ARRAY,
		.tlv_type	= 0x17,
		.offset		= offsetof(
			struct ipa_config_req_msg_v01,
			dl_accumulation_byte_limit_valid),
	},
	{
		.data_type	= QMI_SIGNED_4_BYTE_ENUM,
		.elem_len	= 1,
		.elem_size	= sizeof(uint32_t),
		.is_array	= NO_ARRAY,
		.tlv_type	= 0x17,
		.offset		= offsetof(
			struct ipa_config_req_msg_v01,
			dl_accumulation_byte_limit),
	},
	{
		.data_type	= QMI_OPT_FLAG,
		.elem_len	= 1,
		.elem_size	= sizeof(uint8_t),
		.is_array	= NO_ARRAY,
		.tlv_type	= 0x18,
		.offset		= offsetof(
			struct ipa_config_req_msg_v01,
			ul_accumulation_time_limit_valid),
	},
	{
		.data_type	= QMI_SIGNED_4_BYTE_ENUM,
		.elem_len	= 1,
		.elem_size	= sizeof(uint32_t),
		.is_array	= NO_ARRAY,
		.tlv_type	= 0x18,
		.offset		= offsetof(
			struct ipa_config_req_msg_v01,
			ul_accumulation_time_limit),
	},
	{
		.data_type	= QMI_OPT_FLAG,
		.elem_len	= 1,
		.elem_size	= sizeof(uint8_t),
		.is_array	= NO_ARRAY,
		.tlv_type	= 0x19,
		.offset		= offsetof(
			struct ipa_config_req_msg_v01,
			hw_control_flags_valid),
	},
	{
		.data_type	= QMI_SIGNED_4_BYTE_ENUM,
		.elem_len	= 1,
		.elem_size	= sizeof(uint32_t),
		.is_array	= NO_ARRAY,
		.tlv_type	= 0x19,
		.offset		= offsetof(
			struct ipa_config_req_msg_v01,
			hw_control_flags),
	},
	{
		.data_type	= QMI_OPT_FLAG,
		.elem_len	= 1,
		.elem_size	= sizeof(uint8_t),
		.is_array	= NO_ARRAY,
		.tlv_type	= 0x1A,
		.offset		= offsetof(
			struct ipa_config_req_msg_v01,
			ul_msi_event_threshold_valid),
	},
	{
		.data_type	= QMI_SIGNED_4_BYTE_ENUM,
		.elem_len	= 1,
		.elem_size	= sizeof(uint32_t),
		.is_array	= NO_ARRAY,
		.tlv_type	= 0x1A,
		.offset		= offsetof(
			struct ipa_config_req_msg_v01,
			ul_msi_event_threshold),
	},
	{
		.data_type	= QMI_OPT_FLAG,
		.elem_len	= 1,
		.elem_size	= sizeof(uint8_t),
		.is_array	= NO_ARRAY,
		.tlv_type	= 0x1B,
		.offset		= offsetof(
			struct ipa_config_req_msg_v01,
			dl_msi_event_threshold_valid),
	},
	{
		.data_type	= QMI_SIGNED_4_BYTE_ENUM,
		.elem_len	= 1,
		.elem_size	= sizeof(uint32_t),
		.is_array	= NO_ARRAY,
		.tlv_type	= 0x1B,
		.offset		= offsetof(
			struct ipa_config_req_msg_v01,
			dl_msi_event_threshold),
	},
	{
		.data_type	= QMI_EOTI,
		.is_array	= NO_ARRAY,
		.tlv_type	= QMI_COMMON_TLV_TYPE,
	},
};

struct qmi_elem_info ipa_config_resp_msg_data_v01_ei[] = {
	{
		.data_type	= QMI_STRUCT,
		.elem_len	= 1,
		.elem_size	= sizeof(struct qmi_response_type_v01),
		.is_array	= NO_ARRAY,
		.tlv_type	= 0x02,
		.offset		= offsetof(
			struct ipa_config_resp_msg_v01,
			resp),
		.ei_array	= qmi_response_type_v01_ei,
	},
	{
		.data_type	= QMI_EOTI,
		.is_array	= NO_ARRAY,
		.tlv_type	= QMI_COMMON_TLV_TYPE,
	},
};

struct qmi_elem_info ipa_get_data_stats_req_msg_data_v01_ei[] = {
	{
		.data_type	= QMI_SIGNED_4_BYTE_ENUM,
		.elem_len	= 1,
		.elem_size	= sizeof(uint32_t),
		.is_array	= NO_ARRAY,
		.tlv_type	= 0x01,
		.offset		= offsetof(
			struct ipa_get_data_stats_req_msg_v01,
			ipa_stats_type),
	},
	{
		.data_type	= QMI_OPT_FLAG,
		.elem_len	= 1,
		.elem_size	= sizeof(uint8_t),
		.is_array	= NO_ARRAY,
		.tlv_type	= 0x10,
		.offset		= offsetof(
			struct ipa_get_data_stats_req_msg_v01,
			reset_stats_valid),
	},
	{
		.data_type	= QMI_UNSIGNED_1_BYTE,
		.elem_len	= 1,
		.elem_size	= sizeof(uint8_t),
		.is_array	= NO_ARRAY,
		.tlv_type	= 0x10,
		.offset		= offsetof(
			struct ipa_get_data_stats_req_msg_v01,
			reset_stats),
	},
	{
		.data_type	= QMI_EOTI,
		.is_array	= NO_ARRAY,
		.tlv_type	= QMI_COMMON_TLV_TYPE,
	},
};

static struct qmi_elem_info ipa_pipe_stats_info_type_data_v01_ei[] = {
	{
		.data_type	= QMI_UNSIGNED_4_BYTE,
		.elem_len	= 1,
		.elem_size	= sizeof(uint32_t),
		.is_array	= NO_ARRAY,
		.tlv_type	= QMI_COMMON_TLV_TYPE,
		.offset		= offsetof(struct ipa_pipe_stats_info_type_v01,
					pipe_index),
	},
	{
		.data_type	= QMI_UNSIGNED_8_BYTE,
		.elem_len	= 1,
		.elem_size	= sizeof(uint64_t),
		.is_array	= NO_ARRAY,
		.tlv_type	= QMI_COMMON_TLV_TYPE,
		.offset		= offsetof(struct ipa_pipe_stats_info_type_v01,
					num_ipv4_packets),
	},
	{
		.data_type	= QMI_UNSIGNED_8_BYTE,
		.elem_len	= 1,
		.elem_size	= sizeof(uint64_t),
		.is_array	= NO_ARRAY,
		.tlv_type	= QMI_COMMON_TLV_TYPE,
		.offset		= offsetof(struct ipa_pipe_stats_info_type_v01,
					num_ipv4_bytes),
	},
	{
		.data_type	= QMI_UNSIGNED_8_BYTE,
		.elem_len	= 1,
		.elem_size	= sizeof(uint64_t),
		.is_array	= NO_ARRAY,
		.tlv_type	= QMI_COMMON_TLV_TYPE,
		.offset		= offsetof(struct ipa_pipe_stats_info_type_v01,
					num_ipv6_packets),
	},
	{
		.data_type	= QMI_UNSIGNED_8_BYTE,
		.elem_len	= 1,
		.elem_size	= sizeof(uint64_t),
		.is_array	= NO_ARRAY,
		.tlv_type	= QMI_COMMON_TLV_TYPE,
		.offset		= offsetof(struct ipa_pipe_stats_info_type_v01,
					num_ipv6_bytes),
	},
	{
		.data_type	= QMI_EOTI,
		.is_array	= NO_ARRAY,
		.tlv_type	= QMI_COMMON_TLV_TYPE,
	},
};

static struct qmi_elem_info ipa_stats_type_filter_rule_data_v01_ei[] = {
	{
		.data_type	= QMI_UNSIGNED_4_BYTE,
		.elem_len	= 1,
		.elem_size	= sizeof(uint32_t),
		.is_array	= NO_ARRAY,
		.tlv_type	= QMI_COMMON_TLV_TYPE,
		.offset		= offsetof(struct
					ipa_stats_type_filter_rule_v01,
					filter_rule_index),
	},
	{
		.data_type	= QMI_UNSIGNED_8_BYTE,
		.elem_len	= 1,
		.elem_size	= sizeof(uint64_t),
		.is_array	= NO_ARRAY,
		.tlv_type	= QMI_COMMON_TLV_TYPE,
		.offset		= offsetof(struct
					ipa_stats_type_filter_rule_v01,
					num_packets),
	},
	{
		.data_type	= QMI_EOTI,
		.is_array	= NO_ARRAY,
		.tlv_type	= QMI_COMMON_TLV_TYPE,
	},
};

struct qmi_elem_info ipa_get_data_stats_resp_msg_data_v01_ei[] = {
	{
		.data_type	= QMI_STRUCT,
		.elem_len	= 1,
		.elem_size	= sizeof(struct qmi_response_type_v01),
		.is_array	= NO_ARRAY,
		.tlv_type	= 0x02,
		.offset		= offsetof(
			struct ipa_get_data_stats_resp_msg_v01,
			resp),
		.ei_array	= qmi_response_type_v01_ei,
	},
	{
		.data_type	= QMI_OPT_FLAG,
		.elem_len	= 1,
		.elem_size	= sizeof(uint8_t),
		.is_array	= NO_ARRAY,
		.tlv_type	= 0x10,
		.offset		= offsetof(
			struct ipa_get_data_stats_resp_msg_v01,
			ipa_stats_type_valid),
	},
	{
		.data_type	= QMI_SIGNED_4_BYTE_ENUM,
		.elem_len	= 1,
		.elem_size	= sizeof(uint32_t),
		.is_array	= NO_ARRAY,
		.tlv_type	= 0x10,
		.offset		= offsetof(
			struct ipa_get_data_stats_resp_msg_v01,
			ipa_stats_type),
	},
	{
		.data_type	= QMI_OPT_FLAG,
		.elem_len	= 1,
		.elem_size	= sizeof(uint8_t),
		.is_array	= NO_ARRAY,
		.tlv_type	= 0x11,
		.offset		= offsetof(
			struct ipa_get_data_stats_resp_msg_v01,
			ul_src_pipe_stats_list_valid),
	},
	{
		.data_type	= QMI_DATA_LEN,
		.elem_len	= 1,
		.elem_size	= sizeof(uint8_t),
		.is_array	= NO_ARRAY,
		.tlv_type	= 0x11,
		.offset		= offsetof(
			struct ipa_get_data_stats_resp_msg_v01,
			ul_src_pipe_stats_list_len),
	},
	{
		.data_type	= QMI_STRUCT,
		.elem_len	= QMI_IPA_MAX_PIPES_V01,
		.elem_size	= sizeof(struct ipa_pipe_stats_info_type_v01),
		.is_array	= VAR_LEN_ARRAY,
		.tlv_type	= 0x11,
		.offset		= offsetof(
			struct ipa_get_data_stats_resp_msg_v01,
			ul_src_pipe_stats_list),
		.ei_array	= ipa_pipe_stats_info_type_data_v01_ei,
	},
	{
		.data_type	= QMI_OPT_FLAG,
		.elem_len	= 1,
		.elem_size	= sizeof(uint8_t),
		.is_array	= NO_ARRAY,
		.tlv_type	= 0x12,
		.offset		= offsetof(
			struct ipa_get_data_stats_resp_msg_v01,
			dl_dst_pipe_stats_list_valid),
	},
	{
		.data_type	= QMI_DATA_LEN,
		.elem_len	= 1,
		.elem_size	= sizeof(uint8_t),
		.is_array	= NO_ARRAY,
		.tlv_type	= 0x12,
		.offset		= offsetof(
			struct ipa_get_data_stats_resp_msg_v01,
			dl_dst_pipe_stats_list_len),
	},
	{
		.data_type	= QMI_STRUCT,
		.elem_len	= QMI_IPA_MAX_PIPES_V01,
		.elem_size	= sizeof(struct ipa_pipe_stats_info_type_v01),
		.is_array	= VAR_LEN_ARRAY,
		.tlv_type	= 0x12,
		.offset		= offsetof(
			struct ipa_get_data_stats_resp_msg_v01,
			dl_dst_pipe_stats_list),
		.ei_array	= ipa_pipe_stats_info_type_data_v01_ei,
	},
	{
		.data_type	= QMI_OPT_FLAG,
		.elem_len	= 1,
		.elem_size	= sizeof(uint8_t),
		.is_array	= NO_ARRAY,
		.tlv_type	= 0x13,
		.offset		= offsetof(
			struct ipa_get_data_stats_resp_msg_v01,
			dl_filter_rule_stats_list_valid),
	},
	{
		.data_type	= QMI_DATA_LEN,
		.elem_len	= 1,
		.elem_size	= sizeof(uint8_t),
		.is_array	= NO_ARRAY,
		.tlv_type	= 0x13,
		.offset		= offsetof(
			struct ipa_get_data_stats_resp_msg_v01,
			dl_filter_rule_stats_list_len),
	},
	{
		.data_type	= QMI_STRUCT,
		.elem_len	= QMI_IPA_MAX_FILTERS_V01,
		.elem_size	= sizeof(struct ipa_pipe_stats_info_type_v01),
		.is_array	= VAR_LEN_ARRAY,
		.tlv_type	= 0x13,
		.offset		= offsetof(
			struct ipa_get_data_stats_resp_msg_v01,
			dl_filter_rule_stats_list),
		.ei_array	= ipa_stats_type_filter_rule_data_v01_ei,
	},
	{
		.data_type	= QMI_EOTI,
		.is_array	= NO_ARRAY,
		.tlv_type	= QMI_COMMON_TLV_TYPE,
	},
};

static struct qmi_elem_info ipa_apn_data_stats_info_type_data_v01_ei[] = {
	{
		.data_type	= QMI_UNSIGNED_4_BYTE,
		.elem_len	= 1,
		.elem_size	= sizeof(uint32_t),
		.is_array	= NO_ARRAY,
		.tlv_type	= QMI_COMMON_TLV_TYPE,
		.offset		= offsetof(struct
					ipa_apn_data_stats_info_type_v01,
					mux_id),
	},
	{
		.data_type	= QMI_UNSIGNED_8_BYTE,
		.elem_len	= 1,
		.elem_size	= sizeof(uint64_t),
		.is_array	= NO_ARRAY,
		.tlv_type	= QMI_COMMON_TLV_TYPE,
		.offset		= offsetof(struct
					ipa_apn_data_stats_info_type_v01,
					num_ul_packets),
	},
	{
		.data_type	= QMI_UNSIGNED_8_BYTE,
		.elem_len	= 1,
		.elem_size	= sizeof(uint64_t),
		.is_array	= NO_ARRAY,
		.tlv_type	= QMI_COMMON_TLV_TYPE,
		.offset		= offsetof(struct
					ipa_apn_data_stats_info_type_v01,
					num_ul_bytes),
	},
	{
		.data_type	= QMI_UNSIGNED_8_BYTE,
		.elem_len	= 1,
		.elem_size	= sizeof(uint64_t),
		.is_array	= NO_ARRAY,
		.tlv_type	= QMI_COMMON_TLV_TYPE,
		.offset		= offsetof(struct
					ipa_apn_data_stats_info_type_v01,
					num_dl_packets),
	},
	{
		.data_type	= QMI_UNSIGNED_8_BYTE,
		.elem_len	= 1,
		.elem_size	= sizeof(uint64_t),
		.is_array	= NO_ARRAY,
		.tlv_type	= QMI_COMMON_TLV_TYPE,
		.offset		= offsetof(struct
					ipa_apn_data_stats_info_type_v01,
					num_dl_bytes),
	},
	{
		.data_type	= QMI_EOTI,
		.is_array	= NO_ARRAY,
		.tlv_type	= QMI_COMMON_TLV_TYPE,
	},
};

struct qmi_elem_info ipa_get_apn_data_stats_req_msg_data_v01_ei[] = {
	{
		.data_type	= QMI_OPT_FLAG,
		.elem_len	= 1,
		.elem_size	= sizeof(uint8_t),
		.is_array	= NO_ARRAY,
		.tlv_type	= 0x10,
		.offset		= offsetof(
			struct ipa_get_apn_data_stats_req_msg_v01,
			mux_id_list_valid),
	},
	{
		.data_type	= QMI_DATA_LEN,
		.elem_len	= 1,
		.elem_size	= sizeof(uint8_t),
		.is_array	= NO_ARRAY,
		.tlv_type	= 0x10,
		.offset		= offsetof(
			struct ipa_get_apn_data_stats_req_msg_v01,
			mux_id_list_len),
	},
	{
		.data_type	= QMI_UNSIGNED_4_BYTE,
		.elem_len	= QMI_IPA_MAX_APN_V01,
		.elem_size	= sizeof(uint32_t),
		.is_array	= VAR_LEN_ARRAY,
		.tlv_type	= 0x10,
		.offset		= offsetof(
			struct ipa_get_apn_data_stats_req_msg_v01,
			mux_id_list),
	},
	{
		.data_type	= QMI_EOTI,
		.is_array	= NO_ARRAY,
		.tlv_type	= QMI_COMMON_TLV_TYPE,
	},
};

struct qmi_elem_info ipa_get_apn_data_stats_resp_msg_data_v01_ei[] = {
	{
		.data_type	= QMI_STRUCT,
		.elem_len	= 1,
		.elem_size	= sizeof(struct qmi_response_type_v01),
		.is_array	= NO_ARRAY,
		.tlv_type	= 0x02,
		.offset		= offsetof(
			struct ipa_get_apn_data_stats_resp_msg_v01,
			resp),
		.ei_array	= qmi_response_type_v01_ei,
	},
	{
		.data_type	= QMI_OPT_FLAG,
		.elem_len	= 1,
		.elem_size	= sizeof(uint8_t),
		.is_array	= NO_ARRAY,
		.tlv_type	= 0x10,
		.offset		= offsetof(
			struct ipa_get_apn_data_stats_resp_msg_v01,
			apn_data_stats_list_valid),
	},
	{
		.data_type	= QMI_DATA_LEN,
		.elem_len	= 1,
		.elem_size	= sizeof(uint8_t),
		.is_array	= NO_ARRAY,
		.tlv_type	= 0x10,
		.offset		= offsetof(
			struct ipa_get_apn_data_stats_resp_msg_v01,
			apn_data_stats_list_len),
	},
	{
		.data_type	= QMI_STRUCT,
		.elem_len	= QMI_IPA_MAX_APN_V01,
		.elem_size	= sizeof(struct
					ipa_apn_data_stats_info_type_v01),
		.is_array	= VAR_LEN_ARRAY,
		.tlv_type	= 0x10,
		.offset		= offsetof(
			struct ipa_get_apn_data_stats_resp_msg_v01,
			apn_data_stats_list),
		.ei_array	= ipa_apn_data_stats_info_type_data_v01_ei,
	},
	{
		.data_type	= QMI_EOTI,
		.is_array	= NO_ARRAY,
		.tlv_type	= QMI_COMMON_TLV_TYPE,
	},
};

static struct qmi_elem_info ipa_data_usage_quota_info_type_data_v01_ei[] = {
	{
		.data_type	= QMI_UNSIGNED_4_BYTE,
		.elem_len	= 1,
		.elem_size	= sizeof(uint32_t),
		.is_array	= NO_ARRAY,
		.tlv_type	= QMI_COMMON_TLV_TYPE,
		.offset		= offsetof(struct
					ipa_data_usage_quota_info_type_v01,
					mux_id),
	},
	{
		.data_type	= QMI_UNSIGNED_8_BYTE,
		.elem_len	= 1,
		.elem_size	= sizeof(uint64_t),
		.is_array	= NO_ARRAY,
		.tlv_type	= QMI_COMMON_TLV_TYPE,
		.offset		= offsetof(struct
					ipa_data_usage_quota_info_type_v01,
					num_Mbytes),
	},
	{
		.data_type	= QMI_EOTI,
		.is_array	= NO_ARRAY,
		.tlv_type	= QMI_COMMON_TLV_TYPE,
	},
};

struct qmi_elem_info ipa_set_data_usage_quota_req_msg_data_v01_ei[] = {
	{
		.data_type	= QMI_OPT_FLAG,
		.elem_len	= 1,
		.elem_size	= sizeof(uint8_t),
		.is_array	= NO_ARRAY,
		.tlv_type	= 0x10,
		.offset		= offsetof(
			struct ipa_set_data_usage_quota_req_msg_v01,
			apn_quota_list_valid),
	},
	{
		.data_type	= QMI_DATA_LEN,
		.elem_len	= 1,
		.elem_size	= sizeof(uint8_t),
		.is_array	= NO_ARRAY,
		.tlv_type	= 0x10,
		.offset		= offsetof(
			struct ipa_set_data_usage_quota_req_msg_v01,
			apn_quota_list_len),
	},
	{
		.data_type	= QMI_STRUCT,
		.elem_len	= QMI_IPA_MAX_APN_V01,
		.elem_size	= sizeof(struct
					ipa_data_usage_quota_info_type_v01),
		.is_array	= VAR_LEN_ARRAY,
		.tlv_type	= 0x10,
		.offset		= offsetof(
			struct ipa_set_data_usage_quota_req_msg_v01,
			apn_quota_list),
		.ei_array	= ipa_data_usage_quota_info_type_data_v01_ei,
	},
	{
		.data_type	= QMI_EOTI,
		.is_array	= NO_ARRAY,
		.tlv_type	= QMI_COMMON_TLV_TYPE,
	},
};

struct qmi_elem_info ipa_set_data_usage_quota_resp_msg_data_v01_ei[] = {
	{
		.data_type	= QMI_STRUCT,
		.elem_len	= 1,
		.elem_size	= sizeof(struct qmi_response_type_v01),
		.is_array	= NO_ARRAY,
		.tlv_type	= 0x02,
		.offset		= offsetof(
			struct ipa_set_data_usage_quota_resp_msg_v01,
			resp),
		.ei_array	= qmi_response_type_v01_ei,
	},
	{
		.data_type	= QMI_EOTI,
		.is_array	= NO_ARRAY,
		.tlv_type	= QMI_COMMON_TLV_TYPE,
	},
};

struct qmi_elem_info ipa_data_usage_quota_reached_ind_msg_data_v01_ei[] = {
	{
		.data_type	= QMI_STRUCT,
		.elem_len	= 1,
		.elem_size	= sizeof(struct
					ipa_data_usage_quota_info_type_v01),
		.is_array	= NO_ARRAY,
		.tlv_type	= 0x01,
		.offset		= offsetof(
			struct ipa_data_usage_quota_reached_ind_msg_v01,
			apn),
		.ei_array	= ipa_data_usage_quota_info_type_data_v01_ei,
	},
	{
		.data_type	= QMI_EOTI,
		.is_array	= NO_ARRAY,
		.tlv_type	= QMI_COMMON_TLV_TYPE,
	},
};

struct qmi_elem_info ipa_stop_data_usage_quota_req_msg_data_v01_ei[] = {
	/* ipa_stop_data_usage_quota_req_msg is empty */
	{
		.data_type	= QMI_EOTI,
		.is_array	= NO_ARRAY,
		.tlv_type	= QMI_COMMON_TLV_TYPE,
	},
};

struct qmi_elem_info ipa_stop_data_usage_quota_resp_msg_data_v01_ei[] = {
	{
		.data_type	= QMI_STRUCT,
		.elem_len	= 1,
		.elem_size	= sizeof(struct qmi_response_type_v01),
		.is_array	= NO_ARRAY,
		.tlv_type	= 0x02,
		.offset		= offsetof(
			struct ipa_stop_data_usage_quota_resp_msg_v01,
			resp),
		.ei_array	= qmi_response_type_v01_ei,
	},
	{
		.data_type	= QMI_EOTI,
		.is_array	= NO_ARRAY,
		.tlv_type	= QMI_COMMON_TLV_TYPE,
	},
};<|MERGE_RESOLUTION|>--- conflicted
+++ resolved
@@ -14,12 +14,9 @@
 #include <linux/ipa_qmi_service_v01.h>
 
 #include <linux/soc/qcom/qmi.h>
-<<<<<<< HEAD
-=======
 
 #include "ipa_qmi_service.h"
 
->>>>>>> 144a671c
 /* Type Definitions  */
 static struct qmi_elem_info ipa_hdr_tbl_info_type_data_v01_ei[] = {
 	{
