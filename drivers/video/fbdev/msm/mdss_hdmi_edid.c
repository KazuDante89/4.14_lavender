--- conflicted
+++ resolved
@@ -1370,15 +1370,10 @@
 		return;
 
 	/* Max TMDS clock is in  multiples of 5Mhz. */
-<<<<<<< HEAD
-	if (len >= 7)
-		edid_ctrl->sink_caps.max_pclk_in_hz = vsd[7] * 5000000;
-=======
 	if (len >= 7 && vsd[7]) {
 		edid_ctrl->sink_caps.max_pclk_in_hz = vsd[7] * 5000000;
 		DEV_DBG("%s: MaxTMDS=%dMHz\n", __func__, (u32)vsd[7] * 5);
 	}
->>>>>>> 0afd367d
 
 	vsd = hdmi_edid_find_hfvsdb(in_buf);
 
@@ -1474,12 +1469,6 @@
 
 	DEV_DBG("%s: EDID: VSD PhyAddr=%04x\n", __func__,
 		((u32)vsd[4] << 8) + (u32)vsd[5]);
-<<<<<<< HEAD
-
-	if (len >= 7)
-		DEV_DBG("%s: MaxTMDS=%dMHz\n", __func__, (u32)vsd[7] * 5);
-=======
->>>>>>> 0afd367d
 
 	edid_ctrl->physical_address = ((u16)vsd[4] << 8) + (u16)vsd[5];
 
