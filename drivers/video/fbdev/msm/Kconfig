--- conflicted
+++ resolved
@@ -123,17 +123,14 @@
         select MSM_EXT_DISPLAY
         bool "MDSS DP Panel"
         ---help---
-<<<<<<< HEAD
         The MDSS DP Panel provides support for DP host controller driver
         which runs in Video mode only and is responsible for transmitting
         frame buffer from host SOC to DP display panel.
-=======
 	The MDSS DP Panel provides support for DP host controller driver
 	which runs in Video mode only and is responsible for transmitting
 	frame buffer from host SOC to DP display panel.
 
 	support for DP display panel.
->>>>>>> 3eb9c77d
 
 config FB_MSM_MDSS_EDP_PANEL
 	depends on FB_MSM_MDSS
