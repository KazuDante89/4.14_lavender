--- conflicted
+++ resolved
@@ -1,8 +1,4 @@
-<<<<<<< HEAD
-/* Copyright (c) 2008-2018,2020, The Linux Foundation. All rights reserved.
-=======
 /* Copyright (c) 2008-2018, 2020, The Linux Foundation. All rights reserved.
->>>>>>> 3eb9c77d
  *
  * This program is free software; you can redistribute it and/or modify
  * it under the terms of the GNU General Public License version 2 and
@@ -58,17 +54,10 @@
 #define MIPI_CMD_PANEL		9	/* MIPI */
 #define WRITEBACK_PANEL		10	/* Wifi display */
 #define LVDS_PANEL		11	/* LVDS */
-<<<<<<< HEAD
 #define EDP_PANEL		12	/* EDP */
 #define SPI_PANEL       	13	/* SPI */
 #define RGB_PANEL       	14	/* RGB */
 #define DP_PANEL		15	/* DP */
-=======
-#define EDP_PANEL		12	/* LVDS */
-#define DP_PANEL		12	/* LVDS */
-#define SPI_PANEL               13	/* SPI */
-#define RGB_PANEL               14	/* RGB */
->>>>>>> 3eb9c77d
 
 #define DSC_PPS_LEN		128
 #define INTF_EVENT_STR(x)	#x
