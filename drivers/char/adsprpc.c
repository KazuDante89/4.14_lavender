/*
 * Copyright (c) 2012-2018, The Linux Foundation. All rights reserved.
 *
 * This program is free software; you can redistribute it and/or modify
 * it under the terms of the GNU General Public License version 2 and
 * only version 2 as published by the Free Software Foundation.
 *
 * This program is distributed in the hope that it will be useful,
 * but WITHOUT ANY WARRANTY; without even the implied warranty of
 * MERCHANTABILITY or FITNESS FOR A PARTICULAR PURPOSE.  See the
 * GNU General Public License for more details.
 *
 */
#include <linux/dma-buf.h>
#include <linux/dma-mapping.h>
#include <linux/slab.h>
#include <linux/completion.h>
#include <linux/pagemap.h>
#include <linux/mm.h>
#include <linux/fs.h>
#include <linux/sched.h>
#include <linux/module.h>
#include <linux/cdev.h>
#include <linux/list.h>
#include <linux/hash.h>
#include <linux/msm_ion.h>
#include <soc/qcom/secure_buffer.h>
#include <soc/qcom/smd.h>
#include <soc/qcom/glink.h>
#include <soc/qcom/subsystem_notif.h>
#include <soc/qcom/subsystem_restart.h>
#include <linux/scatterlist.h>
#include <linux/fs.h>
#include <linux/uaccess.h>
#include <linux/device.h>
#include <linux/of.h>
#include <linux/of_address.h>
#include <linux/of_platform.h>
#include <linux/dma-contiguous.h>
#include <linux/cma.h>
#include <linux/iommu.h>
#include <linux/qcom_iommu.h>
#include <linux/kref.h>
#include <linux/sort.h>
#include <linux/msm_dma_iommu_mapping.h>
#include <asm/dma-iommu.h>
#include <soc/qcom/scm.h>
#include "adsprpc_compat.h"
#include "adsprpc_shared.h"
#include <soc/qcom/ramdump.h>
#include <linux/debugfs.h>

#define TZ_PIL_PROTECT_MEM_SUBSYS_ID 0x0C
#define TZ_PIL_CLEAR_PROTECT_MEM_SUBSYS_ID 0x0D
#define TZ_PIL_AUTH_QDSP6_PROC 1
#define ADSP_MMAP_HEAP_ADDR 4
#define ADSP_MMAP_REMOTE_HEAP_ADDR 8
#define ADSP_MMAP_ADD_PAGES 0x1000

#define FASTRPC_ENOSUCH 39
#define VMID_SSC_Q6     38
#define VMID_ADSP_Q6    6
#define AC_VM_ADSP_HEAP_SHARED 33
#define DEBUGFS_SIZE 3072
#define UL_SIZE 25
#define PID_SIZE 10

#define RPC_TIMEOUT	(5 * HZ)
#define BALIGN		128
#define NUM_CHANNELS	4		/* adsp,sdsp,mdsp,cdsp */
#define NUM_SESSIONS	9		/*8 compute, 1 cpz*/
#define FASTRPC_CTX_MAGIC (0xbeeddeed)
#define FASTRPC_CTX_MAX (256)
#define FASTRPC_CTXID_MASK (0xFF0)

#define IS_CACHE_ALIGNED(x) (((x) & ((L1_CACHE_BYTES)-1)) == 0)

#define FASTRPC_LINK_STATE_DOWN   (0x0)
#define FASTRPC_LINK_STATE_UP     (0x1)
#define FASTRPC_LINK_DISCONNECTED (0x0)
#define FASTRPC_LINK_CONNECTING   (0x1)
#define FASTRPC_LINK_CONNECTED    (0x3)
#define FASTRPC_LINK_DISCONNECTING (0x7)

#define PERF_KEYS "count:flush:map:copy:glink:getargs:putargs:invalidate:invoke"
#define FASTRPC_STATIC_HANDLE_LISTENER (3)
#define FASTRPC_STATIC_HANDLE_MAX (20)

#define PERF_END (void)0

#define PERF(enb, cnt, ff) \
	{\
		struct timespec startT = {0};\
		if (enb) {\
			getnstimeofday(&startT);\
		} \
		ff ;\
		if (enb) {\
			cnt += getnstimediff(&startT);\
		} \
	}

static int fastrpc_glink_open(int cid);
static void fastrpc_glink_close(void *chan, int cid);
static struct dentry *debugfs_root;
static struct dentry *debugfs_global_file;

static inline uint64_t buf_page_start(uint64_t buf)
{
	uint64_t start = (uint64_t) buf & PAGE_MASK;
	return start;
}

static inline uint64_t buf_page_offset(uint64_t buf)
{
	uint64_t offset = (uint64_t) buf & (PAGE_SIZE - 1);
	return offset;
}

static inline uint64_t buf_num_pages(uint64_t buf, size_t len)
{
	uint64_t start = buf_page_start(buf) >> PAGE_SHIFT;
	uint64_t end = (((uint64_t) buf + len - 1) & PAGE_MASK) >> PAGE_SHIFT;
	uint64_t nPages = end - start + 1;
	return nPages;
}

static inline uint64_t buf_page_size(uint32_t size)
{
	uint64_t sz = (size + (PAGE_SIZE - 1)) & PAGE_MASK;

	return sz > PAGE_SIZE ? sz : PAGE_SIZE;
}

static inline void *uint64_to_ptr(uint64_t addr)
{
	void *ptr = (void *)((uintptr_t)addr);
	return ptr;
}

static inline uint64_t ptr_to_uint64(void *ptr)
{
	uint64_t addr = (uint64_t)((uintptr_t)ptr);
	return addr;
}

struct fastrpc_file;

struct fastrpc_buf {
	struct hlist_node hn;
	struct hlist_node hn_rem;
	struct fastrpc_file *fl;
	void *virt;
	uint64_t phys;
	size_t size;
	struct dma_attrs attrs;
	uintptr_t raddr;
	uint32_t flags;
	int remote;
};

struct fastrpc_ctx_lst;

struct overlap {
	uintptr_t start;
	uintptr_t end;
	int raix;
	uintptr_t mstart;
	uintptr_t mend;
	uintptr_t offset;
};

struct smq_invoke_ctx {
	struct hlist_node hn;
	struct completion work;
	int retval;
	int pid;
	int tgid;
	remote_arg_t *lpra;
	remote_arg64_t *rpra;
	int *fds;
	unsigned *attrs;
	struct fastrpc_mmap **maps;
	struct fastrpc_buf *buf;
	size_t used;
	struct fastrpc_file *fl;
	uint32_t sc;
	struct overlap *overs;
	struct overlap **overps;
	struct smq_msg msg;
	unsigned int magic;
	uint64_t ctxid;
};

struct fastrpc_ctx_lst {
	struct hlist_head pending;
	struct hlist_head interrupted;
};

struct fastrpc_smmu {
	struct device *dev;
	struct dma_iommu_mapping *mapping;
	int cb;
	int enabled;
	int faults;
	int secure;
	int coherent;
};

struct fastrpc_session_ctx {
	struct device *dev;
	struct fastrpc_smmu smmu;
	int used;
};

struct fastrpc_glink_info {
	int link_state;
	int port_state;
	struct glink_open_config cfg;
	struct glink_link_info link_info;
	void *link_notify_handle;
};

struct fastrpc_channel_ctx {
	char *name;
	char *subsys;
	void *chan;
	struct device *dev;
	struct fastrpc_session_ctx session[NUM_SESSIONS];
	struct completion work;
	struct completion workport;
	struct notifier_block nb;
	struct kref kref;
	int channel;
	int sesscount;
	int ssrcount;
	void *handle;
	int prevssrcount;
	int issubsystemup;
	int vmid;
	int heap_vmid;
	int ramdumpenabled;
	void *remoteheap_ramdump_dev;
	struct fastrpc_glink_info link;
};

struct fastrpc_apps {
	struct fastrpc_channel_ctx *channel;
	struct cdev cdev;
	struct class *class;
	struct mutex smd_mutex;
	struct smq_phy_page range;
	struct hlist_head maps;
	uint32_t staticpd_flags;
	dev_t dev_no;
	int compat;
	struct hlist_head drivers;
	spinlock_t hlock;
	struct ion_client *client;
	struct device *dev;
	bool glink;
	spinlock_t ctxlock;
	struct smq_invoke_ctx *ctxtable[FASTRPC_CTX_MAX];
};

struct fastrpc_mmap {
	struct hlist_node hn;
	struct fastrpc_file *fl;
	struct fastrpc_apps *apps;
	int fd;
	uint32_t flags;
	struct dma_buf *buf;
	struct sg_table *table;
	struct dma_buf_attachment *attach;
	struct ion_handle *handle;
	uint64_t phys;
	size_t size;
	uintptr_t va;
	size_t len;
	int refs;
	uintptr_t raddr;
	int uncached;
	int secure;
	uintptr_t attr;
};

struct fastrpc_perf {
	int64_t count;
	int64_t flush;
	int64_t map;
	int64_t copy;
	int64_t link;
	int64_t getargs;
	int64_t putargs;
	int64_t invargs;
	int64_t invoke;
};

struct fastrpc_file {
	struct hlist_node hn;
	spinlock_t hlock;
	struct hlist_head maps;
	struct hlist_head cached_bufs;
	struct hlist_head remote_bufs;
	struct fastrpc_ctx_lst clst;
	struct fastrpc_session_ctx *sctx;
	struct fastrpc_buf *init_mem;
	struct fastrpc_session_ctx *secsctx;
	uint32_t mode;
	uint32_t profile;
	int tgid;
	int cid;
	int ssrcount;
	int pd;
	int file_close;
	struct fastrpc_apps *apps;
	struct fastrpc_perf perf;
	struct dentry *debugfs_file;
	struct mutex map_mutex;
	char *debug_buf;
};

static struct fastrpc_apps gfa;

static struct fastrpc_channel_ctx gcinfo[NUM_CHANNELS] = {
	{
		.name = "adsprpc-smd",
		.subsys = "adsp",
		.channel = SMD_APPS_QDSP,
		.link.link_info.edge = "lpass",
		.link.link_info.transport = "smem",
	},
	{
		.name = "mdsprpc-smd",
		.subsys = "modem",
		.channel = SMD_APPS_MODEM,
		.link.link_info.edge = "mpss",
		.link.link_info.transport = "smem",
	},
	{
		.name = "sdsprpc-smd",
		.subsys = "slpi",
		.channel = SMD_APPS_DSPS,
		.link.link_info.edge = "dsps",
		.link.link_info.transport = "smem",
		.vmid = VMID_SSC_Q6,
	},
	{
		.name = "cdsprpc-smd",
		.subsys = "cdsp",
		.link.link_info.edge = "cdsp",
		.link.link_info.transport = "smem",
	},
};

static inline int64_t getnstimediff(struct timespec *start)
{
	int64_t ns;
	struct timespec ts, b;

	getnstimeofday(&ts);
	b = timespec_sub(ts, *start);
	ns = timespec_to_ns(&b);
	return ns;
}

static void fastrpc_buf_free(struct fastrpc_buf *buf, int cache)
{
	struct fastrpc_file *fl = buf == NULL ? NULL : buf->fl;
	int vmid;

	if (!fl)
		return;
	if (cache) {
		spin_lock(&fl->hlock);
		hlist_add_head(&buf->hn, &fl->cached_bufs);
		spin_unlock(&fl->hlock);
		return;
	}
	if (buf->remote) {
		spin_lock(&fl->hlock);
		hlist_del_init(&buf->hn_rem);
		spin_unlock(&fl->hlock);
		buf->remote = 0;
		buf->raddr = 0;
	}
	if (!IS_ERR_OR_NULL(buf->virt)) {
		int destVM[1] = {VMID_HLOS};
		int destVMperm[1] = {PERM_READ | PERM_WRITE | PERM_EXEC};

		if (fl->sctx->smmu.cb)
			buf->phys &= ~((uint64_t)fl->sctx->smmu.cb << 32);
		vmid = fl->apps->channel[fl->cid].vmid;
		if (vmid) {
			int srcVM[2] = {VMID_HLOS, vmid};

			hyp_assign_phys(buf->phys, buf_page_size(buf->size),
				srcVM, 2, destVM, destVMperm, 1);
		}
		dma_free_attrs(fl->sctx->smmu.dev, buf->size, buf->virt,
			buf->phys, (struct dma_attrs *)&buf->attrs);
	}
	kfree(buf);
}

static void fastrpc_cached_buf_list_free(struct fastrpc_file *fl)
{
	struct fastrpc_buf *buf, *free;

	do {
		struct hlist_node *n;

		free = NULL;
		spin_lock(&fl->hlock);
		hlist_for_each_entry_safe(buf, n, &fl->cached_bufs, hn) {
			hlist_del_init(&buf->hn);
			free = buf;
			break;
		}
		spin_unlock(&fl->hlock);
		if (free)
			fastrpc_buf_free(free, 0);
	} while (free);
}

static void fastrpc_remote_buf_list_free(struct fastrpc_file *fl)
{
	struct fastrpc_buf *buf, *free;

	do {
		struct hlist_node *n;

		free = NULL;
		spin_lock(&fl->hlock);
		hlist_for_each_entry_safe(buf, n, &fl->remote_bufs, hn_rem) {
			free = buf;
			break;
		}
		spin_unlock(&fl->hlock);
		if (free)
			fastrpc_buf_free(free, 0);
	} while (free);
}

static void fastrpc_mmap_add(struct fastrpc_mmap *map)
{
	if (map->flags == ADSP_MMAP_HEAP_ADDR ||
				map->flags == ADSP_MMAP_REMOTE_HEAP_ADDR) {
		struct fastrpc_apps *me = &gfa;

		spin_lock(&me->hlock);
		hlist_add_head(&map->hn, &me->maps);
		spin_unlock(&me->hlock);
	} else {
		struct fastrpc_file *fl = map->fl;

		spin_lock(&fl->hlock);
		hlist_add_head(&map->hn, &fl->maps);
		spin_unlock(&fl->hlock);
	}
}

static int fastrpc_mmap_find(struct fastrpc_file *fl, int fd, uintptr_t va,
			size_t len, int mflags, struct fastrpc_mmap **ppmap)
{
	struct fastrpc_apps *me = &gfa;
	struct fastrpc_mmap *match = NULL, *map = NULL;
	struct hlist_node *n;

	if ((va + len) < va)
		return -EOVERFLOW;
	if (mflags == ADSP_MMAP_HEAP_ADDR ||
				 mflags == ADSP_MMAP_REMOTE_HEAP_ADDR) {
		spin_lock(&me->hlock);
		hlist_for_each_entry_safe(map, n, &me->maps, hn) {
			if (va >= map->va &&
				va + len <= map->va + map->len &&
				map->fd == fd) {
				map->refs++;
				match = map;
				break;
			}
		}
		spin_unlock(&me->hlock);
	} else {
		spin_lock(&fl->hlock);
		hlist_for_each_entry_safe(map, n, &fl->maps, hn) {
			if (va >= map->va &&
				va + len <= map->va + map->len &&
				map->fd == fd) {
				map->refs++;
				match = map;
				break;
			}
		}
		spin_unlock(&fl->hlock);
	}
	if (match) {
		*ppmap = match;
		return 0;
	}
	return -ENOTTY;
}

static int dma_alloc_memory(dma_addr_t *region_start, void **vaddr, size_t size,
			struct dma_attrs *attrs)
{
	struct fastrpc_apps *me = &gfa;

	if (me->dev == NULL) {
		pr_err("device adsprpc-mem is not initialized\n");
		return -ENODEV;
	}

	*vaddr = dma_alloc_attrs(me->dev, size, region_start,
				 GFP_KERNEL, attrs);
	if (IS_ERR_OR_NULL(*vaddr)) {
		pr_err("adsprpc: %s: %s: dma_alloc_attrs failed for size 0x%zx, returned %pK\n",
				current->comm, __func__, size, (*vaddr));
		return -ENOMEM;
	}
	return 0;
}

static int fastrpc_mmap_remove(struct fastrpc_file *fl, uintptr_t va,
			       size_t len, struct fastrpc_mmap **ppmap)
{
	struct fastrpc_mmap *match = NULL, *map;
	struct hlist_node *n;
	struct fastrpc_apps *me = &gfa;

	spin_lock(&me->hlock);
	hlist_for_each_entry_safe(map, n, &me->maps, hn) {
		if (map->raddr == va &&
			map->raddr + map->len == va + len &&
			map->refs == 1) {
			match = map;
			hlist_del_init(&map->hn);
			break;
		}
	}
	spin_unlock(&me->hlock);
	if (match) {
		*ppmap = match;
		return 0;
	}
	spin_lock(&fl->hlock);
	hlist_for_each_entry_safe(map, n, &fl->maps, hn) {
		if (map->raddr == va &&
			map->raddr + map->len == va + len &&
			map->refs == 1) {
			match = map;
			hlist_del_init(&map->hn);
			break;
		}
	}
	spin_unlock(&fl->hlock);
	if (match) {
		*ppmap = match;
		return 0;
	}
	return -ENOTTY;
}

static void fastrpc_mmap_free(struct fastrpc_mmap *map)
{
	struct fastrpc_apps *me = &gfa;
	struct fastrpc_file *fl;
	int vmid;
	struct fastrpc_session_ctx *sess;

	if (!map)
		return;
	fl = map->fl;
	if (map->flags == ADSP_MMAP_HEAP_ADDR ||
				map->flags == ADSP_MMAP_REMOTE_HEAP_ADDR) {
		spin_lock(&me->hlock);
		map->refs--;
		if (!map->refs)
			hlist_del_init(&map->hn);
		spin_unlock(&me->hlock);
	} else {
		spin_lock(&fl->hlock);
		map->refs--;
		if (!map->refs)
			hlist_del_init(&map->hn);
		spin_unlock(&fl->hlock);
	}
	if (map->refs > 0)
		return;
	if (map->flags == ADSP_MMAP_HEAP_ADDR ||
				map->flags == ADSP_MMAP_REMOTE_HEAP_ADDR) {
		DEFINE_DMA_ATTRS(attrs);

		if (me->dev == NULL) {
			pr_err("failed to free remote heap allocation\n");
			return;
		}
		if (map->phys) {
			dma_set_attr(DMA_ATTR_SKIP_ZEROING, &attrs);
			dma_set_attr(DMA_ATTR_NO_KERNEL_MAPPING, &attrs);
			dma_free_attrs(me->dev, map->size,
					&(map->va), map->phys,	&attrs);
		}
	} else {
		int destVM[1] = {VMID_HLOS};
		int destVMperm[1] = {PERM_READ | PERM_WRITE | PERM_EXEC};

		if (map->secure)
			sess = fl->secsctx;
		else
			sess = fl->sctx;

		if (!IS_ERR_OR_NULL(map->handle))
			ion_free(fl->apps->client, map->handle);
		if (sess && sess->smmu.enabled) {
			if (map->size || map->phys)
				msm_dma_unmap_sg(sess->smmu.dev,
					map->table->sgl,
					map->table->nents, DMA_BIDIRECTIONAL,
					map->buf);
		}
		vmid = fl->apps->channel[fl->cid].vmid;
		if (vmid && map->phys) {
			int srcVM[2] = {VMID_HLOS, vmid};

			hyp_assign_phys(map->phys, buf_page_size(map->size),
				srcVM, 2, destVM, destVMperm, 1);
		}

		if (!IS_ERR_OR_NULL(map->table))
			dma_buf_unmap_attachment(map->attach, map->table,
					DMA_BIDIRECTIONAL);
		if (!IS_ERR_OR_NULL(map->attach))
			dma_buf_detach(map->buf, map->attach);
		if (!IS_ERR_OR_NULL(map->buf))
			dma_buf_put(map->buf);
	}
	kfree(map);
}

static int fastrpc_session_alloc(struct fastrpc_channel_ctx *chan, int secure,
					struct fastrpc_session_ctx **session);

static int fastrpc_mmap_create(struct fastrpc_file *fl, int fd, unsigned attr,
	uintptr_t va, size_t len, int mflags, struct fastrpc_mmap **ppmap)
{
	struct fastrpc_apps *me = &gfa;
	struct fastrpc_session_ctx *sess;
	struct fastrpc_apps *apps = fl->apps;
	int cid = fl->cid;
	struct fastrpc_channel_ctx *chan = &apps->channel[cid];
	struct fastrpc_mmap *map = NULL;
	struct dma_attrs attrs;
	dma_addr_t region_start = 0;
	void *region_vaddr = NULL;
	unsigned long flags;
	int err = 0, vmid;

	if (!fastrpc_mmap_find(fl, fd, va, len, mflags, ppmap))
		return 0;
	map = kzalloc(sizeof(*map), GFP_KERNEL);
	VERIFY(err, !IS_ERR_OR_NULL(map));
	if (err)
		goto bail;
	INIT_HLIST_NODE(&map->hn);
	map->flags = mflags;
	map->refs = 1;
	map->fl = fl;
	map->fd = fd;
	map->attr = attr;
	if (mflags == ADSP_MMAP_HEAP_ADDR ||
				mflags == ADSP_MMAP_REMOTE_HEAP_ADDR) {
		DEFINE_DMA_ATTRS(rh_attrs);

		dma_set_attr(DMA_ATTR_SKIP_ZEROING, &rh_attrs);
		dma_set_attr(DMA_ATTR_NO_KERNEL_MAPPING, &rh_attrs);

		map->apps = me;
		map->fl = NULL;
		VERIFY(err, !dma_alloc_memory(&region_start,
			 &region_vaddr, len, &rh_attrs));
		if (err)
			goto bail;
		map->phys = (uintptr_t)region_start;
		map->size = len;
		map->va = (uintptr_t)region_vaddr;
	} else {
		VERIFY(err, !IS_ERR_OR_NULL(map->handle =
				ion_import_dma_buf(fl->apps->client, fd)));
		if (err)
			goto bail;
		VERIFY(err, !ion_handle_get_flags(fl->apps->client, map->handle,
						&flags));
		if (err)
			goto bail;

		map->uncached = !ION_IS_CACHED(flags);
		if (map->attr & FASTRPC_ATTR_NOVA)
			map->uncached = 1;

		map->secure = flags & ION_FLAG_SECURE;
		if (map->secure) {
			if (!fl->secsctx)
				err = fastrpc_session_alloc(chan, 1,
							&fl->secsctx);
			if (err)
				goto bail;
		}
		if (map->secure)
			sess = fl->secsctx;
		else
			sess = fl->sctx;

		VERIFY(err, !IS_ERR_OR_NULL(sess));
		if (err)
			goto bail;
		VERIFY(err, !IS_ERR_OR_NULL(map->buf = dma_buf_get(fd)));
		if (err)
			goto bail;
		VERIFY(err, !IS_ERR_OR_NULL(map->attach =
				dma_buf_attach(map->buf, sess->smmu.dev)));
		if (err)
			goto bail;
		VERIFY(err, !IS_ERR_OR_NULL(map->table =
			dma_buf_map_attachment(map->attach,
				DMA_BIDIRECTIONAL)));
		if (err)
			goto bail;
		if (sess->smmu.enabled) {
			init_dma_attrs(&attrs);
			dma_set_attr(DMA_ATTR_EXEC_MAPPING, &attrs);

			if ((map->attr & FASTRPC_ATTR_NON_COHERENT) ||
				(sess->smmu.coherent && map->uncached))
				dma_set_attr(DMA_ATTR_FORCE_NON_COHERENT,
								 &attrs);
			else if (map->attr & FASTRPC_ATTR_COHERENT)
				dma_set_attr(DMA_ATTR_FORCE_COHERENT, &attrs);

			VERIFY(err, map->table->nents ==
					msm_dma_map_sg_attrs(sess->smmu.dev,
					map->table->sgl, map->table->nents,
					DMA_BIDIRECTIONAL, map->buf, &attrs));
			if (err)
				goto bail;
		} else {
			VERIFY(err, map->table->nents == 1);
			if (err)
				goto bail;
		}
		map->phys = sg_dma_address(map->table->sgl);
		if (sess->smmu.cb) {
			map->phys += ((uint64_t)sess->smmu.cb << 32);
			map->size = sg_dma_len(map->table->sgl);
		} else {
			map->size = buf_page_size(len);
		}
		vmid = fl->apps->channel[fl->cid].vmid;
		if (vmid) {
			int srcVM[1] = {VMID_HLOS};
			int destVM[2] = {VMID_HLOS, vmid};
			int destVMperm[2] = {PERM_READ | PERM_WRITE | PERM_EXEC,
					PERM_READ | PERM_WRITE | PERM_EXEC};

			VERIFY(err, !hyp_assign_phys(map->phys,
					buf_page_size(map->size),
					srcVM, 1, destVM, destVMperm, 2));
			if (err)
				goto bail;
		}
		map->va = va;
	}
	map->len = len;

	fastrpc_mmap_add(map);
	*ppmap = map;

bail:
	if (err && map)
		fastrpc_mmap_free(map);
	return err;
}

static int fastrpc_buf_alloc(struct fastrpc_file *fl, size_t size,
				struct dma_attrs attr, uint32_t rflags,
				int remote, struct fastrpc_buf **obuf)
{
	int err = 0, vmid;
	struct fastrpc_buf *buf = NULL, *fr = NULL;
	struct hlist_node *n;

	VERIFY(err, size > 0);
	if (err)
		goto bail;

	if (!remote) {
		/* find the smallest buffer that fits in the cache */
		spin_lock(&fl->hlock);
		hlist_for_each_entry_safe(buf, n, &fl->cached_bufs, hn) {
			if (buf->size >= size && (!fr || fr->size > buf->size))
				fr = buf;
		}
		if (fr)
			hlist_del_init(&fr->hn);
		spin_unlock(&fl->hlock);
		if (fr) {
			*obuf = fr;
			return 0;
		}
	}
	buf = NULL;
	VERIFY(err, NULL != (buf = kzalloc(sizeof(*buf), GFP_KERNEL)));
	if (err)
		goto bail;
	INIT_HLIST_NODE(&buf->hn);
	buf->fl = fl;
	buf->virt = NULL;
	buf->phys = 0;
	buf->size = size;
	memcpy(&buf->attrs, &attr, sizeof(struct dma_attrs));
	buf->flags = rflags;
	buf->raddr = 0;
	buf->remote = 0;
	buf->virt = dma_alloc_attrs(fl->sctx->smmu.dev, buf->size,
				       (dma_addr_t *)&buf->phys,
					 GFP_KERNEL,
					 (struct dma_attrs *)&buf->attrs);
	if (IS_ERR_OR_NULL(buf->virt)) {
		/* free cache and retry */
		fastrpc_cached_buf_list_free(fl);
		buf->virt = dma_alloc_attrs(fl->sctx->smmu.dev, buf->size,
					 (dma_addr_t *)&buf->phys,
					 GFP_KERNEL,
					 (struct dma_attrs *)&buf->attrs);
		VERIFY(err, !IS_ERR_OR_NULL(buf->virt));
	}
	if (err) {
		err = -ENOMEM;
		pr_err("adsprpc: %s: %s: dma_alloc_attrs failed for size 0x%zx\n",
			current->comm, __func__, size);
		goto bail;
	}
	if (fl->sctx->smmu.cb)
		buf->phys += ((uint64_t)fl->sctx->smmu.cb << 32);
	vmid = fl->apps->channel[fl->cid].vmid;
	if (vmid) {
		int srcVM[1] = {VMID_HLOS};
		int destVM[2] = {VMID_HLOS, vmid};
		int destVMperm[2] = {PERM_READ | PERM_WRITE | PERM_EXEC,
					PERM_READ | PERM_WRITE | PERM_EXEC};

		VERIFY(err, !hyp_assign_phys(buf->phys, buf_page_size(size),
			srcVM, 1, destVM, destVMperm, 2));
		if (err)
			goto bail;
	}

	if (remote) {
		INIT_HLIST_NODE(&buf->hn_rem);
		spin_lock(&fl->hlock);
		hlist_add_head(&buf->hn_rem, &fl->remote_bufs);
		spin_unlock(&fl->hlock);
		buf->remote = remote;
	}
	*obuf = buf;
 bail:
	if (err && buf)
		fastrpc_buf_free(buf, 0);
	return err;
}

static int context_restore_interrupted(struct fastrpc_file *fl,
				       struct fastrpc_ioctl_invoke_attrs *inv,
				       struct smq_invoke_ctx **po)
{
	int err = 0;
	struct smq_invoke_ctx *ctx = NULL, *ictx = NULL;
	struct hlist_node *n;
	struct fastrpc_ioctl_invoke *invoke = &inv->inv;

	spin_lock(&fl->hlock);
	hlist_for_each_entry_safe(ictx, n, &fl->clst.interrupted, hn) {
		if (ictx->pid == current->pid) {
			if (invoke->sc != ictx->sc || ictx->fl != fl)
				err = -1;
			else {
				ctx = ictx;
				hlist_del_init(&ctx->hn);
				hlist_add_head(&ctx->hn, &fl->clst.pending);
			}
			break;
		}
	}
	spin_unlock(&fl->hlock);
	if (ctx)
		*po = ctx;
	return err;
}

#define CMP(aa, bb) ((aa) == (bb) ? 0 : (aa) < (bb) ? -1 : 1)
static int overlap_ptr_cmp(const void *a, const void *b)
{
	struct overlap *pa = *((struct overlap **)a);
	struct overlap *pb = *((struct overlap **)b);
	/* sort with lowest starting buffer first */
	int st = CMP(pa->start, pb->start);
	/* sort with highest ending buffer first */
	int ed = CMP(pb->end, pa->end);
	return st == 0 ? ed : st;
}

static int context_build_overlap(struct smq_invoke_ctx *ctx)
{
	int i, err = 0;
	remote_arg_t *lpra = ctx->lpra;
	int inbufs = REMOTE_SCALARS_INBUFS(ctx->sc);
	int outbufs = REMOTE_SCALARS_OUTBUFS(ctx->sc);
	int nbufs = inbufs + outbufs;
	struct overlap max;

	for (i = 0; i < nbufs; ++i) {
		ctx->overs[i].start = (uintptr_t)lpra[i].buf.pv;
		ctx->overs[i].end = ctx->overs[i].start + lpra[i].buf.len;
		if (lpra[i].buf.len) {
			VERIFY(err, ctx->overs[i].end > ctx->overs[i].start);
			if (err)
				goto bail;
		}
		ctx->overs[i].raix = i;
		ctx->overps[i] = &ctx->overs[i];
	}
	sort(ctx->overps, nbufs, sizeof(*ctx->overps), overlap_ptr_cmp, NULL);
	max.start = 0;
	max.end = 0;
	for (i = 0; i < nbufs; ++i) {
		if (ctx->overps[i]->start < max.end) {
			ctx->overps[i]->mstart = max.end;
			ctx->overps[i]->mend = ctx->overps[i]->end;
			ctx->overps[i]->offset = max.end -
				ctx->overps[i]->start;
			if (ctx->overps[i]->end > max.end) {
				max.end = ctx->overps[i]->end;
			} else {
				ctx->overps[i]->mend = 0;
				ctx->overps[i]->mstart = 0;
			}
		} else  {
			ctx->overps[i]->mend = ctx->overps[i]->end;
			ctx->overps[i]->mstart = ctx->overps[i]->start;
			ctx->overps[i]->offset = 0;
			max = *ctx->overps[i];
		}
	}
bail:
	return err;
}

#define K_COPY_FROM_USER(err, kernel, dst, src, size) \
	do {\
		if (!(kernel))\
			VERIFY(err, 0 == copy_from_user((dst),\
			(void const __user *)(src),\
							(size)));\
		else\
			memmove((dst), (src), (size));\
	} while (0)

#define K_COPY_TO_USER(err, kernel, dst, src, size) \
	do {\
		if (!(kernel))\
			VERIFY(err, 0 == copy_to_user((void __user *)(dst), \
						(src), (size)));\
		else\
			memmove((dst), (src), (size));\
	} while (0)


static void context_free(struct smq_invoke_ctx *ctx);

static int context_alloc(struct fastrpc_file *fl, uint32_t kernel,
			 struct fastrpc_ioctl_invoke_attrs *invokefd,
			 struct smq_invoke_ctx **po)
{
	int err = 0, bufs, ii, size = 0;
	struct fastrpc_apps *me = &gfa;
	struct smq_invoke_ctx *ctx = NULL;
	struct fastrpc_ctx_lst *clst = &fl->clst;
	struct fastrpc_ioctl_invoke *invoke = &invokefd->inv;

	bufs = REMOTE_SCALARS_LENGTH(invoke->sc);
	size = bufs * sizeof(*ctx->lpra) + bufs * sizeof(*ctx->maps) +
		sizeof(*ctx->fds) * (bufs) +
		sizeof(*ctx->attrs) * (bufs) +
		sizeof(*ctx->overs) * (bufs) +
		sizeof(*ctx->overps) * (bufs);

	VERIFY(err, NULL != (ctx = kzalloc(sizeof(*ctx) + size, GFP_KERNEL)));
	if (err)
		goto bail;

	INIT_HLIST_NODE(&ctx->hn);
	hlist_add_fake(&ctx->hn);
	ctx->fl = fl;
	ctx->maps = (struct fastrpc_mmap **)(&ctx[1]);
	ctx->lpra = (remote_arg_t *)(&ctx->maps[bufs]);
	ctx->fds = (int *)(&ctx->lpra[bufs]);
	ctx->attrs = (unsigned *)(&ctx->fds[bufs]);
	ctx->overs = (struct overlap *)(&ctx->attrs[bufs]);
	ctx->overps = (struct overlap **)(&ctx->overs[bufs]);

	K_COPY_FROM_USER(err, kernel, (void *)ctx->lpra, invoke->pra,
					bufs * sizeof(*ctx->lpra));
	if (err)
		goto bail;

	if (invokefd->fds) {
		K_COPY_FROM_USER(err, kernel, ctx->fds, invokefd->fds,
						bufs * sizeof(*ctx->fds));
		if (err)
			goto bail;
	}
	if (invokefd->attrs) {
		K_COPY_FROM_USER(err, kernel, ctx->attrs, invokefd->attrs,
						bufs * sizeof(*ctx->attrs));
		if (err)
			goto bail;
	}

	ctx->sc = invoke->sc;
	if (bufs) {
		VERIFY(err, 0 == context_build_overlap(ctx));
		if (err)
			goto bail;
	}
	ctx->retval = -1;
	ctx->pid = current->pid;
	ctx->tgid = current->tgid;
	init_completion(&ctx->work);
	ctx->magic = FASTRPC_CTX_MAGIC;

	spin_lock(&fl->hlock);
	hlist_add_head(&ctx->hn, &clst->pending);
	spin_unlock(&fl->hlock);

	spin_lock(&me->ctxlock);
	for (ii = 0; ii < FASTRPC_CTX_MAX; ii++) {
		if (!me->ctxtable[ii]) {
			me->ctxtable[ii] = ctx;
			ctx->ctxid = (ptr_to_uint64(ctx) & ~0xFFF)|(ii << 4);
			break;
		}
	}
	spin_unlock(&me->ctxlock);
	VERIFY(err, ii < FASTRPC_CTX_MAX);
	if (err) {
		pr_err("adsprpc: out of context memory\n");
		goto bail;
	}

	*po = ctx;
bail:
	if (ctx && err)
		context_free(ctx);
	return err;
}

static void context_save_interrupted(struct smq_invoke_ctx *ctx)
{
	struct fastrpc_ctx_lst *clst = &ctx->fl->clst;

	spin_lock(&ctx->fl->hlock);
	hlist_del_init(&ctx->hn);
	hlist_add_head(&ctx->hn, &clst->interrupted);
	spin_unlock(&ctx->fl->hlock);
	/* free the cache on power collapse */
	fastrpc_cached_buf_list_free(ctx->fl);
}

static void context_free(struct smq_invoke_ctx *ctx)
{
	int i;
	struct fastrpc_apps *me = &gfa;
	int nbufs = REMOTE_SCALARS_INBUFS(ctx->sc) +
		    REMOTE_SCALARS_OUTBUFS(ctx->sc);
	spin_lock(&ctx->fl->hlock);
	hlist_del_init(&ctx->hn);
	spin_unlock(&ctx->fl->hlock);
	for (i = 0; i < nbufs; ++i)
		fastrpc_mmap_free(ctx->maps[i]);
	fastrpc_buf_free(ctx->buf, 1);
	ctx->magic = 0;
	ctx->ctxid = 0;

	spin_lock(&me->ctxlock);
	for (i = 0; i < FASTRPC_CTX_MAX; i++) {
		if (me->ctxtable[i] == ctx) {
			me->ctxtable[i] = NULL;
			break;
		}
	}
	spin_unlock(&me->ctxlock);

	kfree(ctx);
}

static void context_notify_user(struct smq_invoke_ctx *ctx, int retval)
{
	ctx->retval = retval;
	complete(&ctx->work);
}

static void fastrpc_notify_users(struct fastrpc_file *me)
{
	struct smq_invoke_ctx *ictx;
	struct hlist_node *n;

	spin_lock(&me->hlock);
	hlist_for_each_entry_safe(ictx, n, &me->clst.pending, hn) {
		complete(&ictx->work);
	}
	hlist_for_each_entry_safe(ictx, n, &me->clst.interrupted, hn) {
		complete(&ictx->work);
	}
	spin_unlock(&me->hlock);

}

static void fastrpc_notify_drivers(struct fastrpc_apps *me, int cid)
{
	struct fastrpc_file *fl;
	struct hlist_node *n;

	spin_lock(&me->hlock);
	hlist_for_each_entry_safe(fl, n, &me->drivers, hn) {
		if (fl->cid == cid)
			fastrpc_notify_users(fl);
	}
	spin_unlock(&me->hlock);

}

static void context_list_ctor(struct fastrpc_ctx_lst *me)
{
	INIT_HLIST_HEAD(&me->interrupted);
	INIT_HLIST_HEAD(&me->pending);
}

static void fastrpc_context_list_dtor(struct fastrpc_file *fl)
{
	struct fastrpc_ctx_lst *clst = &fl->clst;
	struct smq_invoke_ctx *ictx = NULL, *ctxfree;
	struct hlist_node *n;

	do {
		ctxfree = NULL;
		spin_lock(&fl->hlock);
		hlist_for_each_entry_safe(ictx, n, &clst->interrupted, hn) {
			hlist_del_init(&ictx->hn);
			ctxfree = ictx;
			break;
		}
		spin_unlock(&fl->hlock);
		if (ctxfree)
			context_free(ctxfree);
	} while (ctxfree);
	do {
		ctxfree = NULL;
		spin_lock(&fl->hlock);
		hlist_for_each_entry_safe(ictx, n, &clst->pending, hn) {
			hlist_del_init(&ictx->hn);
			ctxfree = ictx;
			break;
		}
		spin_unlock(&fl->hlock);
		if (ctxfree)
			context_free(ctxfree);
	} while (ctxfree);
}

static int fastrpc_file_free(struct fastrpc_file *fl);

static void fastrpc_file_list_dtor(struct fastrpc_apps *me)
{
	struct fastrpc_file *fl, *free;
	struct hlist_node *n;

	do {
		free = NULL;
		spin_lock(&me->hlock);
		hlist_for_each_entry_safe(fl, n, &me->drivers, hn) {
			hlist_del_init(&fl->hn);
			free = fl;
			break;
		}
		spin_unlock(&me->hlock);
		if (free)
			fastrpc_file_free(free);
	} while (free);
}

static int get_args(uint32_t kernel, struct smq_invoke_ctx *ctx)
{
	remote_arg64_t *rpra;
	remote_arg_t *lpra = ctx->lpra;
	struct smq_invoke_buf *list;
	struct smq_phy_page *pages, *ipage;
	uint32_t sc = ctx->sc;
	int inbufs = REMOTE_SCALARS_INBUFS(sc);
	int outbufs = REMOTE_SCALARS_OUTBUFS(sc);
	int bufs = inbufs + outbufs;
	uintptr_t args;
	size_t rlen = 0, copylen = 0, metalen = 0;
	int i, inh, oix;
	int err = 0;
	int mflags = 0;

	/* calculate size of the metadata */
	rpra = NULL;
	list = smq_invoke_buf_start(rpra, sc);
	pages = smq_phy_page_start(sc, list);
	ipage = pages;

	for (i = 0; i < bufs; ++i) {
		uintptr_t buf = (uintptr_t)lpra[i].buf.pv;
		size_t len = lpra[i].buf.len;

		if (ctx->fds[i] && (ctx->fds[i] != -1))
			fastrpc_mmap_create(ctx->fl, ctx->fds[i],
					ctx->attrs[i], buf, len,
					mflags, &ctx->maps[i]);
		ipage += 1;
	}
	metalen = copylen = (size_t)&ipage[0];
	/* calculate len requreed for copying */
	for (oix = 0; oix < inbufs + outbufs; ++oix) {
		int i = ctx->overps[oix]->raix;
		uintptr_t mstart, mend;
		size_t len = lpra[i].buf.len;

		if (!len)
			continue;
		if (ctx->maps[i])
			continue;
		if (ctx->overps[oix]->offset == 0)
			copylen = ALIGN(copylen, BALIGN);
		mstart = ctx->overps[oix]->mstart;
		mend = ctx->overps[oix]->mend;
		VERIFY(err, (mend - mstart) <= LONG_MAX);
		if (err)
			goto bail;
		copylen += mend - mstart;
		VERIFY(err, copylen >= 0);
		if (err)
			goto bail;
	}
	ctx->used = copylen;

	/* allocate new buffer */
	if (copylen) {
		DEFINE_DMA_ATTRS(ctx_attrs);

		err = fastrpc_buf_alloc(ctx->fl, copylen, ctx_attrs,
					0, 0, &ctx->buf);
		if (err)
			goto bail;
	}
	VERIFY(err, ctx->buf->virt != NULL);
	if (err)
		goto bail;
	if (metalen <= copylen)
		memset(ctx->buf->virt, 0, metalen);

	/* copy metadata */
	rpra = ctx->buf->virt;
	ctx->rpra = rpra;
	list = smq_invoke_buf_start(rpra, sc);
	pages = smq_phy_page_start(sc, list);
	ipage = pages;
	args = (uintptr_t)ctx->buf->virt + metalen;
	for (i = 0; i < bufs; ++i) {
		size_t len = lpra[i].buf.len;

		list[i].num = 0;
		list[i].pgidx = 0;
		if (!len)
			continue;
		list[i].num = 1;
		list[i].pgidx = ipage - pages;
		ipage++;
	}
	/* map ion buffers */
	PERF(ctx->fl->profile, ctx->fl->perf.map,
	for (i = 0; i < inbufs + outbufs; ++i) {
		struct fastrpc_mmap *map = ctx->maps[i];
		uint64_t buf = ptr_to_uint64(lpra[i].buf.pv);
		size_t len = lpra[i].buf.len;

		rpra[i].buf.pv = 0;
		rpra[i].buf.len = len;
		if (!len)
			continue;
		if (map) {
			struct vm_area_struct *vma;
			uintptr_t offset;
			uint64_t num = buf_num_pages(buf, len);
			int idx = list[i].pgidx;

			if (map->attr & FASTRPC_ATTR_NOVA) {
				offset = 0;
			} else {
				down_read(&current->mm->mmap_sem);
				VERIFY(err, NULL != (vma = find_vma(current->mm,
								map->va)));
				if (err) {
					up_read(&current->mm->mmap_sem);
					goto bail;
				}
				offset = buf_page_start(buf) - vma->vm_start;
				up_read(&current->mm->mmap_sem);
				VERIFY(err, offset < (uintptr_t)map->size);
				if (err)
					goto bail;
			}
			pages[idx].addr = map->phys + offset;
			pages[idx].size = num << PAGE_SHIFT;
		}
		rpra[i].buf.pv = buf;
	}
	PERF_END);

	/* copy non ion buffers */
	PERF(ctx->fl->profile, ctx->fl->perf.copy,
	rlen = copylen - metalen;
	for (oix = 0; rpra && oix < inbufs + outbufs; ++oix) {
		int i = ctx->overps[oix]->raix;
		struct fastrpc_mmap *map = ctx->maps[i];
		size_t mlen;
		uint64_t buf;
		size_t len = lpra[i].buf.len;

		if (!len)
			continue;
		if (map)
			continue;
		if (ctx->overps[oix]->offset == 0) {
			rlen -= ALIGN(args, BALIGN) - args;
			args = ALIGN(args, BALIGN);
		}
		mlen = ctx->overps[oix]->mend - ctx->overps[oix]->mstart;
		VERIFY(err, rlen >= mlen);
		if (err)
			goto bail;
		rpra[i].buf.pv = (args - ctx->overps[oix]->offset);
		pages[list[i].pgidx].addr = ctx->buf->phys -
					    ctx->overps[oix]->offset +
					    (copylen - rlen);
		pages[list[i].pgidx].addr =
			buf_page_start(pages[list[i].pgidx].addr);
		buf = rpra[i].buf.pv;
		pages[list[i].pgidx].size = buf_num_pages(buf, len) * PAGE_SIZE;
		if (i < inbufs) {
			K_COPY_FROM_USER(err, kernel, uint64_to_ptr(buf),
					lpra[i].buf.pv, len);
			if (err)
				goto bail;
		}
		args = args + mlen;
		rlen -= mlen;
	}
	PERF_END);

	PERF(ctx->fl->profile, ctx->fl->perf.flush,
	for (oix = 0; oix < inbufs + outbufs; ++oix) {
		int i = ctx->overps[oix]->raix;
		struct fastrpc_mmap *map = ctx->maps[i];

		if (map && map->uncached)
			continue;
		if (ctx->fl->sctx->smmu.coherent &&
			!(map && (map->attr & FASTRPC_ATTR_NON_COHERENT)))
			continue;
		if (map && (map->attr & FASTRPC_ATTR_COHERENT))
			continue;

		if (rpra && rpra[i].buf.len && ctx->overps[oix]->mstart) {
			if (map && map->handle)
				msm_ion_do_cache_op(ctx->fl->apps->client,
					map->handle,
					uint64_to_ptr(rpra[i].buf.pv),
					rpra[i].buf.len,
					ION_IOC_CLEAN_INV_CACHES);
			else
				dmac_flush_range(uint64_to_ptr(rpra[i].buf.pv),
					uint64_to_ptr(rpra[i].buf.pv
						+ rpra[i].buf.len));
		}
	}
	PERF_END);

	inh = inbufs + outbufs;
	for (i = 0; rpra && i < REMOTE_SCALARS_INHANDLES(sc); i++) {
		rpra[inh + i].buf.pv = ptr_to_uint64(ctx->lpra[inh + i].buf.pv);
		rpra[inh + i].buf.len = ctx->lpra[inh + i].buf.len;
		rpra[inh + i].h = ctx->lpra[inh + i].h;
	}

 bail:
	return err;
}

static int put_args(uint32_t kernel, struct smq_invoke_ctx *ctx,
		    remote_arg_t *upra)
{
	uint32_t sc = ctx->sc;
	remote_arg64_t *rpra = ctx->rpra;
	int i, inbufs, outbufs, outh, size;
	int err = 0;

	inbufs = REMOTE_SCALARS_INBUFS(sc);
	outbufs = REMOTE_SCALARS_OUTBUFS(sc);
	for (i = inbufs; i < inbufs + outbufs; ++i) {
		if (!ctx->maps[i]) {
			K_COPY_TO_USER(err, kernel,
				ctx->lpra[i].buf.pv,
				uint64_to_ptr(rpra[i].buf.pv),
				rpra[i].buf.len);
			if (err)
				goto bail;
		} else {
			fastrpc_mmap_free(ctx->maps[i]);
			ctx->maps[i] = NULL;
		}
	}
	size = sizeof(*rpra) * REMOTE_SCALARS_OUTHANDLES(sc);
	if (size) {
		outh = inbufs + outbufs + REMOTE_SCALARS_INHANDLES(sc);
		K_COPY_TO_USER(err, kernel, &upra[outh], &rpra[outh], size);
		if (err)
			goto bail;
	}
 bail:
	return err;
}

static void inv_args_pre(struct smq_invoke_ctx *ctx)
{
	int i, inbufs, outbufs;
	uint32_t sc = ctx->sc;
	remote_arg64_t *rpra = ctx->rpra;
	uintptr_t end;

	inbufs = REMOTE_SCALARS_INBUFS(sc);
	outbufs = REMOTE_SCALARS_OUTBUFS(sc);
	for (i = inbufs; i < inbufs + outbufs; ++i) {
		struct fastrpc_mmap *map = ctx->maps[i];

		if (map && map->uncached)
			continue;
		if (!rpra[i].buf.len)
			continue;
		if (ctx->fl->sctx->smmu.coherent &&
			!(map && (map->attr & FASTRPC_ATTR_NON_COHERENT)))
			continue;
		if (map && (map->attr & FASTRPC_ATTR_COHERENT))
			continue;

		if (buf_page_start(ptr_to_uint64((void *)rpra)) ==
				buf_page_start(rpra[i].buf.pv))
			continue;
		if (!IS_CACHE_ALIGNED((uintptr_t)
				uint64_to_ptr(rpra[i].buf.pv))) {
			if (map && map->handle)
				msm_ion_do_cache_op(ctx->fl->apps->client,
					map->handle,
					uint64_to_ptr(rpra[i].buf.pv),
					sizeof(uintptr_t),
					ION_IOC_CLEAN_INV_CACHES);
			else
				dmac_flush_range(
					uint64_to_ptr(rpra[i].buf.pv), (char *)
					uint64_to_ptr(rpra[i].buf.pv + 1));
		}

		end = (uintptr_t)uint64_to_ptr(rpra[i].buf.pv +
							rpra[i].buf.len);
		if (!IS_CACHE_ALIGNED(end)) {
			if (map && map->handle)
				msm_ion_do_cache_op(ctx->fl->apps->client,
						map->handle,
						uint64_to_ptr(end),
						sizeof(uintptr_t),
						ION_IOC_CLEAN_INV_CACHES);
			else
				dmac_flush_range((char *)end,
					(char *)end + 1);
		}
	}
}

static void inv_args(struct smq_invoke_ctx *ctx)
{
	int i, inbufs, outbufs;
	uint32_t sc = ctx->sc;
	remote_arg64_t *rpra = ctx->rpra;
	int inv = 0;

	inbufs = REMOTE_SCALARS_INBUFS(sc);
	outbufs = REMOTE_SCALARS_OUTBUFS(sc);
	for (i = inbufs; i < inbufs + outbufs; ++i) {
		struct fastrpc_mmap *map = ctx->maps[i];

		if (map && map->uncached)
			continue;
		if (!rpra[i].buf.len)
			continue;
		if (ctx->fl->sctx->smmu.coherent &&
			!(map && (map->attr & FASTRPC_ATTR_NON_COHERENT)))
			continue;
		if (map && (map->attr & FASTRPC_ATTR_COHERENT))
			continue;

		if (buf_page_start(ptr_to_uint64((void *)rpra)) ==
				buf_page_start(rpra[i].buf.pv)) {
			inv = 1;
			continue;
		}
		if (map && map->handle)
			msm_ion_do_cache_op(ctx->fl->apps->client, map->handle,
				(char *)uint64_to_ptr(rpra[i].buf.pv),
				rpra[i].buf.len, ION_IOC_INV_CACHES);
		else
			dmac_inv_range((char *)uint64_to_ptr(rpra[i].buf.pv),
				(char *)uint64_to_ptr(rpra[i].buf.pv
						 + rpra[i].buf.len));
	}

}

static int fastrpc_invoke_send(struct smq_invoke_ctx *ctx,
			       uint32_t kernel, uint32_t handle)
{
	struct smq_msg *msg = &ctx->msg;
	struct fastrpc_file *fl = ctx->fl;
	struct fastrpc_channel_ctx *channel_ctx = &fl->apps->channel[fl->cid];
	int err = 0, len;

	VERIFY(err, NULL != channel_ctx->chan);
	if (err)
		goto bail;
	msg->pid = current->tgid;
	msg->tid = current->pid;
	if (kernel)
		msg->pid = 0;
	msg->invoke.header.ctx = ctx->ctxid | fl->pd;
	msg->invoke.header.handle = handle;
	msg->invoke.header.sc = ctx->sc;
	msg->invoke.page.addr = ctx->buf ? ctx->buf->phys : 0;
	msg->invoke.page.size = buf_page_size(ctx->used);

	if (fl->apps->glink) {
		if (fl->ssrcount != channel_ctx->ssrcount) {
			err = -ECONNRESET;
			goto bail;
		}
		VERIFY(err, channel_ctx->link.port_state ==
				FASTRPC_LINK_CONNECTED);
		if (err)
			goto bail;
		err = glink_tx(channel_ctx->chan,
			(void *)&fl->apps->channel[fl->cid], msg, sizeof(*msg),
			GLINK_TX_REQ_INTENT);
	} else {
		spin_lock(&fl->apps->hlock);
		len = smd_write((smd_channel_t *)
				channel_ctx->chan,
				msg, sizeof(*msg));
		spin_unlock(&fl->apps->hlock);
		VERIFY(err, len == sizeof(*msg));
	}
 bail:
	return err;
}

static void fastrpc_smd_read_handler(int cid)
{
	struct fastrpc_apps *me = &gfa;
	struct smq_invoke_rsp rsp = {0};
	int ret = 0, err = 0;
	uint32_t index;

	do {
		ret = smd_read_from_cb(me->channel[cid].chan, &rsp,
					sizeof(rsp));
		if (ret != sizeof(rsp))
			break;
		index = (uint32_t)((rsp.ctx & FASTRPC_CTXID_MASK) >> 4);
		VERIFY(err, index < FASTRPC_CTX_MAX);
		if (err)
			goto bail;

		VERIFY(err, !IS_ERR_OR_NULL(me->ctxtable[index]));
		if (err)
			goto bail;

		VERIFY(err, ((me->ctxtable[index]->ctxid == (rsp.ctx & ~1)) &&
			me->ctxtable[index]->magic == FASTRPC_CTX_MAGIC));
		if (err)
			goto bail;

		context_notify_user(me->ctxtable[index], rsp.retval);
	} while (ret == sizeof(rsp));

bail:
	if (err)
		pr_err("adsprpc: invalid response or context\n");
}

static void smd_event_handler(void *priv, unsigned event)
{
	struct fastrpc_apps *me = &gfa;
	int cid = (int)(uintptr_t)priv;

	switch (event) {
	case SMD_EVENT_OPEN:
		complete(&me->channel[cid].workport);
		break;
	case SMD_EVENT_CLOSE:
		fastrpc_notify_drivers(me, cid);
		break;
	case SMD_EVENT_DATA:
		fastrpc_smd_read_handler(cid);
		break;
	}
}

static void fastrpc_init(struct fastrpc_apps *me)
{
	int i;

	INIT_HLIST_HEAD(&me->drivers);
	INIT_HLIST_HEAD(&me->maps);
	spin_lock_init(&me->hlock);
	spin_lock_init(&me->ctxlock);
	mutex_init(&me->smd_mutex);
	me->channel = &gcinfo[0];
	for (i = 0; i < NUM_CHANNELS; i++) {
		init_completion(&me->channel[i].work);
		init_completion(&me->channel[i].workport);
		me->channel[i].sesscount = 0;
	}
}

static int fastrpc_release_current_dsp_process(struct fastrpc_file *fl);

static int fastrpc_internal_invoke(struct fastrpc_file *fl, uint32_t mode,
				   uint32_t kernel,
				   struct fastrpc_ioctl_invoke_attrs *inv)
{
	struct smq_invoke_ctx *ctx = NULL;
	struct fastrpc_ioctl_invoke *invoke = &inv->inv;
	int cid = fl->cid;
	int interrupted = 0;
	int err = 0;
	struct timespec invoket = {0};

	if (fl->profile)
		getnstimeofday(&invoket);

	VERIFY(err, fl->sctx != NULL);
	if (err)
		goto bail;
	VERIFY(err, fl->cid >= 0 && fl->cid < NUM_CHANNELS);
	if (err)
		goto bail;
	if (!kernel) {
		VERIFY(err, 0 == context_restore_interrupted(fl, inv,
								&ctx));
		if (err)
			goto bail;
		if (fl->sctx->smmu.faults)
			err = FASTRPC_ENOSUCH;
		if (err)
			goto bail;
		if (ctx)
			goto wait;
	}

	VERIFY(err, 0 == context_alloc(fl, kernel, inv, &ctx));
	if (err)
		goto bail;

	if (REMOTE_SCALARS_LENGTH(ctx->sc)) {
		PERF(fl->profile, fl->perf.getargs,
		VERIFY(err, 0 == get_args(kernel, ctx));
		PERF_END);
		if (err)
			goto bail;
	}

	PERF(fl->profile, fl->perf.invargs,
	inv_args_pre(ctx);
	if (mode == FASTRPC_MODE_SERIAL)
		inv_args(ctx);
	PERF_END);

	PERF(fl->profile, fl->perf.link,
	VERIFY(err, 0 == fastrpc_invoke_send(ctx, kernel, invoke->handle));
	PERF_END);

	if (err)
		goto bail;

	PERF(fl->profile, fl->perf.invargs,
	if (mode == FASTRPC_MODE_PARALLEL)
		inv_args(ctx);
	PERF_END);
 wait:
	if (kernel)
		wait_for_completion(&ctx->work);
	else {
		interrupted = wait_for_completion_interruptible(&ctx->work);
		VERIFY(err, 0 == (err = interrupted));
		if (err)
			goto bail;
	}
	VERIFY(err, 0 == (err = ctx->retval));
	if (err)
		goto bail;

	PERF(fl->profile, fl->perf.putargs,
	VERIFY(err, 0 == put_args(kernel, ctx, invoke->pra));
	PERF_END);
	if (err)
		goto bail;
 bail:
	if (ctx && interrupted == -ERESTARTSYS)
		context_save_interrupted(ctx);
	else if (ctx)
		context_free(ctx);
	if (fl->ssrcount != fl->apps->channel[cid].ssrcount)
		err = ECONNRESET;

	if (fl->profile && !interrupted) {
		if (invoke->handle != FASTRPC_STATIC_HANDLE_LISTENER)
			fl->perf.invoke += getnstimediff(&invoket);
		if (!(invoke->handle >= 0 &&
			invoke->handle <= FASTRPC_STATIC_HANDLE_MAX))
			fl->perf.count++;
	}
	return err;
}

static int fastrpc_channel_open(struct fastrpc_file *fl);
static int fastrpc_init_process(struct fastrpc_file *fl,
				struct fastrpc_ioctl_init_attrs *uproc)
{
	int err = 0;
	struct fastrpc_apps *me = &gfa;
	struct fastrpc_ioctl_invoke_attrs ioctl;
	struct fastrpc_ioctl_init *init = &uproc->init;
	struct smq_phy_page pages[1];
	struct fastrpc_mmap *file = NULL, *mem = NULL;
	struct fastrpc_buf *imem = NULL;
	char *proc_name = NULL;
	int srcVM[1] = {VMID_HLOS};
	int destVM[1] = {gcinfo[0].heap_vmid};
	int destVMperm[1] = {PERM_READ | PERM_WRITE | PERM_EXEC};
	int hlosVMperm[1] = {PERM_READ | PERM_WRITE | PERM_EXEC};

	VERIFY(err, 0 == (err = fastrpc_channel_open(fl)));
	if (err)
		goto bail;
	if (init->flags == FASTRPC_INIT_ATTACH) {
		remote_arg_t ra[1];
		int tgid = current->tgid;

		ra[0].buf.pv = (void *)&tgid;
		ra[0].buf.len = sizeof(tgid);
		ioctl.inv.handle = 1;
		ioctl.inv.sc = REMOTE_SCALARS_MAKE(0, 1, 0);
		ioctl.inv.pra = ra;
		ioctl.fds = NULL;
		ioctl.attrs = NULL;
		fl->pd = 0;
		VERIFY(err, !(err = fastrpc_internal_invoke(fl,
			FASTRPC_MODE_PARALLEL, 1, &ioctl)));
		if (err)
			goto bail;
	} else if (init->flags == FASTRPC_INIT_CREATE) {
		remote_arg_t ra[6];
		int fds[6];
		int mflags = 0;
		int memlen;
		DEFINE_DMA_ATTRS(imem_dma_attr);
		struct {
			int pgid;
			unsigned int namelen;
			unsigned int filelen;
			unsigned int pageslen;
			int attrs;
			int siglen;
		} inbuf;
		inbuf.pgid = current->tgid;
		inbuf.namelen = strlen(current->comm) + 1;
		inbuf.filelen = init->filelen;
		fl->pd = 1;

		if (!access_ok(0, (void const __user *)init->file,
				init->filelen))
			goto bail;
		if (init->filelen) {
			VERIFY(err, !fastrpc_mmap_create(fl, init->filefd, 0,
				init->file, init->filelen, mflags, &file));
			if (err)
				goto bail;
		}
		inbuf.pageslen = 1;

		VERIFY(err, !init->mem);
		if (err) {
			err = -EINVAL;
			pr_err("adsprpc: %s: %s: ERROR: donated memory allocated in userspace\n",
				current->comm, __func__);
			goto bail;
		}
		memlen = ALIGN(max(1024*1024*3, (int)init->filelen * 4),
						1024*1024);

		dma_set_attr(DMA_ATTR_EXEC_MAPPING, &imem_dma_attr);
		dma_set_attr(DMA_ATTR_NO_KERNEL_MAPPING, &imem_dma_attr);
		dma_set_attr(DMA_ATTR_FORCE_NON_COHERENT, &imem_dma_attr);

		err = fastrpc_buf_alloc(fl, memlen, imem_dma_attr, 0, 0, &imem);
		if (err)
			goto bail;
		fl->init_mem = imem;

		inbuf.pageslen = 1;
		ra[0].buf.pv = (void *)&inbuf;
		ra[0].buf.len = sizeof(inbuf);
		fds[0] = 0;

		ra[1].buf.pv = (void *)current->comm;
		ra[1].buf.len = inbuf.namelen;
		fds[1] = 0;

		ra[2].buf.pv = (void *)init->file;
		ra[2].buf.len = inbuf.filelen;
		fds[2] = init->filefd;

		pages[0].addr = imem->phys;
		pages[0].size = imem->size;
		ra[3].buf.pv = (void *)pages;
		ra[3].buf.len = 1 * sizeof(*pages);
		fds[3] = 0;

		inbuf.attrs = uproc->attrs;
		ra[4].buf.pv = (void *)&(inbuf.attrs);
		ra[4].buf.len = sizeof(inbuf.attrs);
		fds[4] = 0;

		inbuf.siglen = uproc->siglen;
		ra[5].buf.pv = (void *)&(inbuf.siglen);
		ra[5].buf.len = sizeof(inbuf.siglen);
		fds[5] = 0;

		ioctl.inv.handle = 1;
		ioctl.inv.sc = REMOTE_SCALARS_MAKE(6, 4, 0);
		if (uproc->attrs)
			ioctl.inv.sc = REMOTE_SCALARS_MAKE(7, 6, 0);
		ioctl.inv.pra = ra;
		ioctl.fds = fds;
		ioctl.attrs = NULL;
		VERIFY(err, !(err = fastrpc_internal_invoke(fl,
			FASTRPC_MODE_PARALLEL, 1, &ioctl)));
		if (err)
			goto bail;
	} else if (init->flags == FASTRPC_INIT_CREATE_STATIC) {
		remote_arg_t ra[3];
		uint64_t phys = 0;
		size_t size = 0;
		int fds[3];
		struct {
			int pgid;
			unsigned int namelen;
			unsigned int pageslen;
		} inbuf;

		if (!init->filelen)
			goto bail;
		VERIFY(err, proc_name = kzalloc(init->filelen, GFP_KERNEL));
		if (err)
			goto bail;
		VERIFY(err, 0 == copy_from_user(proc_name,
			(unsigned char *)init->file, init->filelen));
		if (err)
			goto bail;
		inbuf.pgid = current->tgid;
		inbuf.namelen = init->filelen;
		inbuf.pageslen = 0;
		if (!me->staticpd_flags) {
			inbuf.pageslen = 1;
			VERIFY(err, !fastrpc_mmap_create(fl, -1, 0, init->mem,
				 init->memlen, ADSP_MMAP_REMOTE_HEAP_ADDR,
				 &mem));
			if (err)
				goto bail;
			phys = mem->phys;
			size = mem->size;
			VERIFY(err, !hyp_assign_phys(phys, (uint64_t)size,
					srcVM, 1, destVM, destVMperm, 1));
			if (err) {
				pr_err("ADSPRPC: hyp_assign_phys fail err %d",
							 err);
				pr_err("map->phys %llx, map->size %d\n",
							 phys, (int)size);
				goto bail;
			}
			me->staticpd_flags = 1;
		}

		ra[0].buf.pv = (void *)&inbuf;
		ra[0].buf.len = sizeof(inbuf);
		fds[0] = 0;

		ra[1].buf.pv = (void *)proc_name;
		ra[1].buf.len = inbuf.namelen;
		fds[1] = 0;

		pages[0].addr = phys;
		pages[0].size = size;

		ra[2].buf.pv = (void *)pages;
		ra[2].buf.len = sizeof(*pages);
		fds[2] = 0;
		ioctl.inv.handle = 1;

		ioctl.inv.sc = REMOTE_SCALARS_MAKE(8, 3, 0);
		ioctl.inv.pra = ra;
		ioctl.fds = NULL;
		ioctl.attrs = NULL;
		VERIFY(err, !(err = fastrpc_internal_invoke(fl,
			FASTRPC_MODE_PARALLEL, 1, &ioctl)));
		if (err)
			goto bail;
	} else {
		err = -ENOTTY;
	}
bail:
	kfree(proc_name);
	if (err && (init->flags == FASTRPC_INIT_CREATE_STATIC))
		me->staticpd_flags = 0;
	if (mem && err) {
		if (mem->flags == ADSP_MMAP_REMOTE_HEAP_ADDR)
			hyp_assign_phys(mem->phys, (uint64_t)mem->size,
					destVM, 1, srcVM, hlosVMperm, 1);
		fastrpc_mmap_free(mem);
	}
	if (file)
		fastrpc_mmap_free(file);
	return err;
}

static int fastrpc_release_current_dsp_process(struct fastrpc_file *fl)
{
	int err = 0;
	struct fastrpc_ioctl_invoke_attrs ioctl;
	remote_arg_t ra[1];
	int tgid = 0;

	VERIFY(err, fl->cid >= 0 && fl->cid < NUM_CHANNELS);
	if (err)
		goto bail;
	VERIFY(err, fl->apps->channel[fl->cid].chan != NULL);
	if (err)
		goto bail;
	tgid = fl->tgid;
	ra[0].buf.pv = (void *)&tgid;
	ra[0].buf.len = sizeof(tgid);
	ioctl.inv.handle = 1;
	ioctl.inv.sc = REMOTE_SCALARS_MAKE(1, 1, 0);
	ioctl.inv.pra = ra;
	ioctl.fds = NULL;
	ioctl.attrs = NULL;
	VERIFY(err, 0 == (err = fastrpc_internal_invoke(fl,
		FASTRPC_MODE_PARALLEL, 1, &ioctl)));
bail:
	return err;
}

static int fastrpc_mmap_on_dsp(struct fastrpc_file *fl, uint32_t flags,
					uintptr_t va, uint64_t phys,
					size_t size, uintptr_t *raddr)
{
	struct fastrpc_ioctl_invoke_attrs ioctl;
	struct smq_phy_page page;
	int num = 1;
	remote_arg_t ra[3];
	int err = 0;
	struct {
		int pid;
		uint32_t flags;
		uintptr_t vaddrin;
		int num;
	} inargs;

	struct {
		uintptr_t vaddrout;
	} routargs;

	inargs.pid = current->tgid;
	inargs.vaddrin = (uintptr_t)va;
	inargs.flags = flags;
	inargs.num = fl->apps->compat ? num * sizeof(page) : num;
	ra[0].buf.pv = (void *)&inargs;
	ra[0].buf.len = sizeof(inargs);
	page.addr = phys;
	page.size = size;
	ra[1].buf.pv = (void *)&page;
	ra[1].buf.len = num * sizeof(page);

	ra[2].buf.pv = (void *)&routargs;
	ra[2].buf.len = sizeof(routargs);

	ioctl.inv.handle = 1;
	if (fl->apps->compat)
		ioctl.inv.sc = REMOTE_SCALARS_MAKE(4, 2, 1);
	else
		ioctl.inv.sc = REMOTE_SCALARS_MAKE(2, 2, 1);
	ioctl.inv.pra = ra;
	ioctl.fds = NULL;
	ioctl.attrs = NULL;
	VERIFY(err, 0 == (err = fastrpc_internal_invoke(fl,
		FASTRPC_MODE_PARALLEL, 1, &ioctl)));
	*raddr = (uintptr_t)routargs.vaddrout;
	if (err)
		goto bail;
	if (flags == ADSP_MMAP_HEAP_ADDR) {
		struct scm_desc desc = {0};

		desc.args[0] = TZ_PIL_AUTH_QDSP6_PROC;
		desc.args[1] = phys;
		desc.args[2] = size;
		desc.arginfo = SCM_ARGS(3);
		err = scm_call2(SCM_SIP_FNID(SCM_SVC_PIL,
			TZ_PIL_PROTECT_MEM_SUBSYS_ID), &desc);
	} else if (flags == ADSP_MMAP_REMOTE_HEAP_ADDR) {

		int srcVM[1] = {VMID_HLOS};
		int destVM[1] = {gcinfo[0].heap_vmid};
		int destVMperm[1] = {PERM_READ | PERM_WRITE | PERM_EXEC};

		VERIFY(err, !hyp_assign_phys(phys, (uint64_t)size,
				srcVM, 1, destVM, destVMperm, 1));
		if (err)
			goto bail;
	}
bail:
	return err;
}

static int fastrpc_munmap_on_dsp_rh(struct fastrpc_file *fl, uint64_t phys,
						size_t size, uint32_t flags)
{
	int err = 0;
	int srcVM[1] = {gcinfo[0].heap_vmid};
	int destVM[1] = {VMID_HLOS};
	int destVMperm[1] = {PERM_READ | PERM_WRITE | PERM_EXEC};

	if (flags == ADSP_MMAP_HEAP_ADDR) {
		struct fastrpc_ioctl_invoke_attrs ioctl;

		struct scm_desc desc = {0};
		remote_arg_t ra[1];
		int err = 0;
		struct {
			uint8_t skey;
		} routargs;

		ra[0].buf.pv = (void *)&routargs;
		ra[0].buf.len = sizeof(routargs);

		ioctl.inv.handle = 1;
		ioctl.inv.sc = REMOTE_SCALARS_MAKE(7, 0, 1);
		ioctl.inv.pra = ra;
		ioctl.fds = NULL;
		ioctl.attrs = NULL;
		if (fl == NULL)
			goto bail;

		VERIFY(err, 0 == (err = fastrpc_internal_invoke(fl,
				FASTRPC_MODE_PARALLEL, 1, &ioctl)));
		if (err)
			goto bail;
		desc.args[0] = TZ_PIL_AUTH_QDSP6_PROC;
		desc.args[1] = phys;
		desc.args[2] = size;
		desc.args[3] = routargs.skey;
		desc.arginfo = SCM_ARGS(4);
		err = scm_call2(SCM_SIP_FNID(SCM_SVC_PIL,
			TZ_PIL_CLEAR_PROTECT_MEM_SUBSYS_ID), &desc);
	} else if (flags == ADSP_MMAP_REMOTE_HEAP_ADDR) {
		VERIFY(err, !hyp_assign_phys(phys, (uint64_t)size,
					srcVM, 1, destVM, destVMperm, 1));
		if (err)
			goto bail;
	}

bail:
	return err;
}

static int fastrpc_munmap_on_dsp(struct fastrpc_file *fl, uintptr_t raddr,
				uint64_t phys, size_t size, uint32_t flags)
{
	struct fastrpc_ioctl_invoke_attrs ioctl;
	remote_arg_t ra[1];
	int err = 0;
	struct {
		int pid;
		uintptr_t vaddrout;
		size_t size;
	} inargs;

	inargs.pid = current->tgid;
	inargs.size = size;
	inargs.vaddrout = raddr;
	ra[0].buf.pv = (void *)&inargs;
	ra[0].buf.len = sizeof(inargs);

	ioctl.inv.handle = 1;
	if (fl->apps->compat)
		ioctl.inv.sc = REMOTE_SCALARS_MAKE(5, 1, 0);
	else
		ioctl.inv.sc = REMOTE_SCALARS_MAKE(3, 1, 0);
	ioctl.inv.pra = ra;
	ioctl.fds = NULL;
	ioctl.attrs = NULL;
	VERIFY(err, 0 == (err = fastrpc_internal_invoke(fl,
		FASTRPC_MODE_PARALLEL, 1, &ioctl)));
	if (err)
		goto bail;
	if (flags == ADSP_MMAP_HEAP_ADDR ||
				flags == ADSP_MMAP_REMOTE_HEAP_ADDR) {
		VERIFY(err, !fastrpc_munmap_on_dsp_rh(fl, phys, size, flags));
		if (err)
			goto bail;
	}
bail:
	return err;
}

static int fastrpc_mmap_remove_ssr(struct fastrpc_file *fl)
{
	struct fastrpc_mmap *match = NULL, *map = NULL;
	struct hlist_node *n = NULL;
	int err = 0, ret = 0;
	struct fastrpc_apps *me = &gfa;
	struct ramdump_segment *ramdump_segments_rh = NULL;

	do {
		match = NULL;
		spin_lock(&me->hlock);
		hlist_for_each_entry_safe(map, n, &me->maps, hn) {
			match = map;
			hlist_del_init(&map->hn);
			break;
		}
		spin_unlock(&me->hlock);

		if (match) {
			VERIFY(err, !fastrpc_munmap_on_dsp_rh(fl, match->phys,
						match->size, match->flags));
			if (err)
				goto bail;
			if (me->channel[0].ramdumpenabled) {
				ramdump_segments_rh = kcalloc(1,
				sizeof(struct ramdump_segment), GFP_KERNEL);
				if (ramdump_segments_rh) {
					ramdump_segments_rh->address =
					match->phys;
					ramdump_segments_rh->size = match->size;
					ret = do_elf_ramdump(
					 me->channel[0].remoteheap_ramdump_dev,
					 ramdump_segments_rh, 1);
					if (ret < 0)
						pr_err("ADSPRPC: unable to dump heap");
					kfree(ramdump_segments_rh);
				}
			}
			fastrpc_mmap_free(match);
		}
	} while (match);
bail:
	if (err && match)
		fastrpc_mmap_add(match);
	return err;
}

static int fastrpc_mmap_remove(struct fastrpc_file *fl, uintptr_t va,
			     size_t len, struct fastrpc_mmap **ppmap);

static void fastrpc_mmap_add(struct fastrpc_mmap *map);

static int fastrpc_internal_munmap(struct fastrpc_file *fl,
				   struct fastrpc_ioctl_munmap *ud)
{
	int err = 0;
	struct fastrpc_mmap *map = NULL;
	struct fastrpc_buf *rbuf = NULL, *free = NULL;
	struct hlist_node *n;

	mutex_lock(&fl->map_mutex);
	spin_lock(&fl->hlock);
	hlist_for_each_entry_safe(rbuf, n, &fl->remote_bufs, hn_rem) {
		if (rbuf->raddr && (rbuf->flags == ADSP_MMAP_ADD_PAGES)) {
			if ((rbuf->raddr == ud->vaddrout) &&
				(rbuf->size == ud->size)) {
				free = rbuf;
				break;
			}
		}
	}
	spin_unlock(&fl->hlock);

	if (free) {
		VERIFY(err, !fastrpc_munmap_on_dsp(fl, free->raddr,
			free->phys, free->size, free->flags));
		if (err)
			goto bail;
		fastrpc_buf_free(rbuf, 0);
		mutex_unlock(&fl->map_mutex);
		return err;
	}

	VERIFY(err, !fastrpc_mmap_remove(fl, ud->vaddrout, ud->size, &map));
	if (err)
		goto bail;
	VERIFY(err, !fastrpc_munmap_on_dsp(fl, map->raddr,
				map->phys, map->size, map->flags));
	if (err)
		goto bail;
	fastrpc_mmap_free(map);
bail:
	if (err && map)
		fastrpc_mmap_add(map);
	mutex_unlock(&fl->map_mutex);
	return err;
}

static int fastrpc_internal_mmap(struct fastrpc_file *fl,
				 struct fastrpc_ioctl_mmap *ud)
{

	struct fastrpc_mmap *map = NULL;
	struct fastrpc_buf *rbuf = NULL;
	uintptr_t raddr = 0;
	int err = 0;

	mutex_lock(&fl->map_mutex);

	if (ud->flags == ADSP_MMAP_ADD_PAGES) {
		DEFINE_DMA_ATTRS(dma_attr);

		if (ud->vaddrin) {
			err = -EINVAL;
			pr_err("adsprpc: %s: %s: ERROR: adding user allocated pages is not supported\n",
					current->comm, __func__);
			goto bail;
		}
		dma_set_attr(DMA_ATTR_EXEC_MAPPING, &dma_attr);
		dma_set_attr(DMA_ATTR_NO_KERNEL_MAPPING, &dma_attr);
		dma_set_attr(DMA_ATTR_FORCE_NON_COHERENT, &dma_attr);

		err = fastrpc_buf_alloc(fl, ud->size, dma_attr, ud->flags,
								1, &rbuf);
		if (err)
			goto bail;
		err = fastrpc_mmap_on_dsp(fl, ud->flags, 0,
				rbuf->phys, rbuf->size, &raddr);
		if (err)
			goto bail;
		rbuf->raddr = raddr;
	} else {
		uintptr_t va_to_dsp;

		VERIFY(err, !fastrpc_mmap_create(fl, ud->fd, 0,
				(uintptr_t)ud->vaddrin, ud->size,
				 ud->flags, &map));
		if (err)
			goto bail;

		if (ud->flags == ADSP_MMAP_HEAP_ADDR ||
				ud->flags == ADSP_MMAP_REMOTE_HEAP_ADDR)
			va_to_dsp = 0;
		else
			va_to_dsp = (uintptr_t)map->va;
		VERIFY(err, 0 == fastrpc_mmap_on_dsp(fl, ud->flags, va_to_dsp,
				map->phys, map->size, &raddr));
		if (err)
			goto bail;
		map->raddr = raddr;
	}
	ud->vaddrout = raddr;
 bail:
	if (err && map)
		fastrpc_mmap_free(map);
	mutex_unlock(&fl->map_mutex);
	return err;
}

static void fastrpc_channel_close(struct kref *kref)
{
	struct fastrpc_apps *me = &gfa;
	struct fastrpc_channel_ctx *ctx;
	int cid;

	ctx = container_of(kref, struct fastrpc_channel_ctx, kref);
	cid = ctx - &gcinfo[0];
	if (!me->glink)
		smd_close(ctx->chan);
	else
		fastrpc_glink_close(ctx->chan, cid);

	ctx->chan = NULL;
	mutex_unlock(&me->smd_mutex);
	pr_info("'closed /dev/%s c %d %d'\n", gcinfo[cid].name,
						MAJOR(me->dev_no), cid);
}

static void fastrpc_context_list_dtor(struct fastrpc_file *fl);

static int fastrpc_session_alloc_locked(struct fastrpc_channel_ctx *chan,
			int secure, struct fastrpc_session_ctx **session)
{
	struct fastrpc_apps *me = &gfa;
	int idx = 0, err = 0;

	if (chan->sesscount) {
		for (idx = 0; idx < chan->sesscount; ++idx) {
			if (!chan->session[idx].used &&
				chan->session[idx].smmu.secure == secure) {
				chan->session[idx].used = 1;
				break;
			}
		}
		VERIFY(err, idx < chan->sesscount);
		if (err)
			goto bail;
		chan->session[idx].smmu.faults = 0;
	} else {
		VERIFY(err, me->dev != NULL);
		if (err)
			goto bail;
		chan->session[0].dev = me->dev;
		chan->session[0].smmu.dev = me->dev;
	}

	*session = &chan->session[idx];
 bail:
	return err;
}

static bool fastrpc_glink_notify_rx_intent_req(void *h, const void *priv,
						size_t size)
{
	if (glink_queue_rx_intent(h, NULL, size))
		return false;
	return true;
}

static void fastrpc_glink_notify_tx_done(void *handle, const void *priv,
		const void *pkt_priv, const void *ptr)
{
}

static void fastrpc_glink_notify_rx(void *handle, const void *priv,
	const void *pkt_priv, const void *ptr, size_t size)
{
	struct smq_invoke_rsp *rsp = (struct smq_invoke_rsp *)ptr;
	struct fastrpc_apps *me = &gfa;
	uint32_t index;
	int err = 0;

	VERIFY(err, (rsp && size >= sizeof(*rsp)));
	if (err)
		goto bail;

	index = (uint32_t)((rsp->ctx & FASTRPC_CTXID_MASK) >> 4);
	VERIFY(err, index < FASTRPC_CTX_MAX);
	if (err)
		goto bail;

	VERIFY(err, !IS_ERR_OR_NULL(me->ctxtable[index]));
	if (err)
		goto bail;

	VERIFY(err, ((me->ctxtable[index]->ctxid == (rsp->ctx & ~1)) &&
		me->ctxtable[index]->magic == FASTRPC_CTX_MAGIC));
	if (err)
		goto bail;

	context_notify_user(me->ctxtable[index], rsp->retval);
bail:
	if (err)
		pr_err("adsprpc: invalid response or context\n");
	glink_rx_done(handle, ptr, true);
}

static void fastrpc_glink_notify_state(void *handle, const void *priv,
				unsigned int event)
{
	struct fastrpc_apps *me = &gfa;
	int cid = (int)(uintptr_t)priv;
	struct fastrpc_glink_info *link;

	if (cid < 0 || cid >= NUM_CHANNELS)
		return;
	link = &me->channel[cid].link;
	switch (event) {
	case GLINK_CONNECTED:
		link->port_state = FASTRPC_LINK_CONNECTED;
		complete(&me->channel[cid].workport);
		break;
	case GLINK_LOCAL_DISCONNECTED:
		link->port_state = FASTRPC_LINK_DISCONNECTED;
		break;
	case GLINK_REMOTE_DISCONNECTED:
		if (me->channel[cid].chan) {
			fastrpc_glink_close(me->channel[cid].chan, cid);
			me->channel[cid].chan = 0;
		}
		break;
	default:
		break;
	}
}

static int fastrpc_session_alloc(struct fastrpc_channel_ctx *chan, int secure,
					struct fastrpc_session_ctx **session)
{
	int err = 0;
	struct fastrpc_apps *me = &gfa;

	mutex_lock(&me->smd_mutex);
	if (!*session)
		err = fastrpc_session_alloc_locked(chan, secure, session);
	mutex_unlock(&me->smd_mutex);
	return err;
}

static void fastrpc_session_free(struct fastrpc_channel_ctx *chan,
				struct fastrpc_session_ctx *session)
{
	struct fastrpc_apps *me = &gfa;

	mutex_lock(&me->smd_mutex);
	session->used = 0;
	mutex_unlock(&me->smd_mutex);
}

static int fastrpc_file_free(struct fastrpc_file *fl)
{
	struct hlist_node *n;
	struct fastrpc_mmap *map = NULL;
	int cid;

	if (!fl)
		return 0;
	cid = fl->cid;

	(void)fastrpc_release_current_dsp_process(fl);

	spin_lock(&fl->apps->hlock);
	hlist_del_init(&fl->hn);
	spin_unlock(&fl->apps->hlock);
	kfree(fl->debug_buf);

	if (!fl->sctx)
		goto bail;

	spin_lock(&fl->hlock);
	fl->file_close = 1;
	spin_unlock(&fl->hlock);
	if (!IS_ERR_OR_NULL(fl->init_mem))
		fastrpc_buf_free(fl->init_mem, 0);
	fastrpc_context_list_dtor(fl);
	fastrpc_cached_buf_list_free(fl);
	hlist_for_each_entry_safe(map, n, &fl->maps, hn) {
		fastrpc_mmap_free(map);
	}
	if (fl->ssrcount == fl->apps->channel[cid].ssrcount)
		kref_put_mutex(&fl->apps->channel[cid].kref,
				fastrpc_channel_close, &fl->apps->smd_mutex);
	if (fl->sctx)
		fastrpc_session_free(&fl->apps->channel[cid], fl->sctx);
	if (fl->secsctx)
		fastrpc_session_free(&fl->apps->channel[cid], fl->secsctx);
bail:
	fastrpc_remote_buf_list_free(fl);
	mutex_destroy(&fl->map_mutex);
	kfree(fl);
	return 0;
}

static int fastrpc_device_release(struct inode *inode, struct file *file)
{
	struct fastrpc_file *fl = (struct fastrpc_file *)file->private_data;

	if (fl) {
		if (fl->debugfs_file != NULL)
			debugfs_remove(fl->debugfs_file);

		fastrpc_file_free(fl);
		file->private_data = NULL;
	}
	return 0;
}

static void fastrpc_link_state_handler(struct glink_link_state_cb_info *cb_info,
					 void *priv)
{
	struct fastrpc_apps *me = &gfa;
	int cid = (int)((uintptr_t)priv);
	struct fastrpc_glink_info *link;

	if (cid < 0 || cid >= NUM_CHANNELS)
		return;

	link = &me->channel[cid].link;
	switch (cb_info->link_state) {
	case GLINK_LINK_STATE_UP:
		link->link_state = FASTRPC_LINK_STATE_UP;
		complete(&me->channel[cid].work);
		break;
	case GLINK_LINK_STATE_DOWN:
		link->link_state = FASTRPC_LINK_STATE_DOWN;
		break;
	default:
		pr_err("adsprpc: unknown link state %d\n", cb_info->link_state);
		break;
	}
}

static int fastrpc_glink_register(int cid, struct fastrpc_apps *me)
{
	int err = 0;
	struct fastrpc_glink_info *link;

	VERIFY(err, (cid >= 0 && cid < NUM_CHANNELS));
	if (err)
		goto bail;

	link = &me->channel[cid].link;
	if (link->link_notify_handle != NULL)
		goto bail;

	link->link_info.glink_link_state_notif_cb = fastrpc_link_state_handler;
	link->link_notify_handle = glink_register_link_state_cb(
					&link->link_info,
					(void *)((uintptr_t)cid));
	VERIFY(err, !IS_ERR_OR_NULL(me->channel[cid].link.link_notify_handle));
	if (err) {
		link->link_notify_handle = NULL;
		goto bail;
	}
	VERIFY(err, wait_for_completion_timeout(&me->channel[cid].work,
			RPC_TIMEOUT));
bail:
	return err;
}

static void fastrpc_glink_close(void *chan, int cid)
{
	int err = 0;
	struct fastrpc_glink_info *link;

	VERIFY(err, (cid >= 0 && cid < NUM_CHANNELS));
	if (err)
		return;
	link = &gfa.channel[cid].link;

	if (link->port_state == FASTRPC_LINK_CONNECTED) {
		link->port_state = FASTRPC_LINK_DISCONNECTING;
		glink_close(chan);
	}
}

static int fastrpc_glink_open(int cid)
{
	int err = 0;
	void *handle = NULL;
	struct fastrpc_apps *me = &gfa;
	struct glink_open_config *cfg;
	struct fastrpc_glink_info *link;

	VERIFY(err, (cid >= 0 && cid < NUM_CHANNELS));
	if (err)
		goto bail;
	link = &me->channel[cid].link;
	cfg = &me->channel[cid].link.cfg;
	VERIFY(err, (link->link_state == FASTRPC_LINK_STATE_UP));
	if (err)
		goto bail;

	VERIFY(err, (link->port_state == FASTRPC_LINK_DISCONNECTED));
	if (err)
		goto bail;

	link->port_state = FASTRPC_LINK_CONNECTING;
	cfg->priv = (void *)(uintptr_t)cid;
	cfg->edge = gcinfo[cid].link.link_info.edge;
	cfg->transport = gcinfo[cid].link.link_info.transport;
	cfg->name = FASTRPC_GLINK_GUID;
	cfg->notify_rx = fastrpc_glink_notify_rx;
	cfg->notify_tx_done = fastrpc_glink_notify_tx_done;
	cfg->notify_state = fastrpc_glink_notify_state;
	cfg->notify_rx_intent_req = fastrpc_glink_notify_rx_intent_req;
	handle = glink_open(cfg);
	VERIFY(err, !IS_ERR_OR_NULL(handle));
	if (err)
		goto bail;
	me->channel[cid].chan = handle;
bail:
	return err;
}

static int fastrpc_debugfs_open(struct inode *inode, struct file *filp)
{
	filp->private_data = inode->i_private;
	return 0;
}

static ssize_t fastrpc_debugfs_read(struct file *filp, char __user *buffer,
					 size_t count, loff_t *position)
{
	struct fastrpc_apps *me = &gfa;
	struct fastrpc_file *fl = filp->private_data;
	struct hlist_node *n;
	struct fastrpc_mmap *map = NULL;
	struct fastrpc_mmap *gmaps = NULL;
	struct smq_invoke_ctx *ictx = NULL;
	struct fastrpc_channel_ctx *chan = NULL;
	unsigned int len = 0;
	int i, j, sess_used = 0, ret = 0;
	char *fileinfo = NULL;
	char single_line[UL_SIZE] = "----------------";
	char title[UL_SIZE] = "=========================";

	fileinfo = kzalloc(DEBUGFS_SIZE, GFP_KERNEL);
	if (!fileinfo)
		goto bail;
	if (fl == NULL) {
		len += scnprintf(fileinfo + len, DEBUGFS_SIZE - len,
			"\n%s %s %s\n", title, " CHANNEL INFO ", title);
		len += scnprintf(fileinfo + len, DEBUGFS_SIZE - len,
			"%-8s|%-9s|%-9s|%-14s|%-9s|%-13s\n",
			"susbsys", "refcount", "sesscount", "issubsystemup",
			"ssrcount", "session_used");
		len += scnprintf(fileinfo + len, DEBUGFS_SIZE - len,
			"-%s%s%s%s-\n", single_line, single_line,
			single_line, single_line);
		for (i = 0; i < NUM_CHANNELS; i++) {
			sess_used = 0;
			chan = &gcinfo[i];
			len += scnprintf(fileinfo + len,
				 DEBUGFS_SIZE - len, "%-8s", chan->subsys);
			len += scnprintf(fileinfo + len,
				 DEBUGFS_SIZE - len, "|%-9d",
				 chan->kref.refcount.counter);
			len += scnprintf(fileinfo + len,
				 DEBUGFS_SIZE - len, "|%-9d",
				 chan->sesscount);
			len += scnprintf(fileinfo + len,
				 DEBUGFS_SIZE - len, "|%-14d",
				 chan->issubsystemup);
			len += scnprintf(fileinfo + len,
				 DEBUGFS_SIZE - len, "|%-9d",
				 chan->ssrcount);
			for (j = 0; j < chan->sesscount; j++) {
				sess_used += chan->session[j].used;
				}
			len += scnprintf(fileinfo + len,
			DEBUGFS_SIZE - len, "|%-13d\n", sess_used);

		}
		len += scnprintf(fileinfo + len, DEBUGFS_SIZE - len,
			"\n%s%s%s\n", "=============",
			" CMA HEAP ", "==============");
		len += scnprintf(fileinfo + len,
			DEBUGFS_SIZE - len, "%-20s|%-20s\n", "addr", "size");
		len += scnprintf(fileinfo + len,
			DEBUGFS_SIZE - len, "--%s%s---\n",
			single_line, single_line);
		len += scnprintf(fileinfo + len, DEBUGFS_SIZE - len,
			 "0x%-18llX", me->range.addr);
		len += scnprintf(fileinfo + len,
			DEBUGFS_SIZE - len, "|0x%-18llX\n", me->range.size);
		len += scnprintf(fileinfo + len, DEBUGFS_SIZE - len,
			"\n==========%s %s %s===========\n",
			title, " GMAPS ", title);
		len += scnprintf(fileinfo + len, DEBUGFS_SIZE - len,
			"%-20s|%-20s|%-20s|%-20s\n",
			"fd", "phys", "size", "va");
		len += scnprintf(fileinfo + len, DEBUGFS_SIZE - len,
			"%s%s%s%s%s\n", single_line, single_line,
			single_line, single_line, single_line);
		hlist_for_each_entry_safe(gmaps, n, &me->maps, hn) {
		len += scnprintf(fileinfo + len, DEBUGFS_SIZE - len,
			"%-20d|0x%-18llX|0x%-18X|0x%-20lX\n\n",
			gmaps->fd, gmaps->phys,
			(uint32_t)gmaps->size,
			gmaps->va);
		}
		len += scnprintf(fileinfo + len, DEBUGFS_SIZE - len,
			"%-20s|%-20s|%-20s|%-20s\n",
			"len", "refs", "raddr", "flags");
		len += scnprintf(fileinfo + len, DEBUGFS_SIZE - len,
			"%s%s%s%s%s\n", single_line, single_line,
			single_line, single_line, single_line);
		hlist_for_each_entry_safe(gmaps, n, &me->maps, hn) {
		len += scnprintf(fileinfo + len, DEBUGFS_SIZE - len,
			"0x%-18X|%-20d|%-20lu|%-20u\n",
			(uint32_t)gmaps->len, gmaps->refs,
			gmaps->raddr, gmaps->flags);
		}
	} else {
		len += scnprintf(fileinfo + len, DEBUGFS_SIZE - len,
			 "\n%s %13s %d\n", "cid", ":", fl->cid);
		len += scnprintf(fileinfo + len, DEBUGFS_SIZE - len,
			"%s %12s %d\n", "tgid", ":", fl->tgid);
		len += scnprintf(fileinfo + len, DEBUGFS_SIZE - len,
			"%s %8s %d\n", "ssrcount", ":", fl->ssrcount);
		len += scnprintf(fileinfo + len, DEBUGFS_SIZE - len,
			"%s %14s %d\n", "pd", ":", fl->pd);
		len += scnprintf(fileinfo + len, DEBUGFS_SIZE - len,
			"%s %6s %d\n", "file_close", ":", fl->file_close);
		len += scnprintf(fileinfo + len, DEBUGFS_SIZE - len,
			"%s %9s %d\n", "profile", ":", fl->profile);
		len += scnprintf(fileinfo + len, DEBUGFS_SIZE - len,
			"%s %3s %d\n", "smmu.coherent", ":",
			fl->sctx->smmu.coherent);
		len += scnprintf(fileinfo + len, DEBUGFS_SIZE - len,
			"%s %4s %d\n", "smmu.enabled", ":",
			fl->sctx->smmu.enabled);
		len += scnprintf(fileinfo + len, DEBUGFS_SIZE - len,
			"%s %9s %d\n", "smmu.cb", ":", fl->sctx->smmu.cb);
		len += scnprintf(fileinfo + len, DEBUGFS_SIZE - len,
			"%s %5s %d\n", "smmu.secure", ":",
			fl->sctx->smmu.secure);
		len += scnprintf(fileinfo + len, DEBUGFS_SIZE - len,
			"%s %5s %d\n", "smmu.faults", ":",
			fl->sctx->smmu.faults);
		len += scnprintf(fileinfo + len, DEBUGFS_SIZE - len,
			"%s %s %d\n", "link.link_state",
		 ":", *&me->channel[fl->cid].link.link_state);

		len += scnprintf(fileinfo + len, DEBUGFS_SIZE - len,
			"\n=======%s %s %s======\n", title,
			" LIST OF MAPS ", title);

		len += scnprintf(fileinfo + len, DEBUGFS_SIZE - len,
			"%-20s|%-20s|%-20s\n", "va", "phys", "size");
		len += scnprintf(fileinfo + len, DEBUGFS_SIZE - len,
			"%s%s%s%s%s\n",
			single_line, single_line, single_line,
			single_line, single_line);
		hlist_for_each_entry_safe(map, n, &fl->maps, hn) {
		len += scnprintf(fileinfo + len, DEBUGFS_SIZE - len,
			"0x%-20lX|0x%-20llX|0x%-20zu\n\n",
			map->va, map->phys,
			map->size);
		}
		len += scnprintf(fileinfo + len, DEBUGFS_SIZE - len,
			"%-20s|%-20s|%-20s|%-20s\n",
			"len", "refs",
			"raddr", "uncached");
		len += scnprintf(fileinfo + len, DEBUGFS_SIZE - len,
			"%s%s%s%s%s\n",
			single_line, single_line, single_line,
			single_line, single_line);
		hlist_for_each_entry_safe(map, n, &fl->maps, hn) {
		len += scnprintf(fileinfo + len, DEBUGFS_SIZE - len,
			"%-20zu|%-20d|0x%-20lX|%-20d\n\n",
			map->len, map->refs, map->raddr,
			map->uncached);
		}
		len += scnprintf(fileinfo + len, DEBUGFS_SIZE - len,
			"%-20s|%-20s\n", "secure", "attr");
		len += scnprintf(fileinfo + len, DEBUGFS_SIZE - len,
			"%s%s%s%s%s\n",
			single_line, single_line, single_line,
			single_line, single_line);
		hlist_for_each_entry_safe(map, n, &fl->maps, hn) {
		len += scnprintf(fileinfo + len, DEBUGFS_SIZE - len,
			"%-20d|0x%-20lX\n\n",
			map->secure, map->attr);
		}
		len += scnprintf(fileinfo + len, DEBUGFS_SIZE - len,
<<<<<<< HEAD
=======
			"\n======%s %s %s======\n", title,
			" LIST OF CACHED BUFS ", title);
		spin_lock(&fl->hlock);
		len += scnprintf(fileinfo + len, DEBUGFS_SIZE - len,
			"%-19s|%-19s|%-19s\n",
			"virt", "phys", "size");
		len += scnprintf(fileinfo + len, DEBUGFS_SIZE - len,
			"%s%s%s%s%s\n", single_line, single_line,
			single_line, single_line, single_line);
		hlist_for_each_entry_safe(buf, n, &fl->cached_bufs, hn) {
			len += scnprintf(fileinfo + len,
			DEBUGFS_SIZE - len,
			"0x%-17p|0x%-17llX|%-19zu\n",
			buf->virt, (uint64_t)buf->phys, buf->size);
		}
		len += scnprintf(fileinfo + len, DEBUGFS_SIZE - len,
>>>>>>> 1653208b
			"\n%s %s %s\n", title,
			" LIST OF PENDING SMQCONTEXTS ", title);

		len += scnprintf(fileinfo + len, DEBUGFS_SIZE - len,
			"%-20s|%-10s|%-10s|%-10s|%-20s\n",
			"sc", "pid", "tgid", "used", "ctxid");
		len += scnprintf(fileinfo + len, DEBUGFS_SIZE - len,
			"%s%s%s%s%s\n", single_line, single_line,
			single_line, single_line, single_line);
		hlist_for_each_entry_safe(ictx, n, &fl->clst.pending, hn) {
			len += scnprintf(fileinfo + len, DEBUGFS_SIZE - len,
				"0x%-18X|%-10d|%-10d|%-10zu|0x%-20llX\n\n",
				ictx->sc, ictx->pid, ictx->tgid,
				ictx->used, ictx->ctxid);
		}

		len += scnprintf(fileinfo + len, DEBUGFS_SIZE - len,
			"\n%s %s %s\n", title,
			" LIST OF INTERRUPTED SMQCONTEXTS ", title);

		len += scnprintf(fileinfo + len, DEBUGFS_SIZE - len,
			"%-20s|%-10s|%-10s|%-10s|%-20s\n",
			"sc", "pid", "tgid", "used", "ctxid");
		len += scnprintf(fileinfo + len, DEBUGFS_SIZE - len,
			"%s%s%s%s%s\n", single_line, single_line,
			single_line, single_line, single_line);
		hlist_for_each_entry_safe(ictx, n, &fl->clst.interrupted, hn) {
			len += scnprintf(fileinfo + len, DEBUGFS_SIZE - len,
			"%-20u|%-20d|%-20d|%-20zu|0x%-20llX\n\n",
			ictx->sc, ictx->pid, ictx->tgid,
			ictx->used, ictx->ctxid);
		}
		spin_unlock(&fl->hlock);
	}
	if (len > DEBUGFS_SIZE)
		len = DEBUGFS_SIZE;
	ret = simple_read_from_buffer(buffer, count, position, fileinfo, len);
	kfree(fileinfo);
bail:
	return ret;
}

static const struct file_operations debugfs_fops = {
	.open = fastrpc_debugfs_open,
	.read = fastrpc_debugfs_read,
};
static int fastrpc_channel_open(struct fastrpc_file *fl)
{
	struct fastrpc_apps *me = &gfa;
	int cid, err = 0;

	mutex_lock(&me->smd_mutex);

	VERIFY(err, fl && fl->sctx);
	if (err)
		goto bail;
	cid = fl->cid;
	VERIFY(err, cid >= 0 && cid < NUM_CHANNELS);
	if (err)
		goto bail;
	if (me->channel[cid].ssrcount !=
				 me->channel[cid].prevssrcount) {
		if (!me->channel[cid].issubsystemup) {
			VERIFY(err, 0);
			if (err)
				goto bail;
		}
	}
	fl->ssrcount = me->channel[cid].ssrcount;
	if ((kref_get_unless_zero(&me->channel[cid].kref) == 0) ||
	    (me->channel[cid].chan == NULL)) {
		if (me->glink) {
			VERIFY(err, 0 == fastrpc_glink_register(cid, me));
			if (err)
				goto bail;
			VERIFY(err, 0 == fastrpc_glink_open(cid));
		} else {
			VERIFY(err, !smd_named_open_on_edge(FASTRPC_SMD_GUID,
				    gcinfo[cid].channel,
				    (smd_channel_t **)&me->channel[cid].chan,
				    (void *)(uintptr_t)cid,
				    smd_event_handler));
		}
		if (err)
			goto bail;

		VERIFY(err,
			wait_for_completion_timeout(&me->channel[cid].workport,
							RPC_TIMEOUT));
		if (err) {
			me->channel[cid].chan = NULL;
			goto bail;
		}
		kref_init(&me->channel[cid].kref);
		pr_info("'opened /dev/%s c %d %d'\n", gcinfo[cid].name,
						MAJOR(me->dev_no), cid);

		if (me->glink) {
			err = glink_queue_rx_intent(me->channel[cid].chan,
							NULL, 16);
			err |= glink_queue_rx_intent(me->channel[cid].chan,
							 NULL, 64);
			if (err)
				pr_warn("adsprpc: intent fail for %d err %d\n",
						cid, err);
		}
		if (cid == 0 && me->channel[cid].ssrcount !=
				 me->channel[cid].prevssrcount) {
			if (fastrpc_mmap_remove_ssr(fl))
				pr_err("ADSPRPC: SSR: Failed to unmap remote heap\n");
			me->channel[cid].prevssrcount =
						me->channel[cid].ssrcount;
		}
	}

bail:
	mutex_unlock(&me->smd_mutex);
	return err;
}

static int fastrpc_device_open(struct inode *inode, struct file *filp)
{
	int err = 0;
	struct dentry *debugfs_file;
	struct fastrpc_file *fl = NULL;
	struct fastrpc_apps *me = &gfa;
	char strpid[PID_SIZE];
	int buf_size = 0;

	VERIFY(err, NULL != (fl = kzalloc(sizeof(*fl), GFP_KERNEL)));
	if (err)
		return err;
	snprintf(strpid, PID_SIZE, "%d", current->pid);
	buf_size = strlen(current->comm) + strlen("_") + strlen(strpid) + 1;
	fl->debug_buf = kzalloc(buf_size, GFP_KERNEL);
	snprintf(fl->debug_buf, UL_SIZE, "%.10s%s%d",
	current->comm, "_", current->pid);
	debugfs_file = debugfs_create_file(fl->debug_buf, 0644,
	debugfs_root, fl, &debugfs_fops);

	context_list_ctor(&fl->clst);
	spin_lock_init(&fl->hlock);
	INIT_HLIST_HEAD(&fl->maps);
	INIT_HLIST_HEAD(&fl->cached_bufs);
	INIT_HLIST_HEAD(&fl->remote_bufs);
	INIT_HLIST_NODE(&fl->hn);
	fl->tgid = current->tgid;
	fl->apps = me;
	fl->mode = FASTRPC_MODE_SERIAL;
	fl->cid = -1;
	fl->init_mem = NULL;

	if (debugfs_file != NULL)
		fl->debugfs_file = debugfs_file;
	memset(&fl->perf, 0, sizeof(fl->perf));
	filp->private_data = fl;
	mutex_init(&fl->map_mutex);
	spin_lock(&me->hlock);
	hlist_add_head(&fl->hn, &me->drivers);
	spin_unlock(&me->hlock);
	return 0;
}

static int fastrpc_get_info(struct fastrpc_file *fl, uint32_t *info)
{
	int err = 0;
	uint32_t cid;

	VERIFY(err, fl != NULL);
	if (err)
		goto bail;
	if (fl->cid == -1) {
		cid = *info;
		VERIFY(err, cid < NUM_CHANNELS);
		if (err)
			goto bail;
		fl->cid = cid;
		fl->ssrcount = fl->apps->channel[cid].ssrcount;
		VERIFY(err, !fastrpc_session_alloc_locked(
				&fl->apps->channel[cid], 0, &fl->sctx));
		if (err)
			goto bail;
	}
	if (fl->sctx)
		*info = (fl->sctx->smmu.enabled ? 1 : 0);
bail:
	return err;
}

static int fastrpc_internal_control(struct fastrpc_file *fl,
					struct fastrpc_ioctl_control *cp)
{
	int err = 0;

	VERIFY(err, !IS_ERR_OR_NULL(fl) && !IS_ERR_OR_NULL(fl->apps));
	if (err)
		goto bail;
	VERIFY(err, !IS_ERR_OR_NULL(cp));
	if (err)
		goto bail;

	switch (cp->req) {
	case FASTRPC_CONTROL_KALLOC:
		cp->kalloc.kalloc_support = 1;
		break;
	default:
		err = -ENOTTY;
		break;
	}
bail:
	return err;
}

static long fastrpc_device_ioctl(struct file *file, unsigned int ioctl_num,
				 unsigned long ioctl_param)
{
	union {
		struct fastrpc_ioctl_invoke_attrs inv;
		struct fastrpc_ioctl_mmap mmap;
		struct fastrpc_ioctl_munmap munmap;
		struct fastrpc_ioctl_init_attrs init;
		struct fastrpc_ioctl_perf perf;
		struct fastrpc_ioctl_control cp;
	} p;
	void *param = (char *)ioctl_param;
	struct fastrpc_file *fl = (struct fastrpc_file *)file->private_data;
	int size = 0, err = 0;
	uint32_t info;

	p.inv.fds = NULL;
	p.inv.attrs = NULL;
	spin_lock(&fl->hlock);
	if (fl->file_close == 1) {
		err = EBADF;
		pr_warn("ADSPRPC: fastrpc_device_release is happening, So not sending any new requests to DSP");
		spin_unlock(&fl->hlock);
		goto bail;
	}
	spin_unlock(&fl->hlock);

	switch (ioctl_num) {
	case FASTRPC_IOCTL_INVOKE:
		size = sizeof(struct fastrpc_ioctl_invoke);
	case FASTRPC_IOCTL_INVOKE_FD:
		if (!size)
			size = sizeof(struct fastrpc_ioctl_invoke_fd);
		/* fall through */
	case FASTRPC_IOCTL_INVOKE_ATTRS:
		if (!size)
			size = sizeof(struct fastrpc_ioctl_invoke_attrs);
		K_COPY_FROM_USER(err, 0, &p.inv, param, size);
		if (err)
			goto bail;
		VERIFY(err, 0 == (err = fastrpc_internal_invoke(fl, fl->mode,
						0, &p.inv)));
		if (err)
			goto bail;
		break;
	case FASTRPC_IOCTL_MMAP:
		K_COPY_FROM_USER(err, 0, &p.mmap, param,
						sizeof(p.mmap));
		if (err)
			goto bail;
		VERIFY(err, 0 == (err = fastrpc_internal_mmap(fl, &p.mmap)));
		if (err)
			goto bail;
		K_COPY_TO_USER(err, 0, param, &p.mmap, sizeof(p.mmap));
		if (err)
			goto bail;
		break;
	case FASTRPC_IOCTL_MUNMAP:
		K_COPY_FROM_USER(err, 0, &p.munmap, param,
						sizeof(p.munmap));
		if (err)
			goto bail;
		VERIFY(err, 0 == (err = fastrpc_internal_munmap(fl,
							&p.munmap)));
		if (err)
			goto bail;
		break;
	case FASTRPC_IOCTL_MMAP_64:
		K_COPY_FROM_USER(err, 0, &p.mmap, param,
						sizeof(p.mmap));
		if (err)
			goto bail;
		VERIFY(err, 0 == (err = fastrpc_internal_mmap(fl, &p.mmap)));
		if (err)
			goto bail;
		K_COPY_TO_USER(err, 0, param, &p.mmap, sizeof(p.mmap));
		if (err)
			goto bail;
		break;
	case FASTRPC_IOCTL_MUNMAP_64:
		K_COPY_FROM_USER(err, 0, &p.munmap, param,
						sizeof(p.munmap));
		if (err)
			goto bail;
		VERIFY(err, 0 == (err = fastrpc_internal_munmap(fl,
							&p.munmap)));
		if (err)
			goto bail;
		break;
	case FASTRPC_IOCTL_SETMODE:
		switch ((uint32_t)ioctl_param) {
		case FASTRPC_MODE_PARALLEL:
		case FASTRPC_MODE_SERIAL:
			fl->mode = (uint32_t)ioctl_param;
			break;
		case FASTRPC_MODE_PROFILE:
			fl->profile = (uint32_t)ioctl_param;
			break;
		default:
			err = -ENOTTY;
			break;
		}
		break;
	case FASTRPC_IOCTL_GETPERF:
		K_COPY_FROM_USER(err, 0, &p.perf,
					param, sizeof(p.perf));
		if (err)
			goto bail;
		p.perf.numkeys = sizeof(struct fastrpc_perf)/sizeof(int64_t);
		if (p.perf.keys) {
			char *keys = PERF_KEYS;

			K_COPY_TO_USER(err, 0, (void *)p.perf.keys,
						 keys, strlen(keys)+1);
			if (err)
				goto bail;
		}
		if (p.perf.data) {
			K_COPY_TO_USER(err, 0, (void *)p.perf.data,
						 &fl->perf, sizeof(fl->perf));
		}
		K_COPY_TO_USER(err, 0, param, &p.perf, sizeof(p.perf));
		if (err)
			goto bail;
		break;
	case FASTRPC_IOCTL_CONTROL:
		K_COPY_FROM_USER(err, 0, &p.cp, param,
				sizeof(p.cp));
		if (err)
			goto bail;
		VERIFY(err, 0 == (err = fastrpc_internal_control(fl, &p.cp)));
		if (err)
			goto bail;
		if (p.cp.req == FASTRPC_CONTROL_KALLOC) {
			K_COPY_TO_USER(err, 0, param, &p.cp, sizeof(p.cp));
			if (err)
				goto bail;
		}
		break;
	case FASTRPC_IOCTL_GETINFO:
		K_COPY_FROM_USER(err, 0, &info, param, sizeof(info));
		if (err)
			goto bail;
		VERIFY(err, 0 == (err = fastrpc_get_info(fl, &info)));
		if (err)
			goto bail;
		K_COPY_TO_USER(err, 0, param, &info, sizeof(info));
		if (err)
			goto bail;
		break;
	case FASTRPC_IOCTL_INIT:
		p.init.attrs = 0;
		p.init.siglen = 0;
		size = sizeof(struct fastrpc_ioctl_init);
		/* fall through */
	case FASTRPC_IOCTL_INIT_ATTRS:
		if (!size)
			size = sizeof(struct fastrpc_ioctl_init_attrs);
		K_COPY_FROM_USER(err, 0, &p.init, param, size);
		if (err)
			goto bail;
		VERIFY(err, p.init.init.filelen >= 0 &&
			p.init.init.memlen >= 0);
		if (err)
			goto bail;
		VERIFY(err, 0 == fastrpc_init_process(fl, &p.init));
		if (err)
			goto bail;
		break;

	default:
		err = -ENOTTY;
		pr_info("bad ioctl: %d\n", ioctl_num);
		break;
	}
 bail:
	return err;
}

static int fastrpc_restart_notifier_cb(struct notifier_block *nb,
					unsigned long code,
					void *data)
{
	struct fastrpc_apps *me = &gfa;
	struct fastrpc_channel_ctx *ctx;
	struct notif_data *notifdata = data;
	int cid;

	ctx = container_of(nb, struct fastrpc_channel_ctx, nb);
	cid = ctx - &me->channel[0];
	if (code == SUBSYS_BEFORE_SHUTDOWN) {
		mutex_lock(&me->smd_mutex);
		ctx->ssrcount++;
		ctx->issubsystemup = 0;
		if (ctx->chan) {
			if (me->glink)
				fastrpc_glink_close(ctx->chan, cid);
			else
				smd_close(ctx->chan);

			ctx->chan = 0;
			pr_info("'restart notifier: closed /dev/%s c %d %d'\n",
				 gcinfo[cid].name, MAJOR(me->dev_no), cid);
		}
		mutex_unlock(&me->smd_mutex);
		if (cid == 0)
			me->staticpd_flags = 0;
		fastrpc_notify_drivers(me, cid);
	} else if (code == SUBSYS_RAMDUMP_NOTIFICATION) {
		if (me->channel[0].remoteheap_ramdump_dev &&
				notifdata->enable_ramdump) {
			me->channel[0].ramdumpenabled = 1;
		}
	} else if (code == SUBSYS_AFTER_POWERUP) {
		ctx->issubsystemup = 1;
	}

	return NOTIFY_DONE;
}

static int fastrpc_smmu_fault_handler(struct iommu_domain *domain,
	struct device *dev, unsigned long iova, int flags, void *token)
{
	struct fastrpc_session_ctx *sess = (struct fastrpc_session_ctx *)token;
	int err = 0;

	VERIFY(err, sess != NULL);
	if (err)
		return err;
	sess->smmu.faults++;
	dev_err(dev, "ADSPRPC context fault: iova=0x%08lx, cb = %d, faults=%d",
					iova, sess->smmu.cb, sess->smmu.faults);
	return 0;
}

static const struct file_operations fops = {
	.open = fastrpc_device_open,
	.release = fastrpc_device_release,
	.unlocked_ioctl = fastrpc_device_ioctl,
	.compat_ioctl = compat_fastrpc_device_ioctl,
};

static struct of_device_id fastrpc_match_table[] = {
	{ .compatible = "qcom,msm-fastrpc-adsp", },
	{ .compatible = "qcom,msm-fastrpc-compute-cb", },
	{ .compatible = "qcom,msm-fastrpc-legacy-compute-cb", },
	{ .compatible = "qcom,msm-adsprpc-mem-region", },
	{}
};

static int fastrpc_cb_probe(struct device *dev)
{
	struct fastrpc_channel_ctx *chan;
	struct fastrpc_session_ctx *sess;
	struct of_phandle_args iommuspec;
	const char *name;
	unsigned int start = 0x80000000;
	int err = 0, i;
	int secure_vmid = VMID_CP_PIXEL;

	VERIFY(err, NULL != (name = of_get_property(dev->of_node,
					 "label", NULL)));
	if (err)
		goto bail;
	for (i = 0; i < NUM_CHANNELS; i++) {
		if (!gcinfo[i].name)
			continue;
		if (!strcmp(name, gcinfo[i].name))
			break;
	}
	VERIFY(err, i < NUM_CHANNELS);
	if (err)
		goto bail;
	chan = &gcinfo[i];
	VERIFY(err, chan->sesscount < NUM_SESSIONS);
	if (err)
		goto bail;

	VERIFY(err, !of_parse_phandle_with_args(dev->of_node, "iommus",
						"#iommu-cells", 0, &iommuspec));
	if (err)
		goto bail;
	sess = &chan->session[chan->sesscount];
	sess->smmu.cb = iommuspec.args[0];
	sess->used = 0;
	sess->smmu.coherent = of_property_read_bool(dev->of_node,
						"dma-coherent");
	sess->smmu.secure = of_property_read_bool(dev->of_node,
						"qcom,secure-context-bank");
	if (sess->smmu.secure)
		start = 0x60000000;
	VERIFY(err, !IS_ERR_OR_NULL(sess->smmu.mapping =
				arm_iommu_create_mapping(&platform_bus_type,
						start, 0x70000000)));
	if (err)
		goto bail;
	iommu_set_fault_handler(sess->smmu.mapping->domain,
				fastrpc_smmu_fault_handler, sess);
	if (sess->smmu.secure)
		iommu_domain_set_attr(sess->smmu.mapping->domain,
				DOMAIN_ATTR_SECURE_VMID,
				&secure_vmid);

	VERIFY(err, !arm_iommu_attach_device(dev, sess->smmu.mapping));
	if (err)
		goto bail;
	sess->smmu.dev = dev;
	sess->smmu.enabled = 1;
	chan->sesscount++;
	debugfs_global_file = debugfs_create_file("global", 0644, debugfs_root,
							NULL, &debugfs_fops);

bail:
	return err;
}

static int fastrpc_cb_legacy_probe(struct device *dev)
{
	struct device_node *domains_child_node = NULL;
	struct device_node *ctx_node = NULL;
	struct fastrpc_channel_ctx *chan;
	struct fastrpc_session_ctx *first_sess, *sess;
	const char *name;
	unsigned int *range = NULL, range_size = 0;
	unsigned int *sids = NULL, sids_size = 0;
	int err = 0, ret = 0, i;

	VERIFY(err, 0 != (domains_child_node = of_get_child_by_name(
			dev->of_node,
			"qcom,msm_fastrpc_compute_cb")));
	if (err)
		goto bail;
	VERIFY(err, 0 != (ctx_node = of_parse_phandle(
			domains_child_node,
			"qcom,adsp-shared-phandle", 0)));
	if (err)
		goto bail;
	VERIFY(err, 0 != of_get_property(domains_child_node,
				"qcom,adsp-shared-sids", &sids_size));
	if (err)
		goto bail;
	VERIFY(err, sids = kzalloc(sids_size, GFP_KERNEL));
	if (err)
		goto bail;
	ret = of_property_read_u32_array(domains_child_node,
					"qcom,adsp-shared-sids",
					sids,
					sids_size/sizeof(unsigned int));
	if (ret)
		goto bail;
	VERIFY(err, 0 != (name = of_get_property(ctx_node, "label", NULL)));
	if (err)
		goto bail;
	VERIFY(err, 0 != of_get_property(domains_child_node,
					"qcom,virtual-addr-pool", &range_size));
	if (err)
		goto bail;
	VERIFY(err, range = kzalloc(range_size, GFP_KERNEL));
	if (err)
		goto bail;
	ret = of_property_read_u32_array(domains_child_node,
					"qcom,virtual-addr-pool",
					range,
					range_size/sizeof(unsigned int));
	if (ret)
		goto bail;

	chan = &gcinfo[0];
	VERIFY(err, chan->sesscount < NUM_SESSIONS);
	if (err)
		goto bail;
	first_sess = &chan->session[chan->sesscount];
	first_sess->smmu.dev = msm_iommu_get_ctx(name);
	VERIFY(err, !IS_ERR_OR_NULL(first_sess->smmu.mapping =
			arm_iommu_create_mapping(
				msm_iommu_get_bus(first_sess->smmu.dev),
				range[0], range[1])));
	if (err)
		goto bail;
	VERIFY(err, !arm_iommu_attach_device(first_sess->dev,
					first_sess->smmu.mapping));
	if (err)
		goto bail;
	for (i = 0; i < sids_size/sizeof(unsigned int); i++) {
		VERIFY(err, chan->sesscount < NUM_SESSIONS);
		if (err)
			goto bail;
		sess = &chan->session[chan->sesscount];
		sess->smmu.cb = sids[i];
		sess->smmu.dev = first_sess->smmu.dev;
		sess->smmu.enabled = 1;
		sess->smmu.mapping = first_sess->smmu.mapping;
		chan->sesscount++;
	}
bail:
	kfree(sids);
	kfree(range);
	return err;
}

static int fastrpc_probe(struct platform_device *pdev)
{
	int err = 0;
	struct fastrpc_apps *me = &gfa;
	struct device *dev = &pdev->dev;

	if (of_device_is_compatible(dev->of_node,
					"qcom,msm-fastrpc-compute-cb"))
		return fastrpc_cb_probe(dev);

	if (of_device_is_compatible(dev->of_node,
					"qcom,msm-fastrpc-legacy-compute-cb"))
		return fastrpc_cb_legacy_probe(dev);

	if (of_device_is_compatible(dev->of_node,
					"qcom,msm-adsprpc-mem-region")) {
		me->dev = dev;
		me->channel[0].remoteheap_ramdump_dev =
				create_ramdump_device("adsp_rh", dev);
		if (IS_ERR_OR_NULL(me->channel[0].remoteheap_ramdump_dev)) {
			pr_err("ADSPRPC: Unable to create adsp-remoteheap ramdump device.\n");
			me->channel[0].remoteheap_ramdump_dev = NULL;
		}
		return 0;
	}
	if (of_property_read_bool(dev->of_node,
					"qcom,fastrpc-vmid-heap-shared"))
		gcinfo[0].heap_vmid = AC_VM_ADSP_HEAP_SHARED;
	else
		gcinfo[0].heap_vmid = VMID_ADSP_Q6;
	pr_info("ADSPRPC: gcinfo[0].heap_vmid %d\n", gcinfo[0].heap_vmid);
	me->glink = of_property_read_bool(dev->of_node, "qcom,fastrpc-glink");
	VERIFY(err, !of_platform_populate(pdev->dev.of_node,
					  fastrpc_match_table,
					  NULL, &pdev->dev));
	if (err)
		goto bail;
bail:
	return err;
}

static void fastrpc_deinit(void)
{
	struct fastrpc_apps *me = &gfa;
	struct fastrpc_channel_ctx *chan = gcinfo;
	int i, j;

	for (i = 0; i < NUM_CHANNELS; i++, chan++) {
		if (chan->chan) {
			kref_put_mutex(&chan->kref,
				fastrpc_channel_close, &me->smd_mutex);
			chan->chan = NULL;
		}
		for (j = 0; j < NUM_SESSIONS; j++) {
			struct fastrpc_session_ctx *sess = &chan->session[j];

			if (sess->smmu.dev) {
				arm_iommu_detach_device(sess->smmu.dev);
				sess->smmu.dev = NULL;
			}
			if (sess->smmu.mapping) {
				arm_iommu_release_mapping(sess->smmu.mapping);
				sess->smmu.mapping = NULL;
			}
		}
	}
}

static struct platform_driver fastrpc_driver = {
	.probe = fastrpc_probe,
	.driver = {
		.name = "fastrpc",
		.owner = THIS_MODULE,
		.of_match_table = fastrpc_match_table,
	},
};

static int __init fastrpc_device_init(void)
{
	struct fastrpc_apps *me = &gfa;
	struct device *dev = NULL;
	int err = 0, i;

	debugfs_root = debugfs_create_dir("adsprpc", NULL);
	memset(me, 0, sizeof(*me));
	fastrpc_init(me);
	me->dev = NULL;
	VERIFY(err, 0 == platform_driver_register(&fastrpc_driver));
	if (err)
		goto register_bail;
	VERIFY(err, 0 == alloc_chrdev_region(&me->dev_no, 0, NUM_CHANNELS,
					DEVICE_NAME));
	if (err)
		goto alloc_chrdev_bail;
	cdev_init(&me->cdev, &fops);
	me->cdev.owner = THIS_MODULE;
	VERIFY(err, 0 == cdev_add(&me->cdev, MKDEV(MAJOR(me->dev_no), 0),
				1));
	if (err)
		goto cdev_init_bail;
	me->class = class_create(THIS_MODULE, "fastrpc");
	VERIFY(err, !IS_ERR(me->class));
	if (err)
		goto class_create_bail;
	me->compat = (NULL == fops.compat_ioctl) ? 0 : 1;
	dev = device_create(me->class, NULL,
				MKDEV(MAJOR(me->dev_no), 0),
				NULL, gcinfo[0].name);
	VERIFY(err, !IS_ERR_OR_NULL(dev));
	if (err)
		goto device_create_bail;
	for (i = 0; i < NUM_CHANNELS; i++) {
		me->channel[i].dev = dev;
		me->channel[i].ssrcount = 0;
		me->channel[i].prevssrcount = 0;
		me->channel[i].issubsystemup = 1;
		me->channel[i].ramdumpenabled = 0;
		me->channel[i].remoteheap_ramdump_dev = NULL;
		me->channel[i].nb.notifier_call = fastrpc_restart_notifier_cb;
		me->channel[i].handle = subsys_notif_register_notifier(
							gcinfo[i].subsys,
							&me->channel[i].nb);
	}
	me->client = msm_ion_client_create(DEVICE_NAME);
	VERIFY(err, !IS_ERR_OR_NULL(me->client));
	if (err)
		goto device_create_bail;

	return 0;
device_create_bail:
	for (i = 0; i < NUM_CHANNELS; i++) {
		if (me->channel[i].handle)
			subsys_notif_unregister_notifier(me->channel[i].handle,
							&me->channel[i].nb);
	}
	if (!IS_ERR_OR_NULL(dev))
		device_destroy(me->class, MKDEV(MAJOR(me->dev_no), 0));
	class_destroy(me->class);
class_create_bail:
	cdev_del(&me->cdev);
cdev_init_bail:
	unregister_chrdev_region(me->dev_no, NUM_CHANNELS);
alloc_chrdev_bail:
register_bail:
	fastrpc_deinit();
	return err;
}

static void __exit fastrpc_device_exit(void)
{
	struct fastrpc_apps *me = &gfa;
	int i;

	fastrpc_file_list_dtor(me);
	fastrpc_deinit();
	for (i = 0; i < NUM_CHANNELS; i++) {
		if (!gcinfo[i].name)
			continue;
		device_destroy(me->class, MKDEV(MAJOR(me->dev_no), i));
		subsys_notif_unregister_notifier(me->channel[i].handle,
						&me->channel[i].nb);
	}
	class_destroy(me->class);
	cdev_del(&me->cdev);
	unregister_chrdev_region(me->dev_no, NUM_CHANNELS);
	ion_client_destroy(me->client);
	debugfs_remove_recursive(debugfs_root);
}

late_initcall(fastrpc_device_init);
module_exit(fastrpc_device_exit);

MODULE_LICENSE("GPL v2");<|MERGE_RESOLUTION|>--- conflicted
+++ resolved
@@ -2638,6 +2638,7 @@
 	struct fastrpc_apps *me = &gfa;
 	struct fastrpc_file *fl = filp->private_data;
 	struct hlist_node *n;
+	struct fastrpc_buf *buf = NULL;
 	struct fastrpc_mmap *map = NULL;
 	struct fastrpc_mmap *gmaps = NULL;
 	struct smq_invoke_ctx *ictx = NULL;
@@ -2798,8 +2799,6 @@
 			map->secure, map->attr);
 		}
 		len += scnprintf(fileinfo + len, DEBUGFS_SIZE - len,
-<<<<<<< HEAD
-=======
 			"\n======%s %s %s======\n", title,
 			" LIST OF CACHED BUFS ", title);
 		spin_lock(&fl->hlock);
@@ -2816,7 +2815,6 @@
 			buf->virt, (uint64_t)buf->phys, buf->size);
 		}
 		len += scnprintf(fileinfo + len, DEBUGFS_SIZE - len,
->>>>>>> 1653208b
 			"\n%s %s %s\n", title,
 			" LIST OF PENDING SMQCONTEXTS ", title);
 
