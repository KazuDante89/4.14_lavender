/* Copyright (c) 2014, 2016-2017 The Linux Foundation. All rights reserved.
 *
 * This program is free software; you can redistribute it and/or modify
 * it under the terms of the GNU General Public License version 2 and
 * only version 2 as published by the Free Software Foundation.
 *
 * This program is distributed in the hope that it will be useful,
 * but WITHOUT ANY WARRANTY; without even the implied warranty of
 * MERCHANTABILITY or FITNESS FOR A PARTICULAR PURPOSE.  See the
 * GNU General Public License for more details.
 */

#include <linux/kernel.h>
#include <linux/moduleparam.h>
#include <linux/init.h>
#include <linux/types.h>
#include <linux/device.h>
#include <linux/module.h>
#include <linux/io.h>
#include <linux/err.h>
#include <linux/fs.h>
#include <linux/slab.h>
#include <linux/delay.h>
#include <linux/smp.h>
#include <linux/sysfs.h>
#include <linux/stat.h>
#include <linux/cpu.h>
#include <linux/coresight.h>
#include <linux/pm_wakeup.h>
#include <linux/amba/bus.h>
#include <linux/seq_file.h>
#include <linux/uaccess.h>
#include <linux/pm_runtime.h>
#include <asm/sections.h>

#include "coresight-etm4x.h"

static int boot_enable;
module_param_named(boot_enable, boot_enable, int, S_IRUGO);

/* The number of ETMv4 currently registered */
static int etm4_count;
static struct etmv4_drvdata *etmdrvdata[NR_CPUS];
static struct notifier_block etm4_cpu_notifier;
static struct notifier_block etm4_cpu_dying_notifier;

static void etm4_os_unlock(void *info)
{
	struct etmv4_drvdata *drvdata = (struct etmv4_drvdata *)info;

	CS_UNLOCK(drvdata->base);
	/* Writing any value to ETMOSLAR unlocks the trace registers */
	writel_relaxed(0x0, drvdata->base + TRCOSLAR);
	isb();
	CS_LOCK(drvdata->base);
}

static bool etm4_arch_supported(u8 arch)
{
	switch (arch) {
	case ETM_ARCH_V4:
		break;
	default:
		return false;
	}
	return true;
}

static int etm4_trace_id(struct coresight_device *csdev)
{
	struct etmv4_drvdata *drvdata = dev_get_drvdata(csdev->dev.parent);

	return drvdata->trcid;
}

static void etm4_enable_hw(void *info)
{
	int i;
	struct etmv4_drvdata *drvdata = info;

	CS_UNLOCK(drvdata->base);

	/* Disable the trace unit before programming trace registers */
	writel_relaxed(0, drvdata->base + TRCPRGCTLR);

	/* wait for TRCSTATR.IDLE to go up */
	if (coresight_timeout(drvdata->base, TRCSTATR, TRCSTATR_IDLE_BIT, 1))
		dev_err(drvdata->dev,
			"timeout observed when probing at offset %#x\n",
			TRCSTATR);

	writel_relaxed(drvdata->pe_sel, drvdata->base + TRCPROCSELR);
	writel_relaxed(drvdata->cfg, drvdata->base + TRCCONFIGR);
	/* nothing specific implemented */
	writel_relaxed(0x0, drvdata->base + TRCAUXCTLR);
	writel_relaxed(drvdata->eventctrl0, drvdata->base + TRCEVENTCTL0R);
	writel_relaxed(drvdata->eventctrl1, drvdata->base + TRCEVENTCTL1R);
	writel_relaxed(drvdata->stall_ctrl, drvdata->base + TRCSTALLCTLR);
	writel_relaxed(drvdata->ts_ctrl, drvdata->base + TRCTSCTLR);
	writel_relaxed(drvdata->syncfreq, drvdata->base + TRCSYNCPR);
	writel_relaxed(drvdata->ccctlr, drvdata->base + TRCCCCTLR);
	writel_relaxed(drvdata->bb_ctrl, drvdata->base + TRCBBCTLR);
	writel_relaxed(drvdata->trcid, drvdata->base + TRCTRACEIDR);
	writel_relaxed(drvdata->vinst_ctrl, drvdata->base + TRCVICTLR);
	writel_relaxed(drvdata->viiectlr, drvdata->base + TRCVIIECTLR);
	writel_relaxed(drvdata->vissctlr,
		       drvdata->base + TRCVISSCTLR);
	writel_relaxed(drvdata->vipcssctlr,
		       drvdata->base + TRCVIPCSSCTLR);
	for (i = 0; i < drvdata->nrseqstate - 1; i++)
		writel_relaxed(drvdata->seq_ctrl[i],
			       drvdata->base + TRCSEQEVRn(i));
	writel_relaxed(drvdata->seq_rst, drvdata->base + TRCSEQRSTEVR);
	writel_relaxed(drvdata->seq_state, drvdata->base + TRCSEQSTR);
	writel_relaxed(drvdata->ext_inp, drvdata->base + TRCEXTINSELR);
	for (i = 0; i < drvdata->nr_cntr; i++) {
		writel_relaxed(drvdata->cntrldvr[i],
			       drvdata->base + TRCCNTRLDVRn(i));
		writel_relaxed(drvdata->cntr_ctrl[i],
			       drvdata->base + TRCCNTCTLRn(i));
		writel_relaxed(drvdata->cntr_val[i],
			       drvdata->base + TRCCNTVRn(i));
	}

	/* Resource selector pair 0 is always implemented and reserved */
	for (i = 2; i < drvdata->nr_resource * 2; i++)
		writel_relaxed(drvdata->res_ctrl[i],
			       drvdata->base + TRCRSCTLRn(i));

	for (i = 0; i < drvdata->nr_ss_cmp; i++) {
		writel_relaxed(drvdata->ss_ctrl[i],
			       drvdata->base + TRCSSCCRn(i));
		writel_relaxed(drvdata->ss_status[i],
			       drvdata->base + TRCSSCSRn(i));
		writel_relaxed(drvdata->ss_pe_cmp[i],
			       drvdata->base + TRCSSPCICRn(i));
	}
	for (i = 0; i < drvdata->nr_addr_cmp; i++) {
		writeq_relaxed(drvdata->addr_val[i],
			       drvdata->base + TRCACVRn(i));
		writeq_relaxed(drvdata->addr_acc[i],
			       drvdata->base + TRCACATRn(i));
	}
	for (i = 0; i < drvdata->numcidc; i++)
		writeq_relaxed(drvdata->ctxid_pid[i],
			       drvdata->base + TRCCIDCVRn(i));
	writel_relaxed(drvdata->ctxid_mask0, drvdata->base + TRCCIDCCTLR0);
	writel_relaxed(drvdata->ctxid_mask1, drvdata->base + TRCCIDCCTLR1);

	for (i = 0; i < drvdata->numvmidc; i++)
		writeq_relaxed(drvdata->vmid_val[i],
			       drvdata->base + TRCVMIDCVRn(i));
	writel_relaxed(drvdata->vmid_mask0, drvdata->base + TRCVMIDCCTLR0);
	writel_relaxed(drvdata->vmid_mask1, drvdata->base + TRCVMIDCCTLR1);

	/* Enable the trace unit */
	writel_relaxed(1, drvdata->base + TRCPRGCTLR);

	/* wait for TRCSTATR.IDLE to go back down to '0' */
	if (coresight_timeout(drvdata->base, TRCSTATR, TRCSTATR_IDLE_BIT, 0))
		dev_err(drvdata->dev,
			"timeout observed when probing at offset %#x\n",
			TRCSTATR);

	CS_LOCK(drvdata->base);

	dev_dbg(drvdata->dev, "cpu: %d enable smp call done\n", drvdata->cpu);
}

static int etm4_enable(struct coresight_device *csdev)
{
	struct etmv4_drvdata *drvdata = dev_get_drvdata(csdev->dev.parent);
	int ret;

	pm_runtime_get_sync(drvdata->dev);
	spin_lock(&drvdata->spinlock);

	/*
	 * Executing etm4_enable_hw on the cpu whose ETM is being enabled
	 * ensures that register writes occur when cpu is powered.
	 */
	ret = smp_call_function_single(drvdata->cpu,
				       etm4_enable_hw, drvdata, 1);
	if (ret)
		goto err;
	drvdata->enable = true;
	drvdata->sticky_enable = true;

	spin_unlock(&drvdata->spinlock);

	dev_info(drvdata->dev, "ETM tracing enabled\n");
	return 0;
err:
	spin_unlock(&drvdata->spinlock);
	pm_runtime_put(drvdata->dev);
	return ret;
}

static void etm4_disable_hw(void *info)
{
	u32 control;
	struct etmv4_drvdata *drvdata = info;

	CS_UNLOCK(drvdata->base);

	control = readl_relaxed(drvdata->base + TRCPRGCTLR);

	/* EN, bit[0] Trace unit enable bit */
	control &= ~0x1;

	/* make sure everything completes before disabling */
	mb();
	isb();
	writel_relaxed(control, drvdata->base + TRCPRGCTLR);

	CS_LOCK(drvdata->base);

	dev_dbg(drvdata->dev, "cpu: %d disable smp call done\n", drvdata->cpu);
}

static void etm4_disable(struct coresight_device *csdev)
{
	struct etmv4_drvdata *drvdata = dev_get_drvdata(csdev->dev.parent);

	/*
	 * Taking hotplug lock here protects from clocks getting disabled
	 * with tracing being left on (crash scenario) if user disable occurs
	 * after cpu online mask indicates the cpu is offline but before the
	 * DYING hotplug callback is serviced by the ETM driver.
	 */
	get_online_cpus();
	spin_lock(&drvdata->spinlock);

	/*
	 * Executing etm4_disable_hw on the cpu whose ETM is being disabled
	 * ensures that register writes occur when cpu is powered.
	 */
	smp_call_function_single(drvdata->cpu, etm4_disable_hw, drvdata, 1);
	drvdata->enable = false;

	spin_unlock(&drvdata->spinlock);
	put_online_cpus();

	pm_runtime_put(drvdata->dev);

	dev_info(drvdata->dev, "ETM tracing disabled\n");
}

static const struct coresight_ops_source etm4_source_ops = {
	.trace_id	= etm4_trace_id,
	.enable		= etm4_enable,
	.disable	= etm4_disable,
};

static const struct coresight_ops etm4_cs_ops = {
	.source_ops	= &etm4_source_ops,
};

static int etm4_set_mode_exclude(struct etmv4_drvdata *drvdata, bool exclude)
{
	u8 idx = drvdata->addr_idx;

	/*
	 * TRCACATRn.TYPE bit[1:0]: type of comparison
	 * the trace unit performs
	 */
	if (BMVAL(drvdata->addr_acc[idx], 0, 1) == ETM_INSTR_ADDR) {
		if (idx % 2 != 0)
			return -EINVAL;

		/*
		 * We are performing instruction address comparison. Set the
		 * relevant bit of ViewInst Include/Exclude Control register
		 * for corresponding address comparator pair.
		 */
		if (drvdata->addr_type[idx] != ETM_ADDR_TYPE_RANGE ||
		    drvdata->addr_type[idx + 1] != ETM_ADDR_TYPE_RANGE)
			return -EINVAL;

		if (exclude == true) {
			/*
			 * Set exclude bit and unset the include bit
			 * corresponding to comparator pair
			 */
			drvdata->viiectlr |= BIT(idx / 2 + 16);
			drvdata->viiectlr &= ~BIT(idx / 2);
		} else {
			/*
			 * Set include bit and unset exclude bit
			 * corresponding to comparator pair
			 */
			drvdata->viiectlr |= BIT(idx / 2);
			drvdata->viiectlr &= ~BIT(idx / 2 + 16);
		}
	}
	return 0;
}

static ssize_t nr_pe_cmp_show(struct device *dev,
			      struct device_attribute *attr,
			      char *buf)
{
	unsigned long val;
	struct etmv4_drvdata *drvdata = dev_get_drvdata(dev->parent);

	val = drvdata->nr_pe_cmp;
	return scnprintf(buf, PAGE_SIZE, "%#lx\n", val);
}
static DEVICE_ATTR_RO(nr_pe_cmp);

static ssize_t nr_addr_cmp_show(struct device *dev,
				struct device_attribute *attr,
				char *buf)
{
	unsigned long val;
	struct etmv4_drvdata *drvdata = dev_get_drvdata(dev->parent);

	val = drvdata->nr_addr_cmp;
	return scnprintf(buf, PAGE_SIZE, "%#lx\n", val);
}
static DEVICE_ATTR_RO(nr_addr_cmp);

static ssize_t nr_cntr_show(struct device *dev,
			    struct device_attribute *attr,
			    char *buf)
{
	unsigned long val;
	struct etmv4_drvdata *drvdata = dev_get_drvdata(dev->parent);

	val = drvdata->nr_cntr;
	return scnprintf(buf, PAGE_SIZE, "%#lx\n", val);
}
static DEVICE_ATTR_RO(nr_cntr);

static ssize_t nr_ext_inp_show(struct device *dev,
			       struct device_attribute *attr,
			       char *buf)
{
	unsigned long val;
	struct etmv4_drvdata *drvdata = dev_get_drvdata(dev->parent);

	val = drvdata->nr_ext_inp;
	return scnprintf(buf, PAGE_SIZE, "%#lx\n", val);
}
static DEVICE_ATTR_RO(nr_ext_inp);

static ssize_t numcidc_show(struct device *dev,
			    struct device_attribute *attr,
			    char *buf)
{
	unsigned long val;
	struct etmv4_drvdata *drvdata = dev_get_drvdata(dev->parent);

	val = drvdata->numcidc;
	return scnprintf(buf, PAGE_SIZE, "%#lx\n", val);
}
static DEVICE_ATTR_RO(numcidc);

static ssize_t numvmidc_show(struct device *dev,
			     struct device_attribute *attr,
			     char *buf)
{
	unsigned long val;
	struct etmv4_drvdata *drvdata = dev_get_drvdata(dev->parent);

	val = drvdata->numvmidc;
	return scnprintf(buf, PAGE_SIZE, "%#lx\n", val);
}
static DEVICE_ATTR_RO(numvmidc);

static ssize_t nrseqstate_show(struct device *dev,
			       struct device_attribute *attr,
			       char *buf)
{
	unsigned long val;
	struct etmv4_drvdata *drvdata = dev_get_drvdata(dev->parent);

	val = drvdata->nrseqstate;
	return scnprintf(buf, PAGE_SIZE, "%#lx\n", val);
}
static DEVICE_ATTR_RO(nrseqstate);

static ssize_t nr_resource_show(struct device *dev,
				struct device_attribute *attr,
				char *buf)
{
	unsigned long val;
	struct etmv4_drvdata *drvdata = dev_get_drvdata(dev->parent);

	val = drvdata->nr_resource;
	return scnprintf(buf, PAGE_SIZE, "%#lx\n", val);
}
static DEVICE_ATTR_RO(nr_resource);

static ssize_t nr_ss_cmp_show(struct device *dev,
			      struct device_attribute *attr,
			      char *buf)
{
	unsigned long val;
	struct etmv4_drvdata *drvdata = dev_get_drvdata(dev->parent);

	val = drvdata->nr_ss_cmp;
	return scnprintf(buf, PAGE_SIZE, "%#lx\n", val);
}
static DEVICE_ATTR_RO(nr_ss_cmp);

static ssize_t reset_store(struct device *dev,
			   struct device_attribute *attr,
			   const char *buf, size_t size)
{
	int i;
	unsigned long val;
	struct etmv4_drvdata *drvdata = dev_get_drvdata(dev->parent);

	if (kstrtoul(buf, 16, &val))
		return -EINVAL;

	spin_lock(&drvdata->spinlock);
	if (val)
		drvdata->mode = 0x0;

	/* Disable data tracing: do not trace load and store data transfers */
	drvdata->mode &= ~(ETM_MODE_LOAD | ETM_MODE_STORE);
	drvdata->cfg &= ~(BIT(1) | BIT(2));

	/* Disable data value and data address tracing */
	drvdata->mode &= ~(ETM_MODE_DATA_TRACE_ADDR |
			   ETM_MODE_DATA_TRACE_VAL);
	drvdata->cfg &= ~(BIT(16) | BIT(17));

	/* Disable all events tracing */
	drvdata->eventctrl0 = 0x0;
	drvdata->eventctrl1 = 0x0;

	/* Disable timestamp event */
	drvdata->ts_ctrl = 0x0;

	/* Disable stalling */
	drvdata->stall_ctrl = 0x0;

	/* Reset trace synchronization period  to 2^8 = 256 bytes*/
	if (drvdata->syncpr == false)
		drvdata->syncfreq = 0x8;

	/*
	 * Enable ViewInst to trace everything with start-stop logic in
	 * started state. ARM recommends start-stop logic is set before
	 * each trace run.
	 */
	drvdata->vinst_ctrl |= BIT(0);
	if (drvdata->nr_addr_cmp == true) {
		drvdata->mode |= ETM_MODE_VIEWINST_STARTSTOP;
		/* SSSTATUS, bit[9] */
		drvdata->vinst_ctrl |= BIT(9);
	}

	/* No address range filtering for ViewInst */
	drvdata->viiectlr = 0x0;

	/* No start-stop filtering for ViewInst */
	drvdata->vissctlr = 0x0;

	/* Disable seq events */
	for (i = 0; i < drvdata->nrseqstate-1; i++)
		drvdata->seq_ctrl[i] = 0x0;
	drvdata->seq_rst = 0x0;
	drvdata->seq_state = 0x0;

	/* Disable external input events */
	drvdata->ext_inp = 0x0;

	drvdata->cntr_idx = 0x0;
	for (i = 0; i < drvdata->nr_cntr; i++) {
		drvdata->cntrldvr[i] = 0x0;
		drvdata->cntr_ctrl[i] = 0x0;
		drvdata->cntr_val[i] = 0x0;
	}

	/* Resource selector pair 0 is always implemented and reserved */
	drvdata->res_idx = 0x2;
	for (i = 2; i < drvdata->nr_resource * 2; i++)
		drvdata->res_ctrl[i] = 0x0;

	for (i = 0; i < drvdata->nr_ss_cmp; i++) {
		drvdata->ss_ctrl[i] = 0x0;
		drvdata->ss_pe_cmp[i] = 0x0;
	}

	drvdata->addr_idx = 0x0;
	for (i = 0; i < drvdata->nr_addr_cmp * 2; i++) {
		drvdata->addr_val[i] = 0x0;
		drvdata->addr_acc[i] = 0x0;
		drvdata->addr_type[i] = ETM_ADDR_TYPE_NONE;
	}

	drvdata->ctxid_idx = 0x0;
	for (i = 0; i < drvdata->numcidc; i++) {
		drvdata->ctxid_pid[i] = 0x0;
		drvdata->ctxid_vpid[i] = 0x0;
	}

	drvdata->ctxid_mask0 = 0x0;
	drvdata->ctxid_mask1 = 0x0;

	drvdata->vmid_idx = 0x0;
	for (i = 0; i < drvdata->numvmidc; i++)
		drvdata->vmid_val[i] = 0x0;
	drvdata->vmid_mask0 = 0x0;
	drvdata->vmid_mask1 = 0x0;

	drvdata->trcid = drvdata->cpu + 1;
	spin_unlock(&drvdata->spinlock);
	return size;
}
static DEVICE_ATTR_WO(reset);

static ssize_t mode_show(struct device *dev,
			 struct device_attribute *attr,
			 char *buf)
{
	unsigned long val;
	struct etmv4_drvdata *drvdata = dev_get_drvdata(dev->parent);

	val = drvdata->mode;
	return scnprintf(buf, PAGE_SIZE, "%#lx\n", val);
}

static ssize_t mode_store(struct device *dev,
			  struct device_attribute *attr,
			  const char *buf, size_t size)
{
	unsigned long val, mode;
	struct etmv4_drvdata *drvdata = dev_get_drvdata(dev->parent);

	if (kstrtoul(buf, 16, &val))
		return -EINVAL;

	spin_lock(&drvdata->spinlock);
	drvdata->mode = val & ETMv4_MODE_ALL;

	if (drvdata->mode & ETM_MODE_EXCLUDE)
		etm4_set_mode_exclude(drvdata, true);
	else
		etm4_set_mode_exclude(drvdata, false);

	if (drvdata->instrp0 == true) {
		/* start by clearing instruction P0 field */
		drvdata->cfg  &= ~(BIT(1) | BIT(2));
		if (drvdata->mode & ETM_MODE_LOAD)
			/* 0b01 Trace load instructions as P0 instructions */
			drvdata->cfg  |= BIT(1);
		if (drvdata->mode & ETM_MODE_STORE)
			/* 0b10 Trace store instructions as P0 instructions */
			drvdata->cfg  |= BIT(2);
		if (drvdata->mode & ETM_MODE_LOAD_STORE)
			/*
			 * 0b11 Trace load and store instructions
			 * as P0 instructions
			 */
			drvdata->cfg  |= BIT(1) | BIT(2);
	}

	/* bit[3], Branch broadcast mode */
	if ((drvdata->mode & ETM_MODE_BB) && (drvdata->trcbb == true))
		drvdata->cfg |= BIT(3);
	else
		drvdata->cfg &= ~BIT(3);

	/* bit[4], Cycle counting instruction trace bit */
	if ((drvdata->mode & ETMv4_MODE_CYCACC) &&
		(drvdata->trccci == true))
		drvdata->cfg |= BIT(4);
	else
		drvdata->cfg &= ~BIT(4);

	/* bit[6], Context ID tracing bit */
	if ((drvdata->mode & ETMv4_MODE_CTXID) && (drvdata->ctxid_size))
		drvdata->cfg |= BIT(6);
	else
		drvdata->cfg &= ~BIT(6);

	if ((drvdata->mode & ETM_MODE_VMID) && (drvdata->vmid_size))
		drvdata->cfg |= BIT(7);
	else
		drvdata->cfg &= ~BIT(7);

	/* bits[10:8], Conditional instruction tracing bit */
	mode = ETM_MODE_COND(drvdata->mode);
	if (drvdata->trccond == true) {
		drvdata->cfg &= ~(BIT(8) | BIT(9) | BIT(10));
		drvdata->cfg |= mode << 8;
	}

	/* bit[11], Global timestamp tracing bit */
	if ((drvdata->mode & ETMv4_MODE_TIMESTAMP) && (drvdata->ts_size))
		drvdata->cfg |= BIT(11);
	else
		drvdata->cfg &= ~BIT(11);

	/* bit[12], Return stack enable bit */
	if ((drvdata->mode & ETM_MODE_RETURNSTACK) &&
		(drvdata->retstack == true))
		drvdata->cfg |= BIT(12);
	else
		drvdata->cfg &= ~BIT(12);

	/* bits[14:13], Q element enable field */
	mode = ETM_MODE_QELEM(drvdata->mode);
	/* start by clearing QE bits */
	drvdata->cfg &= ~(BIT(13) | BIT(14));
	/* if supported, Q elements with instruction counts are enabled */
	if ((mode & BIT(0)) && (drvdata->q_support & BIT(0)))
		drvdata->cfg |= BIT(13);
	/*
	 * if supported, Q elements with and without instruction
	 * counts are enabled
	 */
	if ((mode & BIT(1)) && (drvdata->q_support & BIT(1)))
		drvdata->cfg |= BIT(14);

	/* bit[11], AMBA Trace Bus (ATB) trigger enable bit */
	if ((drvdata->mode & ETM_MODE_ATB_TRIGGER) &&
	    (drvdata->atbtrig == true))
		drvdata->eventctrl1 |= BIT(11);
	else
		drvdata->eventctrl1 &= ~BIT(11);

	/* bit[12], Low-power state behavior override bit */
	if ((drvdata->mode & ETM_MODE_LPOVERRIDE) &&
	    (drvdata->lpoverride == true))
		drvdata->eventctrl1 |= BIT(12);
	else
		drvdata->eventctrl1 &= ~BIT(12);

	/* bit[8], Instruction stall bit */
	if (drvdata->mode & ETM_MODE_ISTALL_EN)
		drvdata->stall_ctrl |= BIT(8);
	else
		drvdata->stall_ctrl &= ~BIT(8);

	/* bit[10], Prioritize instruction trace bit */
	if (drvdata->mode & ETM_MODE_INSTPRIO)
		drvdata->stall_ctrl |= BIT(10);
	else
		drvdata->stall_ctrl &= ~BIT(10);

	/* bit[13], Trace overflow prevention bit */
	if ((drvdata->mode & ETM_MODE_NOOVERFLOW) &&
		(drvdata->nooverflow == true))
		drvdata->stall_ctrl |= BIT(13);
	else
		drvdata->stall_ctrl &= ~BIT(13);

	/* bit[9] Start/stop logic control bit */
	if (drvdata->mode & ETM_MODE_VIEWINST_STARTSTOP)
		drvdata->vinst_ctrl |= BIT(9);
	else
		drvdata->vinst_ctrl &= ~BIT(9);

	/* bit[10], Whether a trace unit must trace a Reset exception */
	if (drvdata->mode & ETM_MODE_TRACE_RESET)
		drvdata->vinst_ctrl |= BIT(10);
	else
		drvdata->vinst_ctrl &= ~BIT(10);

	/* bit[11], Whether a trace unit must trace a system error exception */
	if ((drvdata->mode & ETM_MODE_TRACE_ERR) &&
		(drvdata->trc_error == true))
		drvdata->vinst_ctrl |= BIT(11);
	else
		drvdata->vinst_ctrl &= ~BIT(11);

	spin_unlock(&drvdata->spinlock);
	return size;
}
static DEVICE_ATTR_RW(mode);

static ssize_t pe_show(struct device *dev,
		       struct device_attribute *attr,
		       char *buf)
{
	unsigned long val;
	struct etmv4_drvdata *drvdata = dev_get_drvdata(dev->parent);

	val = drvdata->pe_sel;
	return scnprintf(buf, PAGE_SIZE, "%#lx\n", val);
}

static ssize_t pe_store(struct device *dev,
			struct device_attribute *attr,
			const char *buf, size_t size)
{
	unsigned long val;
	struct etmv4_drvdata *drvdata = dev_get_drvdata(dev->parent);

	if (kstrtoul(buf, 16, &val))
		return -EINVAL;

	spin_lock(&drvdata->spinlock);
	if (val > drvdata->nr_pe) {
		spin_unlock(&drvdata->spinlock);
		return -EINVAL;
	}

	drvdata->pe_sel = val;
	spin_unlock(&drvdata->spinlock);
	return size;
}
static DEVICE_ATTR_RW(pe);

static ssize_t event_show(struct device *dev,
			  struct device_attribute *attr,
			  char *buf)
{
	unsigned long val;
	struct etmv4_drvdata *drvdata = dev_get_drvdata(dev->parent);

	val = drvdata->eventctrl0;
	return scnprintf(buf, PAGE_SIZE, "%#lx\n", val);
}

static ssize_t event_store(struct device *dev,
			   struct device_attribute *attr,
			   const char *buf, size_t size)
{
	unsigned long val;
	struct etmv4_drvdata *drvdata = dev_get_drvdata(dev->parent);

	if (kstrtoul(buf, 16, &val))
		return -EINVAL;

	spin_lock(&drvdata->spinlock);
	switch (drvdata->nr_event) {
	case 0x0:
		/* EVENT0, bits[7:0] */
		drvdata->eventctrl0 = val & 0xFF;
		break;
	case 0x1:
		 /* EVENT1, bits[15:8] */
		drvdata->eventctrl0 = val & 0xFFFF;
		break;
	case 0x2:
		/* EVENT2, bits[23:16] */
		drvdata->eventctrl0 = val & 0xFFFFFF;
		break;
	case 0x3:
		/* EVENT3, bits[31:24] */
		drvdata->eventctrl0 = val;
		break;
	default:
		break;
	}
	spin_unlock(&drvdata->spinlock);
	return size;
}
static DEVICE_ATTR_RW(event);

static ssize_t event_instren_show(struct device *dev,
				  struct device_attribute *attr,
				  char *buf)
{
	unsigned long val;
	struct etmv4_drvdata *drvdata = dev_get_drvdata(dev->parent);

	val = BMVAL(drvdata->eventctrl1, 0, 3);
	return scnprintf(buf, PAGE_SIZE, "%#lx\n", val);
}

static ssize_t event_instren_store(struct device *dev,
				   struct device_attribute *attr,
				   const char *buf, size_t size)
{
	unsigned long val;
	struct etmv4_drvdata *drvdata = dev_get_drvdata(dev->parent);

	if (kstrtoul(buf, 16, &val))
		return -EINVAL;

	spin_lock(&drvdata->spinlock);
	/* start by clearing all instruction event enable bits */
	drvdata->eventctrl1 &= ~(BIT(0) | BIT(1) | BIT(2) | BIT(3));
	switch (drvdata->nr_event) {
	case 0x0:
		/* generate Event element for event 1 */
		drvdata->eventctrl1 |= val & BIT(1);
		break;
	case 0x1:
		/* generate Event element for event 1 and 2 */
		drvdata->eventctrl1 |= val & (BIT(0) | BIT(1));
		break;
	case 0x2:
		/* generate Event element for event 1, 2 and 3 */
		drvdata->eventctrl1 |= val & (BIT(0) | BIT(1) | BIT(2));
		break;
	case 0x3:
		/* generate Event element for all 4 events */
		drvdata->eventctrl1 |= val & 0xF;
		break;
	default:
		break;
	}
	spin_unlock(&drvdata->spinlock);
	return size;
}
static DEVICE_ATTR_RW(event_instren);

static ssize_t event_ts_show(struct device *dev,
			     struct device_attribute *attr,
			     char *buf)
{
	unsigned long val;
	struct etmv4_drvdata *drvdata = dev_get_drvdata(dev->parent);

	val = drvdata->ts_ctrl;
	return scnprintf(buf, PAGE_SIZE, "%#lx\n", val);
}

static ssize_t event_ts_store(struct device *dev,
			      struct device_attribute *attr,
			      const char *buf, size_t size)
{
	unsigned long val;
	struct etmv4_drvdata *drvdata = dev_get_drvdata(dev->parent);

	if (kstrtoul(buf, 16, &val))
		return -EINVAL;
	if (!drvdata->ts_size)
		return -EINVAL;

	drvdata->ts_ctrl = val & ETMv4_EVENT_MASK;
	return size;
}
static DEVICE_ATTR_RW(event_ts);

static ssize_t syncfreq_show(struct device *dev,
			     struct device_attribute *attr,
			     char *buf)
{
	unsigned long val;
	struct etmv4_drvdata *drvdata = dev_get_drvdata(dev->parent);

	val = drvdata->syncfreq;
	return scnprintf(buf, PAGE_SIZE, "%#lx\n", val);
}

static ssize_t syncfreq_store(struct device *dev,
			      struct device_attribute *attr,
			      const char *buf, size_t size)
{
	unsigned long val;
	struct etmv4_drvdata *drvdata = dev_get_drvdata(dev->parent);

	if (kstrtoul(buf, 16, &val))
		return -EINVAL;
	if (drvdata->syncpr == true)
		return -EINVAL;

	drvdata->syncfreq = val & ETMv4_SYNC_MASK;
	return size;
}
static DEVICE_ATTR_RW(syncfreq);

static ssize_t cyc_threshold_show(struct device *dev,
				  struct device_attribute *attr,
				  char *buf)
{
	unsigned long val;
	struct etmv4_drvdata *drvdata = dev_get_drvdata(dev->parent);

	val = drvdata->ccctlr;
	return scnprintf(buf, PAGE_SIZE, "%#lx\n", val);
}

static ssize_t cyc_threshold_store(struct device *dev,
				   struct device_attribute *attr,
				   const char *buf, size_t size)
{
	unsigned long val;
	struct etmv4_drvdata *drvdata = dev_get_drvdata(dev->parent);

	if (kstrtoul(buf, 16, &val))
		return -EINVAL;
	if (val < drvdata->ccitmin)
		return -EINVAL;

	drvdata->ccctlr = val & ETM_CYC_THRESHOLD_MASK;
	return size;
}
static DEVICE_ATTR_RW(cyc_threshold);

static ssize_t bb_ctrl_show(struct device *dev,
			    struct device_attribute *attr,
			    char *buf)
{
	unsigned long val;
	struct etmv4_drvdata *drvdata = dev_get_drvdata(dev->parent);

	val = drvdata->bb_ctrl;
	return scnprintf(buf, PAGE_SIZE, "%#lx\n", val);
}

static ssize_t bb_ctrl_store(struct device *dev,
			     struct device_attribute *attr,
			     const char *buf, size_t size)
{
	unsigned long val;
	struct etmv4_drvdata *drvdata = dev_get_drvdata(dev->parent);

	if (kstrtoul(buf, 16, &val))
		return -EINVAL;
	if (drvdata->trcbb == false)
		return -EINVAL;
	if (!drvdata->nr_addr_cmp)
		return -EINVAL;
	/*
	 * Bit[7:0] selects which address range comparator is used for
	 * branch broadcast control.
	 */
	if (BMVAL(val, 0, 7) > drvdata->nr_addr_cmp)
		return -EINVAL;

	drvdata->bb_ctrl = val;
	return size;
}
static DEVICE_ATTR_RW(bb_ctrl);

static ssize_t event_vinst_show(struct device *dev,
				struct device_attribute *attr,
				char *buf)
{
	unsigned long val;
	struct etmv4_drvdata *drvdata = dev_get_drvdata(dev->parent);

	val = drvdata->vinst_ctrl & ETMv4_EVENT_MASK;
	return scnprintf(buf, PAGE_SIZE, "%#lx\n", val);
}

static ssize_t event_vinst_store(struct device *dev,
				 struct device_attribute *attr,
				 const char *buf, size_t size)
{
	unsigned long val;
	struct etmv4_drvdata *drvdata = dev_get_drvdata(dev->parent);

	if (kstrtoul(buf, 16, &val))
		return -EINVAL;

	spin_lock(&drvdata->spinlock);
	val &= ETMv4_EVENT_MASK;
	drvdata->vinst_ctrl &= ~ETMv4_EVENT_MASK;
	drvdata->vinst_ctrl |= val;
	spin_unlock(&drvdata->spinlock);
	return size;
}
static DEVICE_ATTR_RW(event_vinst);

static ssize_t s_exlevel_vinst_show(struct device *dev,
				    struct device_attribute *attr,
				    char *buf)
{
	unsigned long val;
	struct etmv4_drvdata *drvdata = dev_get_drvdata(dev->parent);

	val = BMVAL(drvdata->vinst_ctrl, 16, 19);
	return scnprintf(buf, PAGE_SIZE, "%#lx\n", val);
}

static ssize_t s_exlevel_vinst_store(struct device *dev,
				     struct device_attribute *attr,
				     const char *buf, size_t size)
{
	unsigned long val;
	struct etmv4_drvdata *drvdata = dev_get_drvdata(dev->parent);

	if (kstrtoul(buf, 16, &val))
		return -EINVAL;

	spin_lock(&drvdata->spinlock);
	/* clear all EXLEVEL_S bits (bit[18] is never implemented) */
	drvdata->vinst_ctrl &= ~(BIT(16) | BIT(17) | BIT(19));
	/* enable instruction tracing for corresponding exception level */
	val &= drvdata->s_ex_level;
	drvdata->vinst_ctrl |= (val << 16);
	spin_unlock(&drvdata->spinlock);
	return size;
}
static DEVICE_ATTR_RW(s_exlevel_vinst);

static ssize_t ns_exlevel_vinst_show(struct device *dev,
				     struct device_attribute *attr,
				     char *buf)
{
	unsigned long val;
	struct etmv4_drvdata *drvdata = dev_get_drvdata(dev->parent);

	/* EXLEVEL_NS, bits[23:20] */
	val = BMVAL(drvdata->vinst_ctrl, 20, 23);
	return scnprintf(buf, PAGE_SIZE, "%#lx\n", val);
}

static ssize_t ns_exlevel_vinst_store(struct device *dev,
				      struct device_attribute *attr,
				      const char *buf, size_t size)
{
	unsigned long val;
	struct etmv4_drvdata *drvdata = dev_get_drvdata(dev->parent);

	if (kstrtoul(buf, 16, &val))
		return -EINVAL;

	spin_lock(&drvdata->spinlock);
	/* clear EXLEVEL_NS bits (bit[23] is never implemented */
	drvdata->vinst_ctrl &= ~(BIT(20) | BIT(21) | BIT(22));
	/* enable instruction tracing for corresponding exception level */
	val &= drvdata->ns_ex_level;
	drvdata->vinst_ctrl |= (val << 20);
	spin_unlock(&drvdata->spinlock);
	return size;
}
static DEVICE_ATTR_RW(ns_exlevel_vinst);

static ssize_t addr_idx_show(struct device *dev,
			     struct device_attribute *attr,
			     char *buf)
{
	unsigned long val;
	struct etmv4_drvdata *drvdata = dev_get_drvdata(dev->parent);

	val = drvdata->addr_idx;
	return scnprintf(buf, PAGE_SIZE, "%#lx\n", val);
}

static ssize_t addr_idx_store(struct device *dev,
			      struct device_attribute *attr,
			      const char *buf, size_t size)
{
	unsigned long val;
	struct etmv4_drvdata *drvdata = dev_get_drvdata(dev->parent);

	if (kstrtoul(buf, 16, &val))
		return -EINVAL;
	if (val >= drvdata->nr_addr_cmp * 2)
		return -EINVAL;

	/*
	 * Use spinlock to ensure index doesn't change while it gets
	 * dereferenced multiple times within a spinlock block elsewhere.
	 */
	spin_lock(&drvdata->spinlock);
	drvdata->addr_idx = val;
	spin_unlock(&drvdata->spinlock);
	return size;
}
static DEVICE_ATTR_RW(addr_idx);

static ssize_t addr_instdatatype_show(struct device *dev,
				      struct device_attribute *attr,
				      char *buf)
{
	ssize_t len;
	u8 val, idx;
	struct etmv4_drvdata *drvdata = dev_get_drvdata(dev->parent);

	spin_lock(&drvdata->spinlock);
	idx = drvdata->addr_idx;
	val = BMVAL(drvdata->addr_acc[idx], 0, 1);
	len = scnprintf(buf, PAGE_SIZE, "%s\n",
			val == ETM_INSTR_ADDR ? "instr" :
			(val == ETM_DATA_LOAD_ADDR ? "data_load" :
			(val == ETM_DATA_STORE_ADDR ? "data_store" :
			"data_load_store")));
	spin_unlock(&drvdata->spinlock);
	return len;
}

static ssize_t addr_instdatatype_store(struct device *dev,
				       struct device_attribute *attr,
				       const char *buf, size_t size)
{
	u8 idx;
	char str[20] = "";
	struct etmv4_drvdata *drvdata = dev_get_drvdata(dev->parent);

	if (strlen(buf) >= 20)
		return -EINVAL;
	if (sscanf(buf, "%s", str) != 1)
		return -EINVAL;

	spin_lock(&drvdata->spinlock);
	idx = drvdata->addr_idx;
	if (!strcmp(str, "instr"))
		/* TYPE, bits[1:0] */
		drvdata->addr_acc[idx] &= ~(BIT(0) | BIT(1));

	spin_unlock(&drvdata->spinlock);
	return size;
}
static DEVICE_ATTR_RW(addr_instdatatype);

static ssize_t addr_single_show(struct device *dev,
				struct device_attribute *attr,
				char *buf)
{
	u8 idx;
	unsigned long val;
	struct etmv4_drvdata *drvdata = dev_get_drvdata(dev->parent);

	idx = drvdata->addr_idx;
	spin_lock(&drvdata->spinlock);
	if (!(drvdata->addr_type[idx] == ETM_ADDR_TYPE_NONE ||
	      drvdata->addr_type[idx] == ETM_ADDR_TYPE_SINGLE)) {
		spin_unlock(&drvdata->spinlock);
		return -EPERM;
	}
	val = (unsigned long)drvdata->addr_val[idx];
	spin_unlock(&drvdata->spinlock);
	return scnprintf(buf, PAGE_SIZE, "%#lx\n", val);
}

static ssize_t addr_single_store(struct device *dev,
				 struct device_attribute *attr,
				 const char *buf, size_t size)
{
	u8 idx;
	unsigned long val;
	struct etmv4_drvdata *drvdata = dev_get_drvdata(dev->parent);

	if (kstrtoul(buf, 16, &val))
		return -EINVAL;

	spin_lock(&drvdata->spinlock);
	idx = drvdata->addr_idx;
	if (!(drvdata->addr_type[idx] == ETM_ADDR_TYPE_NONE ||
	      drvdata->addr_type[idx] == ETM_ADDR_TYPE_SINGLE)) {
		spin_unlock(&drvdata->spinlock);
		return -EPERM;
	}

	drvdata->addr_val[idx] = (u64)val;
	drvdata->addr_type[idx] = ETM_ADDR_TYPE_SINGLE;
	spin_unlock(&drvdata->spinlock);
	return size;
}
static DEVICE_ATTR_RW(addr_single);

static ssize_t addr_range_show(struct device *dev,
			       struct device_attribute *attr,
			       char *buf)
{
	u8 idx;
	unsigned long val1, val2;
	struct etmv4_drvdata *drvdata = dev_get_drvdata(dev->parent);

	spin_lock(&drvdata->spinlock);
	idx = drvdata->addr_idx;
	if (idx % 2 != 0) {
		spin_unlock(&drvdata->spinlock);
		return -EPERM;
	}
	if (!((drvdata->addr_type[idx] == ETM_ADDR_TYPE_NONE &&
	       drvdata->addr_type[idx + 1] == ETM_ADDR_TYPE_NONE) ||
	      (drvdata->addr_type[idx] == ETM_ADDR_TYPE_RANGE &&
	       drvdata->addr_type[idx + 1] == ETM_ADDR_TYPE_RANGE))) {
		spin_unlock(&drvdata->spinlock);
		return -EPERM;
	}

	val1 = (unsigned long)drvdata->addr_val[idx];
	val2 = (unsigned long)drvdata->addr_val[idx + 1];
	spin_unlock(&drvdata->spinlock);
	return scnprintf(buf, PAGE_SIZE, "%#lx %#lx\n", val1, val2);
}

static ssize_t addr_range_store(struct device *dev,
				struct device_attribute *attr,
				const char *buf, size_t size)
{
	u8 idx;
	unsigned long val1, val2;
	struct etmv4_drvdata *drvdata = dev_get_drvdata(dev->parent);

	if (sscanf(buf, "%lx %lx", &val1, &val2) != 2)
		return -EINVAL;
	/* lower address comparator cannot have a higher address value */
	if (val1 > val2)
		return -EINVAL;

	spin_lock(&drvdata->spinlock);
	idx = drvdata->addr_idx;
	if (idx % 2 != 0) {
		spin_unlock(&drvdata->spinlock);
		return -EPERM;
	}

	if (!((drvdata->addr_type[idx] == ETM_ADDR_TYPE_NONE &&
	       drvdata->addr_type[idx + 1] == ETM_ADDR_TYPE_NONE) ||
	      (drvdata->addr_type[idx] == ETM_ADDR_TYPE_RANGE &&
	       drvdata->addr_type[idx + 1] == ETM_ADDR_TYPE_RANGE))) {
		spin_unlock(&drvdata->spinlock);
		return -EPERM;
	}

	drvdata->addr_val[idx] = (u64)val1;
	drvdata->addr_type[idx] = ETM_ADDR_TYPE_RANGE;
	drvdata->addr_val[idx + 1] = (u64)val2;
	drvdata->addr_type[idx + 1] = ETM_ADDR_TYPE_RANGE;
	/*
	 * Program include or exclude control bits for vinst or vdata
	 * whenever we change addr comparators to ETM_ADDR_TYPE_RANGE
	 */
	if (drvdata->mode & ETM_MODE_EXCLUDE)
		etm4_set_mode_exclude(drvdata, true);
	else
		etm4_set_mode_exclude(drvdata, false);

	spin_unlock(&drvdata->spinlock);
	return size;
}
static DEVICE_ATTR_RW(addr_range);

static ssize_t addr_start_show(struct device *dev,
			       struct device_attribute *attr,
			       char *buf)
{
	u8 idx;
	unsigned long val;
	struct etmv4_drvdata *drvdata = dev_get_drvdata(dev->parent);

	spin_lock(&drvdata->spinlock);
	idx = drvdata->addr_idx;

	if (!(drvdata->addr_type[idx] == ETM_ADDR_TYPE_NONE ||
	      drvdata->addr_type[idx] == ETM_ADDR_TYPE_START)) {
		spin_unlock(&drvdata->spinlock);
		return -EPERM;
	}

	val = (unsigned long)drvdata->addr_val[idx];
	spin_unlock(&drvdata->spinlock);
	return scnprintf(buf, PAGE_SIZE, "%#lx\n", val);
}

static ssize_t addr_start_store(struct device *dev,
				struct device_attribute *attr,
				const char *buf, size_t size)
{
	u8 idx;
	unsigned long val;
	struct etmv4_drvdata *drvdata = dev_get_drvdata(dev->parent);

	if (kstrtoul(buf, 16, &val))
		return -EINVAL;

	spin_lock(&drvdata->spinlock);
	idx = drvdata->addr_idx;
	if (!drvdata->nr_addr_cmp) {
		spin_unlock(&drvdata->spinlock);
		return -EINVAL;
	}
	if (!(drvdata->addr_type[idx] == ETM_ADDR_TYPE_NONE ||
	      drvdata->addr_type[idx] == ETM_ADDR_TYPE_START)) {
		spin_unlock(&drvdata->spinlock);
		return -EPERM;
	}

	drvdata->addr_val[idx] = (u64)val;
	drvdata->addr_type[idx] = ETM_ADDR_TYPE_START;
	drvdata->vissctlr |= BIT(idx);
	/* SSSTATUS, bit[9] - turn on start/stop logic */
	drvdata->vinst_ctrl |= BIT(9);
	spin_unlock(&drvdata->spinlock);
	return size;
}
static DEVICE_ATTR_RW(addr_start);

static ssize_t addr_stop_show(struct device *dev,
			      struct device_attribute *attr,
			      char *buf)
{
	u8 idx;
	unsigned long val;
	struct etmv4_drvdata *drvdata = dev_get_drvdata(dev->parent);

	spin_lock(&drvdata->spinlock);
	idx = drvdata->addr_idx;

	if (!(drvdata->addr_type[idx] == ETM_ADDR_TYPE_NONE ||
	      drvdata->addr_type[idx] == ETM_ADDR_TYPE_STOP)) {
		spin_unlock(&drvdata->spinlock);
		return -EPERM;
	}

	val = (unsigned long)drvdata->addr_val[idx];
	spin_unlock(&drvdata->spinlock);
	return scnprintf(buf, PAGE_SIZE, "%#lx\n", val);
}

static ssize_t addr_stop_store(struct device *dev,
			       struct device_attribute *attr,
			       const char *buf, size_t size)
{
	u8 idx;
	unsigned long val;
	struct etmv4_drvdata *drvdata = dev_get_drvdata(dev->parent);

	if (kstrtoul(buf, 16, &val))
		return -EINVAL;

	spin_lock(&drvdata->spinlock);
	idx = drvdata->addr_idx;
	if (!drvdata->nr_addr_cmp) {
		spin_unlock(&drvdata->spinlock);
		return -EINVAL;
	}
	if (!(drvdata->addr_type[idx] == ETM_ADDR_TYPE_NONE ||
	       drvdata->addr_type[idx] == ETM_ADDR_TYPE_STOP)) {
		spin_unlock(&drvdata->spinlock);
		return -EPERM;
	}

	drvdata->addr_val[idx] = (u64)val;
	drvdata->addr_type[idx] = ETM_ADDR_TYPE_STOP;
	drvdata->vissctlr |= BIT(idx + 16);
	/* SSSTATUS, bit[9] - turn on start/stop logic */
	drvdata->vinst_ctrl |= BIT(9);
	spin_unlock(&drvdata->spinlock);
	return size;
}
static DEVICE_ATTR_RW(addr_stop);

static ssize_t addr_ctxtype_show(struct device *dev,
				 struct device_attribute *attr,
				 char *buf)
{
	ssize_t len;
	u8 idx, val;
	struct etmv4_drvdata *drvdata = dev_get_drvdata(dev->parent);

	spin_lock(&drvdata->spinlock);
	idx = drvdata->addr_idx;
	/* CONTEXTTYPE, bits[3:2] */
	val = BMVAL(drvdata->addr_acc[idx], 2, 3);
	len = scnprintf(buf, PAGE_SIZE, "%s\n", val == ETM_CTX_NONE ? "none" :
			(val == ETM_CTX_CTXID ? "ctxid" :
			(val == ETM_CTX_VMID ? "vmid" : "all")));
	spin_unlock(&drvdata->spinlock);
	return len;
}

static ssize_t addr_ctxtype_store(struct device *dev,
				  struct device_attribute *attr,
				  const char *buf, size_t size)
{
	u8 idx;
	char str[10] = "";
	struct etmv4_drvdata *drvdata = dev_get_drvdata(dev->parent);

	if (strlen(buf) >= 10)
		return -EINVAL;
	if (sscanf(buf, "%s", str) != 1)
		return -EINVAL;

	spin_lock(&drvdata->spinlock);
	idx = drvdata->addr_idx;
	if (!strcmp(str, "none"))
		/* start by clearing context type bits */
		drvdata->addr_acc[idx] &= ~(BIT(2) | BIT(3));
	else if (!strcmp(str, "ctxid")) {
		/* 0b01 The trace unit performs a Context ID */
		if (drvdata->numcidc) {
			drvdata->addr_acc[idx] |= BIT(2);
			drvdata->addr_acc[idx] &= ~BIT(3);
		}
	} else if (!strcmp(str, "vmid")) {
		/* 0b10 The trace unit performs a VMID */
		if (drvdata->numvmidc) {
			drvdata->addr_acc[idx] &= ~BIT(2);
			drvdata->addr_acc[idx] |= BIT(3);
		}
	} else if (!strcmp(str, "all")) {
		/*
		 * 0b11 The trace unit performs a Context ID
		 * comparison and a VMID
		 */
		if (drvdata->numcidc)
			drvdata->addr_acc[idx] |= BIT(2);
		if (drvdata->numvmidc)
			drvdata->addr_acc[idx] |= BIT(3);
	}
	spin_unlock(&drvdata->spinlock);
	return size;
}
static DEVICE_ATTR_RW(addr_ctxtype);

static ssize_t addr_context_show(struct device *dev,
				 struct device_attribute *attr,
				 char *buf)
{
	u8 idx;
	unsigned long val;
	struct etmv4_drvdata *drvdata = dev_get_drvdata(dev->parent);

	spin_lock(&drvdata->spinlock);
	idx = drvdata->addr_idx;
	/* context ID comparator bits[6:4] */
	val = BMVAL(drvdata->addr_acc[idx], 4, 6);
	spin_unlock(&drvdata->spinlock);
	return scnprintf(buf, PAGE_SIZE, "%#lx\n", val);
}

static ssize_t addr_context_store(struct device *dev,
				  struct device_attribute *attr,
				  const char *buf, size_t size)
{
	u8 idx;
	unsigned long val;
	struct etmv4_drvdata *drvdata = dev_get_drvdata(dev->parent);

	if (kstrtoul(buf, 16, &val))
		return -EINVAL;
	if ((drvdata->numcidc <= 1) && (drvdata->numvmidc <= 1))
		return -EINVAL;
	if (val >=  (drvdata->numcidc >= drvdata->numvmidc ?
		     drvdata->numcidc : drvdata->numvmidc))
		return -EINVAL;

	spin_lock(&drvdata->spinlock);
	idx = drvdata->addr_idx;
	/* clear context ID comparator bits[6:4] */
	drvdata->addr_acc[idx] &= ~(BIT(4) | BIT(5) | BIT(6));
	drvdata->addr_acc[idx] |= (val << 4);
	spin_unlock(&drvdata->spinlock);
	return size;
}
static DEVICE_ATTR_RW(addr_context);

static ssize_t seq_idx_show(struct device *dev,
			    struct device_attribute *attr,
			    char *buf)
{
	unsigned long val;
	struct etmv4_drvdata *drvdata = dev_get_drvdata(dev->parent);

	val = drvdata->seq_idx;
	return scnprintf(buf, PAGE_SIZE, "%#lx\n", val);
}

static ssize_t seq_idx_store(struct device *dev,
			     struct device_attribute *attr,
			     const char *buf, size_t size)
{
	unsigned long val;
	struct etmv4_drvdata *drvdata = dev_get_drvdata(dev->parent);

	if (kstrtoul(buf, 16, &val))
		return -EINVAL;
	if (val >= drvdata->nrseqstate - 1)
		return -EINVAL;

	/*
	 * Use spinlock to ensure index doesn't change while it gets
	 * dereferenced multiple times within a spinlock block elsewhere.
	 */
	spin_lock(&drvdata->spinlock);
	drvdata->seq_idx = val;
	spin_unlock(&drvdata->spinlock);
	return size;
}
static DEVICE_ATTR_RW(seq_idx);

static ssize_t seq_state_show(struct device *dev,
			      struct device_attribute *attr,
			      char *buf)
{
	unsigned long val;
	struct etmv4_drvdata *drvdata = dev_get_drvdata(dev->parent);

	val = drvdata->seq_state;
	return scnprintf(buf, PAGE_SIZE, "%#lx\n", val);
}

static ssize_t seq_state_store(struct device *dev,
			       struct device_attribute *attr,
			       const char *buf, size_t size)
{
	unsigned long val;
	struct etmv4_drvdata *drvdata = dev_get_drvdata(dev->parent);

	if (kstrtoul(buf, 16, &val))
		return -EINVAL;
	if (val >= drvdata->nrseqstate)
		return -EINVAL;

	drvdata->seq_state = val;
	return size;
}
static DEVICE_ATTR_RW(seq_state);

static ssize_t seq_event_show(struct device *dev,
			      struct device_attribute *attr,
			      char *buf)
{
	u8 idx;
	unsigned long val;
	struct etmv4_drvdata *drvdata = dev_get_drvdata(dev->parent);

	spin_lock(&drvdata->spinlock);
	idx = drvdata->seq_idx;
	val = drvdata->seq_ctrl[idx];
	spin_unlock(&drvdata->spinlock);
	return scnprintf(buf, PAGE_SIZE, "%#lx\n", val);
}

static ssize_t seq_event_store(struct device *dev,
			       struct device_attribute *attr,
			       const char *buf, size_t size)
{
	u8 idx;
	unsigned long val;
	struct etmv4_drvdata *drvdata = dev_get_drvdata(dev->parent);

	if (kstrtoul(buf, 16, &val))
		return -EINVAL;

	spin_lock(&drvdata->spinlock);
	idx = drvdata->seq_idx;
	/* RST, bits[7:0] */
	drvdata->seq_ctrl[idx] = val & 0xFF;
	spin_unlock(&drvdata->spinlock);
	return size;
}
static DEVICE_ATTR_RW(seq_event);

static ssize_t seq_reset_event_show(struct device *dev,
				    struct device_attribute *attr,
				    char *buf)
{
	unsigned long val;
	struct etmv4_drvdata *drvdata = dev_get_drvdata(dev->parent);

	val = drvdata->seq_rst;
	return scnprintf(buf, PAGE_SIZE, "%#lx\n", val);
}

static ssize_t seq_reset_event_store(struct device *dev,
				     struct device_attribute *attr,
				     const char *buf, size_t size)
{
	unsigned long val;
	struct etmv4_drvdata *drvdata = dev_get_drvdata(dev->parent);

	if (kstrtoul(buf, 16, &val))
		return -EINVAL;
	if (!(drvdata->nrseqstate))
		return -EINVAL;

	drvdata->seq_rst = val & ETMv4_EVENT_MASK;
	return size;
}
static DEVICE_ATTR_RW(seq_reset_event);

static ssize_t cntr_idx_show(struct device *dev,
			     struct device_attribute *attr,
			     char *buf)
{
	unsigned long val;
	struct etmv4_drvdata *drvdata = dev_get_drvdata(dev->parent);

	val = drvdata->cntr_idx;
	return scnprintf(buf, PAGE_SIZE, "%#lx\n", val);
}

static ssize_t cntr_idx_store(struct device *dev,
			      struct device_attribute *attr,
			      const char *buf, size_t size)
{
	unsigned long val;
	struct etmv4_drvdata *drvdata = dev_get_drvdata(dev->parent);

	if (kstrtoul(buf, 16, &val))
		return -EINVAL;
	if (val >= drvdata->nr_cntr)
		return -EINVAL;

	/*
	 * Use spinlock to ensure index doesn't change while it gets
	 * dereferenced multiple times within a spinlock block elsewhere.
	 */
	spin_lock(&drvdata->spinlock);
	drvdata->cntr_idx = val;
	spin_unlock(&drvdata->spinlock);
	return size;
}
static DEVICE_ATTR_RW(cntr_idx);

static ssize_t cntrldvr_show(struct device *dev,
			     struct device_attribute *attr,
			     char *buf)
{
	u8 idx;
	unsigned long val;
	struct etmv4_drvdata *drvdata = dev_get_drvdata(dev->parent);

	spin_lock(&drvdata->spinlock);
	idx = drvdata->cntr_idx;
	val = drvdata->cntrldvr[idx];
	spin_unlock(&drvdata->spinlock);
	return scnprintf(buf, PAGE_SIZE, "%#lx\n", val);
}

static ssize_t cntrldvr_store(struct device *dev,
			      struct device_attribute *attr,
			      const char *buf, size_t size)
{
	u8 idx;
	unsigned long val;
	struct etmv4_drvdata *drvdata = dev_get_drvdata(dev->parent);

	if (kstrtoul(buf, 16, &val))
		return -EINVAL;
	if (val > ETM_CNTR_MAX_VAL)
		return -EINVAL;

	spin_lock(&drvdata->spinlock);
	idx = drvdata->cntr_idx;
	drvdata->cntrldvr[idx] = val;
	spin_unlock(&drvdata->spinlock);
	return size;
}
static DEVICE_ATTR_RW(cntrldvr);

static ssize_t cntr_val_show(struct device *dev,
			     struct device_attribute *attr,
			     char *buf)
{
	u8 idx;
	unsigned long val;
	struct etmv4_drvdata *drvdata = dev_get_drvdata(dev->parent);

	spin_lock(&drvdata->spinlock);
	idx = drvdata->cntr_idx;
	val = drvdata->cntr_val[idx];
	spin_unlock(&drvdata->spinlock);
	return scnprintf(buf, PAGE_SIZE, "%#lx\n", val);
}

static ssize_t cntr_val_store(struct device *dev,
			      struct device_attribute *attr,
			      const char *buf, size_t size)
{
	u8 idx;
	unsigned long val;
	struct etmv4_drvdata *drvdata = dev_get_drvdata(dev->parent);

	if (kstrtoul(buf, 16, &val))
		return -EINVAL;
	if (val > ETM_CNTR_MAX_VAL)
		return -EINVAL;

	spin_lock(&drvdata->spinlock);
	idx = drvdata->cntr_idx;
	drvdata->cntr_val[idx] = val;
	spin_unlock(&drvdata->spinlock);
	return size;
}
static DEVICE_ATTR_RW(cntr_val);

static ssize_t cntr_ctrl_show(struct device *dev,
			      struct device_attribute *attr,
			      char *buf)
{
	u8 idx;
	unsigned long val;
	struct etmv4_drvdata *drvdata = dev_get_drvdata(dev->parent);

	spin_lock(&drvdata->spinlock);
	idx = drvdata->cntr_idx;
	val = drvdata->cntr_ctrl[idx];
	spin_unlock(&drvdata->spinlock);
	return scnprintf(buf, PAGE_SIZE, "%#lx\n", val);
}

static ssize_t cntr_ctrl_store(struct device *dev,
			       struct device_attribute *attr,
			       const char *buf, size_t size)
{
	u8 idx;
	unsigned long val;
	struct etmv4_drvdata *drvdata = dev_get_drvdata(dev->parent);

	if (kstrtoul(buf, 16, &val))
		return -EINVAL;

	spin_lock(&drvdata->spinlock);
	idx = drvdata->cntr_idx;
	drvdata->cntr_ctrl[idx] = val;
	spin_unlock(&drvdata->spinlock);
	return size;
}
static DEVICE_ATTR_RW(cntr_ctrl);

static ssize_t res_idx_show(struct device *dev,
			    struct device_attribute *attr,
			    char *buf)
{
	unsigned long val;
	struct etmv4_drvdata *drvdata = dev_get_drvdata(dev->parent);

	val = drvdata->res_idx;
	return scnprintf(buf, PAGE_SIZE, "%#lx\n", val);
}

static ssize_t res_idx_store(struct device *dev,
			     struct device_attribute *attr,
			     const char *buf, size_t size)
{
	unsigned long val;
	struct etmv4_drvdata *drvdata = dev_get_drvdata(dev->parent);

	if (kstrtoul(buf, 16, &val))
		return -EINVAL;
	/* Resource selector pair 0 is always implemented and reserved */
	if (val < 2 || val >= drvdata->nr_resource * 2)
		return -EINVAL;

	/*
	 * Use spinlock to ensure index doesn't change while it gets
	 * dereferenced multiple times within a spinlock block elsewhere.
	 */
	spin_lock(&drvdata->spinlock);
	drvdata->res_idx = val;
	spin_unlock(&drvdata->spinlock);
	return size;
}
static DEVICE_ATTR_RW(res_idx);

static ssize_t res_ctrl_show(struct device *dev,
			     struct device_attribute *attr,
			     char *buf)
{
	u8 idx;
	unsigned long val;
	struct etmv4_drvdata *drvdata = dev_get_drvdata(dev->parent);

	spin_lock(&drvdata->spinlock);
	idx = drvdata->res_idx;
	val = drvdata->res_ctrl[idx];
	spin_unlock(&drvdata->spinlock);
	return scnprintf(buf, PAGE_SIZE, "%#lx\n", val);
}

static ssize_t res_ctrl_store(struct device *dev,
			      struct device_attribute *attr,
			      const char *buf, size_t size)
{
	u8 idx;
	unsigned long val;
	struct etmv4_drvdata *drvdata = dev_get_drvdata(dev->parent);

	if (kstrtoul(buf, 16, &val))
		return -EINVAL;

	spin_lock(&drvdata->spinlock);
	idx = drvdata->res_idx;
	/* For odd idx pair inversal bit is RES0 */
	if (idx % 2 != 0)
		/* PAIRINV, bit[21] */
		val &= ~BIT(21);
	drvdata->res_ctrl[idx] = val;
	spin_unlock(&drvdata->spinlock);
	return size;
}
static DEVICE_ATTR_RW(res_ctrl);

static ssize_t ctxid_idx_show(struct device *dev,
			      struct device_attribute *attr,
			      char *buf)
{
	unsigned long val;
	struct etmv4_drvdata *drvdata = dev_get_drvdata(dev->parent);

	val = drvdata->ctxid_idx;
	return scnprintf(buf, PAGE_SIZE, "%#lx\n", val);
}

static ssize_t ctxid_idx_store(struct device *dev,
			       struct device_attribute *attr,
			       const char *buf, size_t size)
{
	unsigned long val;
	struct etmv4_drvdata *drvdata = dev_get_drvdata(dev->parent);

	if (kstrtoul(buf, 16, &val))
		return -EINVAL;
	if (val >= drvdata->numcidc)
		return -EINVAL;

	/*
	 * Use spinlock to ensure index doesn't change while it gets
	 * dereferenced multiple times within a spinlock block elsewhere.
	 */
	spin_lock(&drvdata->spinlock);
	drvdata->ctxid_idx = val;
	spin_unlock(&drvdata->spinlock);
	return size;
}
static DEVICE_ATTR_RW(ctxid_idx);

static ssize_t ctxid_pid_show(struct device *dev,
			      struct device_attribute *attr,
			      char *buf)
{
	u8 idx;
	unsigned long val;
	struct etmv4_drvdata *drvdata = dev_get_drvdata(dev->parent);

	spin_lock(&drvdata->spinlock);
	idx = drvdata->ctxid_idx;
	val = (unsigned long)drvdata->ctxid_vpid[idx];
	spin_unlock(&drvdata->spinlock);
	return scnprintf(buf, PAGE_SIZE, "%#lx\n", val);
}

static ssize_t ctxid_pid_store(struct device *dev,
			       struct device_attribute *attr,
			       const char *buf, size_t size)
{
	u8 idx;
	unsigned long vpid, pid;
	struct etmv4_drvdata *drvdata = dev_get_drvdata(dev->parent);

	/*
	 * only implemented when ctxid tracing is enabled, i.e. at least one
	 * ctxid comparator is implemented and ctxid is greater than 0 bits
	 * in length
	 */
	if (!drvdata->ctxid_size || !drvdata->numcidc)
		return -EINVAL;
	if (kstrtoul(buf, 16, &vpid))
		return -EINVAL;

	pid = coresight_vpid_to_pid(vpid);

	spin_lock(&drvdata->spinlock);
	idx = drvdata->ctxid_idx;
	drvdata->ctxid_pid[idx] = (u64)pid;
	drvdata->ctxid_vpid[idx] = (u64)vpid;
	spin_unlock(&drvdata->spinlock);
	return size;
}
static DEVICE_ATTR_RW(ctxid_pid);

static ssize_t ctxid_masks_show(struct device *dev,
				struct device_attribute *attr,
				char *buf)
{
	unsigned long val1, val2;
	struct etmv4_drvdata *drvdata = dev_get_drvdata(dev->parent);

	spin_lock(&drvdata->spinlock);
	val1 = drvdata->ctxid_mask0;
	val2 = drvdata->ctxid_mask1;
	spin_unlock(&drvdata->spinlock);
	return scnprintf(buf, PAGE_SIZE, "%#lx %#lx\n", val1, val2);
}

static ssize_t ctxid_masks_store(struct device *dev,
				struct device_attribute *attr,
				const char *buf, size_t size)
{
	u8 i, j, maskbyte;
	unsigned long val1, val2, mask;
	struct etmv4_drvdata *drvdata = dev_get_drvdata(dev->parent);

	/*
	 * only implemented when ctxid tracing is enabled, i.e. at least one
	 * ctxid comparator is implemented and ctxid is greater than 0 bits
	 * in length
	 */
	if (!drvdata->ctxid_size || !drvdata->numcidc)
		return -EINVAL;
	if (sscanf(buf, "%lx %lx", &val1, &val2) != 2)
		return -EINVAL;

	spin_lock(&drvdata->spinlock);
	/*
	 * each byte[0..3] controls mask value applied to ctxid
	 * comparator[0..3]
	 */
	switch (drvdata->numcidc) {
	case 0x1:
		/* COMP0, bits[7:0] */
		drvdata->ctxid_mask0 = val1 & 0xFF;
		break;
	case 0x2:
		/* COMP1, bits[15:8] */
		drvdata->ctxid_mask0 = val1 & 0xFFFF;
		break;
	case 0x3:
		/* COMP2, bits[23:16] */
		drvdata->ctxid_mask0 = val1 & 0xFFFFFF;
		break;
	case 0x4:
		 /* COMP3, bits[31:24] */
		drvdata->ctxid_mask0 = val1;
		break;
	case 0x5:
		/* COMP4, bits[7:0] */
		drvdata->ctxid_mask0 = val1;
		drvdata->ctxid_mask1 = val2 & 0xFF;
		break;
	case 0x6:
		/* COMP5, bits[15:8] */
		drvdata->ctxid_mask0 = val1;
		drvdata->ctxid_mask1 = val2 & 0xFFFF;
		break;
	case 0x7:
		/* COMP6, bits[23:16] */
		drvdata->ctxid_mask0 = val1;
		drvdata->ctxid_mask1 = val2 & 0xFFFFFF;
		break;
	case 0x8:
		/* COMP7, bits[31:24] */
		drvdata->ctxid_mask0 = val1;
		drvdata->ctxid_mask1 = val2;
		break;
	default:
		break;
	}
	/*
	 * If software sets a mask bit to 1, it must program relevant byte
	 * of ctxid comparator value 0x0, otherwise behavior is unpredictable.
	 * For example, if bit[3] of ctxid_mask0 is 1, we must clear bits[31:24]
	 * of ctxid comparator0 value (corresponding to byte 0) register.
	 */
	mask = drvdata->ctxid_mask0;
	for (i = 0; i < drvdata->numcidc; i++) {
		/* mask value of corresponding ctxid comparator */
		maskbyte = mask & ETMv4_EVENT_MASK;
		/*
		 * each bit corresponds to a byte of respective ctxid comparator
		 * value register
		 */
		for (j = 0; j < 8; j++) {
			if (maskbyte & 1)
				drvdata->ctxid_pid[i] &= ~(0xFF << (j * 8));
			maskbyte >>= 1;
		}
		/* Select the next ctxid comparator mask value */
		if (i == 3)
			/* ctxid comparators[4-7] */
			mask = drvdata->ctxid_mask1;
		else
			mask >>= 0x8;
	}

	spin_unlock(&drvdata->spinlock);
	return size;
}
static DEVICE_ATTR_RW(ctxid_masks);

static ssize_t vmid_idx_show(struct device *dev,
			     struct device_attribute *attr,
			     char *buf)
{
	unsigned long val;
	struct etmv4_drvdata *drvdata = dev_get_drvdata(dev->parent);

	val = drvdata->vmid_idx;
	return scnprintf(buf, PAGE_SIZE, "%#lx\n", val);
}

static ssize_t vmid_idx_store(struct device *dev,
			      struct device_attribute *attr,
			      const char *buf, size_t size)
{
	unsigned long val;
	struct etmv4_drvdata *drvdata = dev_get_drvdata(dev->parent);

	if (kstrtoul(buf, 16, &val))
		return -EINVAL;
	if (val >= drvdata->numvmidc)
		return -EINVAL;

	/*
	 * Use spinlock to ensure index doesn't change while it gets
	 * dereferenced multiple times within a spinlock block elsewhere.
	 */
	spin_lock(&drvdata->spinlock);
	drvdata->vmid_idx = val;
	spin_unlock(&drvdata->spinlock);
	return size;
}
static DEVICE_ATTR_RW(vmid_idx);

static ssize_t vmid_val_show(struct device *dev,
			     struct device_attribute *attr,
			     char *buf)
{
	unsigned long val;
	struct etmv4_drvdata *drvdata = dev_get_drvdata(dev->parent);

	val = (unsigned long)drvdata->vmid_val[drvdata->vmid_idx];
	return scnprintf(buf, PAGE_SIZE, "%#lx\n", val);
}

static ssize_t vmid_val_store(struct device *dev,
			      struct device_attribute *attr,
			      const char *buf, size_t size)
{
	unsigned long val;
	struct etmv4_drvdata *drvdata = dev_get_drvdata(dev->parent);

	/*
	 * only implemented when vmid tracing is enabled, i.e. at least one
	 * vmid comparator is implemented and at least 8 bit vmid size
	 */
	if (!drvdata->vmid_size || !drvdata->numvmidc)
		return -EINVAL;
	if (kstrtoul(buf, 16, &val))
		return -EINVAL;

	spin_lock(&drvdata->spinlock);
	drvdata->vmid_val[drvdata->vmid_idx] = (u64)val;
	spin_unlock(&drvdata->spinlock);
	return size;
}
static DEVICE_ATTR_RW(vmid_val);

static ssize_t vmid_masks_show(struct device *dev,
			       struct device_attribute *attr, char *buf)
{
	unsigned long val1, val2;
	struct etmv4_drvdata *drvdata = dev_get_drvdata(dev->parent);

	spin_lock(&drvdata->spinlock);
	val1 = drvdata->vmid_mask0;
	val2 = drvdata->vmid_mask1;
	spin_unlock(&drvdata->spinlock);
	return scnprintf(buf, PAGE_SIZE, "%#lx %#lx\n", val1, val2);
}

static ssize_t vmid_masks_store(struct device *dev,
				struct device_attribute *attr,
				const char *buf, size_t size)
{
	u8 i, j, maskbyte;
	unsigned long val1, val2, mask;
	struct etmv4_drvdata *drvdata = dev_get_drvdata(dev->parent);
	/*
	 * only implemented when vmid tracing is enabled, i.e. at least one
	 * vmid comparator is implemented and at least 8 bit vmid size
	 */
	if (!drvdata->vmid_size || !drvdata->numvmidc)
		return -EINVAL;
	if (sscanf(buf, "%lx %lx", &val1, &val2) != 2)
		return -EINVAL;

	spin_lock(&drvdata->spinlock);

	/*
	 * each byte[0..3] controls mask value applied to vmid
	 * comparator[0..3]
	 */
	switch (drvdata->numvmidc) {
	case 0x1:
		/* COMP0, bits[7:0] */
		drvdata->vmid_mask0 = val1 & 0xFF;
		break;
	case 0x2:
		/* COMP1, bits[15:8] */
		drvdata->vmid_mask0 = val1 & 0xFFFF;
		break;
	case 0x3:
		/* COMP2, bits[23:16] */
		drvdata->vmid_mask0 = val1 & 0xFFFFFF;
		break;
	case 0x4:
		/* COMP3, bits[31:24] */
		drvdata->vmid_mask0 = val1;
		break;
	case 0x5:
		/* COMP4, bits[7:0] */
		drvdata->vmid_mask0 = val1;
		drvdata->vmid_mask1 = val2 & 0xFF;
		break;
	case 0x6:
		/* COMP5, bits[15:8] */
		drvdata->vmid_mask0 = val1;
		drvdata->vmid_mask1 = val2 & 0xFFFF;
		break;
	case 0x7:
		/* COMP6, bits[23:16] */
		drvdata->vmid_mask0 = val1;
		drvdata->vmid_mask1 = val2 & 0xFFFFFF;
		break;
	case 0x8:
		/* COMP7, bits[31:24] */
		drvdata->vmid_mask0 = val1;
		drvdata->vmid_mask1 = val2;
		break;
	default:
		break;
	}

	/*
	 * If software sets a mask bit to 1, it must program relevant byte
	 * of vmid comparator value 0x0, otherwise behavior is unpredictable.
	 * For example, if bit[3] of vmid_mask0 is 1, we must clear bits[31:24]
	 * of vmid comparator0 value (corresponding to byte 0) register.
	 */
	mask = drvdata->vmid_mask0;
	for (i = 0; i < drvdata->numvmidc; i++) {
		/* mask value of corresponding vmid comparator */
		maskbyte = mask & ETMv4_EVENT_MASK;
		/*
		 * each bit corresponds to a byte of respective vmid comparator
		 * value register
		 */
		for (j = 0; j < 8; j++) {
			if (maskbyte & 1)
				drvdata->vmid_val[i] &= ~(0xFF << (j * 8));
			maskbyte >>= 1;
		}
		/* Select the next vmid comparator mask value */
		if (i == 3)
			/* vmid comparators[4-7] */
			mask = drvdata->vmid_mask1;
		else
			mask >>= 0x8;
	}
	spin_unlock(&drvdata->spinlock);
	return size;
}
static DEVICE_ATTR_RW(vmid_masks);

static ssize_t cpu_show(struct device *dev,
			struct device_attribute *attr, char *buf)
{
	int val;
	struct etmv4_drvdata *drvdata = dev_get_drvdata(dev->parent);

	val = drvdata->cpu;
	return scnprintf(buf, PAGE_SIZE, "%d\n", val);

}
static DEVICE_ATTR_RO(cpu);

static struct attribute *coresight_etmv4_attrs[] = {
	&dev_attr_nr_pe_cmp.attr,
	&dev_attr_nr_addr_cmp.attr,
	&dev_attr_nr_cntr.attr,
	&dev_attr_nr_ext_inp.attr,
	&dev_attr_numcidc.attr,
	&dev_attr_numvmidc.attr,
	&dev_attr_nrseqstate.attr,
	&dev_attr_nr_resource.attr,
	&dev_attr_nr_ss_cmp.attr,
	&dev_attr_reset.attr,
	&dev_attr_mode.attr,
	&dev_attr_pe.attr,
	&dev_attr_event.attr,
	&dev_attr_event_instren.attr,
	&dev_attr_event_ts.attr,
	&dev_attr_syncfreq.attr,
	&dev_attr_cyc_threshold.attr,
	&dev_attr_bb_ctrl.attr,
	&dev_attr_event_vinst.attr,
	&dev_attr_s_exlevel_vinst.attr,
	&dev_attr_ns_exlevel_vinst.attr,
	&dev_attr_addr_idx.attr,
	&dev_attr_addr_instdatatype.attr,
	&dev_attr_addr_single.attr,
	&dev_attr_addr_range.attr,
	&dev_attr_addr_start.attr,
	&dev_attr_addr_stop.attr,
	&dev_attr_addr_ctxtype.attr,
	&dev_attr_addr_context.attr,
	&dev_attr_seq_idx.attr,
	&dev_attr_seq_state.attr,
	&dev_attr_seq_event.attr,
	&dev_attr_seq_reset_event.attr,
	&dev_attr_cntr_idx.attr,
	&dev_attr_cntrldvr.attr,
	&dev_attr_cntr_val.attr,
	&dev_attr_cntr_ctrl.attr,
	&dev_attr_res_idx.attr,
	&dev_attr_res_ctrl.attr,
	&dev_attr_ctxid_idx.attr,
	&dev_attr_ctxid_pid.attr,
	&dev_attr_ctxid_masks.attr,
	&dev_attr_vmid_idx.attr,
	&dev_attr_vmid_val.attr,
	&dev_attr_vmid_masks.attr,
	&dev_attr_cpu.attr,
	NULL,
};

struct etmv4_reg {
	void __iomem *addr;
	u32 data;
};

static void do_smp_cross_read(void *data)
{
	struct etmv4_reg *reg = data;

	reg->data = readl_relaxed(reg->addr);
}

static u32 etmv4_cross_read(const struct device *dev, u32 offset)
{
	struct etmv4_drvdata *drvdata = dev_get_drvdata(dev);
	struct etmv4_reg reg;

	reg.addr = drvdata->base + offset;

	smp_call_function_single(drvdata->cpu, do_smp_cross_read, &reg, 1);
	return reg.data;
}
#define coresight_cross_read(name, offset)				\
static ssize_t name##_show(struct device *_dev,				\
			   struct device_attribute *attr, char *buf)	\
{									\
	u32 val;							\
	pm_runtime_get_sync(_dev->parent);				\
									\
	val = etmv4_cross_read(_dev->parent, offset);			\
									\
	pm_runtime_put_sync(_dev->parent);				\
	return scnprintf(buf, PAGE_SIZE, "0x%x\n", val);		\
}									\
static DEVICE_ATTR_RO(name)

#define coresight_simple_func(name, offset)				\
static ssize_t name##_show(struct device *_dev,				\
			   struct device_attribute *attr, char *buf)	\
{									\
	struct etmv4_drvdata *drvdata = dev_get_drvdata(_dev->parent);	\
	return scnprintf(buf, PAGE_SIZE, "0x%x\n",			\
			 readl_relaxed(drvdata->base + offset));	\
}									\
static DEVICE_ATTR_RO(name)

coresight_cross_read(trcoslsr, TRCOSLSR);
coresight_cross_read(trcpdcr, TRCPDCR);
coresight_cross_read(trcpdsr, TRCPDSR);
coresight_cross_read(trclsr, TRCLSR);
coresight_cross_read(trcauthstatus, TRCAUTHSTATUS);
coresight_cross_read(trcdevid, TRCDEVID);
coresight_cross_read(trcdevtype, TRCDEVTYPE);
coresight_cross_read(trcpidr0, TRCPIDR0);
coresight_cross_read(trcpidr1, TRCPIDR1);
coresight_cross_read(trcpidr2, TRCPIDR2);
coresight_cross_read(trcpidr3, TRCPIDR3);

static struct attribute *coresight_etmv4_mgmt_attrs[] = {
	&dev_attr_trcoslsr.attr,
	&dev_attr_trcpdcr.attr,
	&dev_attr_trcpdsr.attr,
	&dev_attr_trclsr.attr,
	&dev_attr_trcauthstatus.attr,
	&dev_attr_trcdevid.attr,
	&dev_attr_trcdevtype.attr,
	&dev_attr_trcpidr0.attr,
	&dev_attr_trcpidr1.attr,
	&dev_attr_trcpidr2.attr,
	&dev_attr_trcpidr3.attr,
	NULL,
};

coresight_cross_read(trcidr0, TRCIDR0);
coresight_cross_read(trcidr1, TRCIDR1);
coresight_cross_read(trcidr2, TRCIDR2);
coresight_cross_read(trcidr3, TRCIDR3);
coresight_cross_read(trcidr4, TRCIDR4);
coresight_cross_read(trcidr5, TRCIDR5);
/* trcidr[6,7] are reserved */
coresight_cross_read(trcidr8, TRCIDR8);
coresight_cross_read(trcidr9, TRCIDR9);
coresight_cross_read(trcidr10, TRCIDR10);
coresight_cross_read(trcidr11, TRCIDR11);
coresight_cross_read(trcidr12, TRCIDR12);
coresight_cross_read(trcidr13, TRCIDR13);

static struct attribute *coresight_etmv4_trcidr_attrs[] = {
	&dev_attr_trcidr0.attr,
	&dev_attr_trcidr1.attr,
	&dev_attr_trcidr2.attr,
	&dev_attr_trcidr3.attr,
	&dev_attr_trcidr4.attr,
	&dev_attr_trcidr5.attr,
	/* trcidr[6,7] are reserved */
	&dev_attr_trcidr8.attr,
	&dev_attr_trcidr9.attr,
	&dev_attr_trcidr10.attr,
	&dev_attr_trcidr11.attr,
	&dev_attr_trcidr12.attr,
	&dev_attr_trcidr13.attr,
	NULL,
};

static const struct attribute_group coresight_etmv4_group = {
	.attrs = coresight_etmv4_attrs,
};

static const struct attribute_group coresight_etmv4_mgmt_group = {
	.attrs = coresight_etmv4_mgmt_attrs,
	.name = "mgmt",
};

static const struct attribute_group coresight_etmv4_trcidr_group = {
	.attrs = coresight_etmv4_trcidr_attrs,
	.name = "trcidr",
};

static const struct attribute_group *coresight_etmv4_groups[] = {
	&coresight_etmv4_group,
	&coresight_etmv4_mgmt_group,
	&coresight_etmv4_trcidr_group,
	NULL,
};

static void etm4_init_arch_data(void *info)
{
	u32 etmidr0;
	u32 etmidr1;
	u32 etmidr2;
	u32 etmidr3;
	u32 etmidr4;
	u32 etmidr5;
	struct etmv4_drvdata *drvdata = info;

	CS_UNLOCK(drvdata->base);

	/* find all capabilities of the tracing unit */
	etmidr0 = readl_relaxed(drvdata->base + TRCIDR0);

	/* INSTP0, bits[2:1] P0 tracing support field */
	if (BMVAL(etmidr0, 1, 1) && BMVAL(etmidr0, 2, 2))
		drvdata->instrp0 = true;
	else
		drvdata->instrp0 = false;

	/* TRCBB, bit[5] Branch broadcast tracing support bit */
	if (BMVAL(etmidr0, 5, 5))
		drvdata->trcbb = true;
	else
		drvdata->trcbb = false;

	/* TRCCOND, bit[6] Conditional instruction tracing support bit */
	if (BMVAL(etmidr0, 6, 6))
		drvdata->trccond = true;
	else
		drvdata->trccond = false;

	/* TRCCCI, bit[7] Cycle counting instruction bit */
	if (BMVAL(etmidr0, 7, 7))
		drvdata->trccci = true;
	else
		drvdata->trccci = false;

	/* RETSTACK, bit[9] Return stack bit */
	if (BMVAL(etmidr0, 9, 9))
		drvdata->retstack = true;
	else
		drvdata->retstack = false;

	/* NUMEVENT, bits[11:10] Number of events field */
	drvdata->nr_event = BMVAL(etmidr0, 10, 11);
	/* QSUPP, bits[16:15] Q element support field */
	drvdata->q_support = BMVAL(etmidr0, 15, 16);
	/* TSSIZE, bits[28:24] Global timestamp size field */
	drvdata->ts_size = BMVAL(etmidr0, 24, 28);

	/* base architecture of trace unit */
	etmidr1 = readl_relaxed(drvdata->base + TRCIDR1);
	/*
	 * TRCARCHMIN, bits[7:4] architecture the minor version number
	 * TRCARCHMAJ, bits[11:8] architecture major versin number
	 */
	drvdata->arch = BMVAL(etmidr1, 4, 11);

	/* maximum size of resources */
	etmidr2 = readl_relaxed(drvdata->base + TRCIDR2);
	/* CIDSIZE, bits[9:5] Indicates the Context ID size */
	drvdata->ctxid_size = BMVAL(etmidr2, 5, 9);
	/* VMIDSIZE, bits[14:10] Indicates the VMID size */
	drvdata->vmid_size = BMVAL(etmidr2, 10, 14);
	/* CCSIZE, bits[28:25] size of the cycle counter in bits minus 12 */
	drvdata->ccsize = BMVAL(etmidr2, 25, 28);

	etmidr3 = readl_relaxed(drvdata->base + TRCIDR3);
	/* CCITMIN, bits[11:0] minimum threshold value that can be programmed */
	drvdata->ccitmin = BMVAL(etmidr3, 0, 11);
	/* EXLEVEL_S, bits[19:16] Secure state instruction tracing */
	drvdata->s_ex_level = BMVAL(etmidr3, 16, 19);
	/* EXLEVEL_NS, bits[23:20] Non-secure state instruction tracing */
	drvdata->ns_ex_level = BMVAL(etmidr3, 20, 23);

	/*
	 * TRCERR, bit[24] whether a trace unit can trace a
	 * system error exception.
	 */
	if (BMVAL(etmidr3, 24, 24))
		drvdata->trc_error = true;
	else
		drvdata->trc_error = false;

	/* SYNCPR, bit[25] implementation has a fixed synchronization period? */
	if (BMVAL(etmidr3, 25, 25))
		drvdata->syncpr = true;
	else
		drvdata->syncpr = false;

	/* STALLCTL, bit[26] is stall control implemented? */
	if (BMVAL(etmidr3, 26, 26))
		drvdata->stallctl = true;
	else
		drvdata->stallctl = false;

	/* SYSSTALL, bit[27] implementation can support stall control? */
	if (BMVAL(etmidr3, 27, 27))
		drvdata->sysstall = true;
	else
		drvdata->sysstall = false;

	/* NUMPROC, bits[30:28] the number of PEs available for tracing */
	drvdata->nr_pe = BMVAL(etmidr3, 28, 30);

	/* NOOVERFLOW, bit[31] is trace overflow prevention supported */
	if (BMVAL(etmidr3, 31, 31))
		drvdata->nooverflow = true;
	else
		drvdata->nooverflow = false;

	/* number of resources trace unit supports */
	etmidr4 = readl_relaxed(drvdata->base + TRCIDR4);
	/* NUMACPAIRS, bits[0:3] number of addr comparator pairs for tracing */
	drvdata->nr_addr_cmp = BMVAL(etmidr4, 0, 3);
	/* NUMPC, bits[15:12] number of PE comparator inputs for tracing */
	drvdata->nr_pe_cmp = BMVAL(etmidr4, 12, 15);
	/*
	 * NUMRSPAIR, bits[19:16]
	 * The number of resource pairs conveyed by the HW starts at 0, i.e a
	 * value of 0x0 indicate 1 resource pair, 0x1 indicate two and so on.
	 * As such add 1 to the value of NUMRSPAIR for a better representation.
	 */
	drvdata->nr_resource = BMVAL(etmidr4, 16, 19) + 1;
	/*
	 * NUMSSCC, bits[23:20] the number of single-shot
	 * comparator control for tracing
	 */
	drvdata->nr_ss_cmp = BMVAL(etmidr4, 20, 23);
	/* NUMCIDC, bits[27:24] number of Context ID comparators for tracing */
	drvdata->numcidc = BMVAL(etmidr4, 24, 27);
	/* NUMVMIDC, bits[31:28] number of VMID comparators for tracing */
	drvdata->numvmidc = BMVAL(etmidr4, 28, 31);

	etmidr5 = readl_relaxed(drvdata->base + TRCIDR5);
	/* NUMEXTIN, bits[8:0] number of external inputs implemented */
	drvdata->nr_ext_inp = BMVAL(etmidr5, 0, 8);
	/* TRACEIDSIZE, bits[21:16] indicates the trace ID width */
	drvdata->trcid_size = BMVAL(etmidr5, 16, 21);
	/* ATBTRIG, bit[22] implementation can support ATB triggers? */
	if (BMVAL(etmidr5, 22, 22))
		drvdata->atbtrig = true;
	else
		drvdata->atbtrig = false;
	/*
	 * LPOVERRIDE, bit[23] implementation supports
	 * low-power state override
	 */
	if (BMVAL(etmidr5, 23, 23))
		drvdata->lpoverride = true;
	else
		drvdata->lpoverride = false;
	/* NUMSEQSTATE, bits[27:25] number of sequencer states implemented */
	drvdata->nrseqstate = BMVAL(etmidr5, 25, 27);
	/* NUMCNTR, bits[30:28] number of counters available for tracing */
	drvdata->nr_cntr = BMVAL(etmidr5, 28, 30);
	CS_LOCK(drvdata->base);
}

static void etm4_init_default_data(struct etmv4_drvdata *drvdata)
{
	int i;

	drvdata->pe_sel = 0x0;
	drvdata->cfg = (ETMv4_MODE_CTXID | ETM_MODE_VMID |
			ETMv4_MODE_TIMESTAMP | ETM_MODE_RETURNSTACK);

	/* disable all events tracing */
	drvdata->eventctrl0 = 0x0;
	drvdata->eventctrl1 = 0x0;

	/* disable stalling */
	drvdata->stall_ctrl = 0x0;

	/* disable timestamp event */
	drvdata->ts_ctrl = 0x0;

	/* enable trace synchronization every 4096 bytes for trace */
	if (drvdata->syncpr == false)
		drvdata->syncfreq = 0xC;

	/*
	 *  enable viewInst to trace everything with start-stop logic in
	 *  started state
	 */
	drvdata->vinst_ctrl |= BIT(0);
	/* set initial state of start-stop logic */
	if (drvdata->nr_addr_cmp)
		drvdata->vinst_ctrl |= BIT(9);

	/* no start-stop filtering for ViewInst */
	drvdata->vissctlr = 0x0;

	/* disable seq events */
	for (i = 0; i < drvdata->nrseqstate-1; i++)
		drvdata->seq_ctrl[i] = 0x0;
	drvdata->seq_rst = 0x0;
	drvdata->seq_state = 0x0;

	/* disable external input events */
	drvdata->ext_inp = 0x0;

	for (i = 0; i < drvdata->nr_cntr; i++) {
		drvdata->cntrldvr[i] = 0x0;
		drvdata->cntr_ctrl[i] = 0x0;
		drvdata->cntr_val[i] = 0x0;
	}

	/* Resource selector pair 0 is always implemented and reserved */
	drvdata->res_idx = 0x2;
	for (i = 2; i < drvdata->nr_resource * 2; i++)
		drvdata->res_ctrl[i] = 0x0;

	for (i = 0; i < drvdata->nr_ss_cmp; i++) {
		drvdata->ss_ctrl[i] = 0x0;
		drvdata->ss_pe_cmp[i] = 0x0;
	}

	if (drvdata->nr_addr_cmp >= 1) {
		drvdata->addr_val[0] = (unsigned long)_stext;
		drvdata->addr_val[1] = (unsigned long)_etext;
		drvdata->addr_type[0] = ETM_ADDR_TYPE_RANGE;
		drvdata->addr_type[1] = ETM_ADDR_TYPE_RANGE;

		/* address range filtering for ViewInst */
		drvdata->viiectlr = 0x1;
	}

	for (i = 0; i < drvdata->numcidc; i++) {
		drvdata->ctxid_pid[i] = 0x0;
		drvdata->ctxid_vpid[i] = 0x0;
	}

	drvdata->ctxid_mask0 = 0x0;
	drvdata->ctxid_mask1 = 0x0;

	for (i = 0; i < drvdata->numvmidc; i++)
		drvdata->vmid_val[i] = 0x0;
	drvdata->vmid_mask0 = 0x0;
	drvdata->vmid_mask1 = 0x0;

	/*
	 * Start trace id from 0x1.
	 */
	drvdata->trcid = 0x1 + drvdata->cpu;
}

static int etm4_set_reg_dump(struct etmv4_drvdata *drvdata)
{
	int ret;
	void *baddr;
	struct amba_device *adev;
	struct resource *res;
	struct device *dev = drvdata->dev;
	struct msm_dump_entry dump_entry;
	uint32_t size;

	adev = to_amba_device(dev);
	if (!adev)
		return -EINVAL;

	res = &adev->res;
	size = resource_size(res);

	baddr = devm_kzalloc(dev, size, GFP_KERNEL);
	if (!baddr)
		return -ENOMEM;

	drvdata->reg_data.addr = virt_to_phys(baddr);
	drvdata->reg_data.len = size;
	scnprintf(drvdata->reg_data.name, sizeof(drvdata->reg_data.name),
		"KETM_REG%d", drvdata->cpu);

	dump_entry.id = MSM_DUMP_DATA_ETM_REG + drvdata->cpu;
	dump_entry.addr = virt_to_phys(&drvdata->reg_data);

	ret = msm_dump_data_register(MSM_DUMP_TABLE_APPS,
				     &dump_entry);
	if (ret)
		devm_kfree(dev, baddr);

	return ret;
}

static int etm4_late_init(struct etmv4_drvdata *drvdata)
{
	int ret;
	struct coresight_desc *desc;
	struct device *dev = drvdata->dev;

	if (etm4_arch_supported(drvdata->arch) == false)
		return -EINVAL;

	etm4_init_default_data(drvdata);

	ret = etm4_set_reg_dump(drvdata);
	if (ret)
		dev_err(dev, "ETM REG dump setup failed. ret %d\n", ret);

	desc = devm_kzalloc(dev, sizeof(*desc), GFP_KERNEL);
	if (!desc)
		return -ENOMEM;

	desc->type = CORESIGHT_DEV_TYPE_SOURCE;
	desc->subtype.source_subtype = CORESIGHT_DEV_SUBTYPE_SOURCE_PROC;
	desc->ops = &etm4_cs_ops;
	desc->pdata = dev->platform_data;
	desc->dev = dev;
	desc->groups = coresight_etmv4_groups;
	drvdata->csdev = coresight_register(desc);
	if (IS_ERR(drvdata->csdev)) {
		ret = PTR_ERR(drvdata->csdev);
		goto err_coresight_register;
	}

	dev_info(dev, "ETM 4.0 initialized\n");

	if (boot_enable) {
		coresight_enable(drvdata->csdev);
		drvdata->boot_enable = true;
	}

	drvdata->init = true;

	return 0;

err_coresight_register:
	devm_kfree(dev, desc);
	return ret;
}

static int etm4_cpu_callback(struct notifier_block *nfb, unsigned long action,
			    void *hcpu)
{
	unsigned int cpu = (unsigned long)hcpu;
	static bool clk_disable[NR_CPUS];
	int ret;

	if (!etmdrvdata[cpu])
		goto out;

	switch (action & (~CPU_TASKS_FROZEN)) {
	case CPU_UP_PREPARE:
		if (!etmdrvdata[cpu]->os_unlock) {
			ret = pm_runtime_get_sync(etmdrvdata[cpu]->dev);
			if (ret) {
				dev_err(etmdrvdata[cpu]->dev,
					"ETM clk enable during hotplug failed for cpu: %d, ret: %d\n",
					cpu, ret);
				goto err_clk_init;
			}
			clk_disable[cpu] = true;
		}
		break;

	case CPU_STARTING:
		spin_lock(&etmdrvdata[cpu]->spinlock);
		if (!etmdrvdata[cpu]->os_unlock) {
			etm4_os_unlock(etmdrvdata[cpu]);
			etmdrvdata[cpu]->os_unlock = true;
			etm4_init_arch_data(etmdrvdata[cpu]);
		}

		if (etmdrvdata[cpu]->enable)
			etm4_enable_hw(etmdrvdata[cpu]);
		spin_unlock(&etmdrvdata[cpu]->spinlock);
		break;

	case CPU_ONLINE:
		mutex_lock(&etmdrvdata[cpu]->mutex);
		if (!etmdrvdata[cpu]->init) {
			ret = etm4_late_init(etmdrvdata[cpu]);
			if (ret) {
				dev_err(etmdrvdata[cpu]->dev,
					"ETM init failed. Cpu: %d, ret: %d\n",
					cpu, ret);
				mutex_unlock(&etmdrvdata[cpu]->mutex);
				goto err_init;
			}
		}
		mutex_unlock(&etmdrvdata[cpu]->mutex);

		if (clk_disable[cpu]) {
			pm_runtime_put(etmdrvdata[cpu]->dev);
			clk_disable[cpu] = false;
		}

		if (etmdrvdata[cpu]->boot_enable &&
			!etmdrvdata[cpu]->sticky_enable)
			coresight_enable(etmdrvdata[cpu]->csdev);
		break;

	case CPU_UP_CANCELED:
		if (clk_disable[cpu]) {
			pm_runtime_put(etmdrvdata[cpu]->dev);
			clk_disable[cpu] = false;
		}
		break;
	}
out:
	return NOTIFY_OK;

err_init:
	if (--etm4_count == 0) {
		unregister_hotcpu_notifier(&etm4_cpu_notifier);
		unregister_hotcpu_notifier(&etm4_cpu_dying_notifier);
	}

	if (clk_disable[cpu]) {
		pm_runtime_put(etmdrvdata[cpu]->dev);
		clk_disable[cpu] = false;
	}

	devm_iounmap(etmdrvdata[cpu]->dev, etmdrvdata[cpu]->base);
	dev_set_drvdata(etmdrvdata[cpu]->dev, NULL);
	devm_kfree(etmdrvdata[cpu]->dev, etmdrvdata[cpu]);
	etmdrvdata[cpu] = NULL;

err_clk_init:
	return notifier_from_errno(ret);
}

static struct notifier_block etm4_cpu_notifier = {
	.notifier_call = etm4_cpu_callback,
};

static int etm4_cpu_dying_callback(struct notifier_block *nfb,
				   unsigned long action, void *hcpu)
{
	unsigned int cpu = (unsigned long)hcpu;

	if (!etmdrvdata[cpu])
		goto out;

	switch (action & (~CPU_TASKS_FROZEN)) {
	case CPU_DYING:
		spin_lock(&etmdrvdata[cpu]->spinlock);
		if (etmdrvdata[cpu]->enable)
			etm4_disable_hw(etmdrvdata[cpu]);
		spin_unlock(&etmdrvdata[cpu]->spinlock);
		break;
	}
out:
	return NOTIFY_OK;
}

static struct notifier_block etm4_cpu_dying_notifier = {
	.notifier_call = etm4_cpu_dying_callback,
	.priority = 1,
};

static int etm4_probe(struct amba_device *adev, const struct amba_id *id)
{
	int ret;
	void __iomem *base;
	struct device *dev = &adev->dev;
	struct coresight_platform_data *pdata = NULL;
	struct etmv4_drvdata *drvdata;
	struct resource *res = &adev->res;
	struct device_node *np = adev->dev.of_node;

	drvdata = devm_kzalloc(dev, sizeof(*drvdata), GFP_KERNEL);
	if (!drvdata)
		return -ENOMEM;

	if (np) {
		pdata = of_get_coresight_platform_data(dev, np);
		if (IS_ERR(pdata))
			return PTR_ERR(pdata);
		adev->dev.platform_data = pdata;
	}

	drvdata->dev = &adev->dev;
	dev_set_drvdata(dev, drvdata);

	/* Validity for the resource is already checked by the AMBA core */
	base = devm_ioremap_resource(dev, res);
	if (IS_ERR(base))
		return PTR_ERR(base);

	drvdata->base = base;

	spin_lock_init(&drvdata->spinlock);
	mutex_init(&drvdata->mutex);

	drvdata->cpu = pdata ? pdata->cpu : -1;
	if (drvdata->cpu == -1) {
		dev_err(drvdata->dev, "invalid ETM cpu handle\n");
		return -EINVAL;
	}

	get_online_cpus();

	if (!smp_call_function_single(drvdata->cpu, etm4_os_unlock,
				      drvdata, 1)) {
		drvdata->os_unlock = true;

		ret = smp_call_function_single(drvdata->cpu,
					       etm4_init_arch_data, drvdata, 1);
		if (ret) {
			dev_err(dev, "ETM arch init failed\n");
			put_online_cpus();
			pm_runtime_put(&adev->dev);
			return ret;
		}
	}

	etmdrvdata[drvdata->cpu] = drvdata;

	if (!etm4_count++) {
		register_hotcpu_notifier(&etm4_cpu_notifier);
		register_hotcpu_notifier(&etm4_cpu_dying_notifier);
	}

	put_online_cpus();

	ret = clk_set_rate(adev->pclk, CORESIGHT_CLK_RATE_TRACE);
	if (ret)
		return ret;

	pm_runtime_put(&adev->dev);

	mutex_lock(&drvdata->mutex);
	if (drvdata->os_unlock && !drvdata->init) {
		ret = etm4_late_init(drvdata);
		if (ret) {
			mutex_unlock(&drvdata->mutex);
			goto err_late_init;
		}
	}
	mutex_unlock(&drvdata->mutex);

	return 0;

err_late_init:
	if (--etm4_count == 0) {
		unregister_hotcpu_notifier(&etm4_cpu_notifier);
		unregister_hotcpu_notifier(&etm4_cpu_dying_notifier);
	}
	etmdrvdata[drvdata->cpu] = NULL;
	dev_set_drvdata(dev, NULL);
	return ret;
}

<<<<<<< HEAD
static int etm4_remove(struct amba_device *adev)
{
	struct etmv4_drvdata *drvdata = amba_get_drvdata(adev);

	coresight_unregister(drvdata->csdev);
	if (--etm4_count == 0) {
		unregister_hotcpu_notifier(&etm4_cpu_notifier);
		unregister_hotcpu_notifier(&etm4_cpu_dying_notifier);
	}

	return 0;
}

=======
>>>>>>> 12ae58ca
static struct amba_id etm4_ids[] = {
	{       /* ETM 4.0 - Qualcomm */
		.id	= 0x0003b95d,
		.mask	= 0x0003ffff,
		.data	= "ETM 4.0",
	},
	{       /* ETM 4.0 - Juno board */
		.id	= 0x000bb95e,
		.mask	= 0x000fffff,
		.data	= "ETM 4.0",
	},
	{ 0, 0},
};

static struct amba_driver etm4x_driver = {
	.drv = {
		.name   = "coresight-etm4x",
		.suppress_bind_attrs = true,
	},
	.probe		= etm4_probe,
	.id_table	= etm4_ids,
};

module_amba_driver(etm4x_driver);<|MERGE_RESOLUTION|>--- conflicted
+++ resolved
@@ -2867,7 +2867,6 @@
 	return ret;
 }
 
-<<<<<<< HEAD
 static int etm4_remove(struct amba_device *adev)
 {
 	struct etmv4_drvdata *drvdata = amba_get_drvdata(adev);
@@ -2881,8 +2880,6 @@
 	return 0;
 }
 
-=======
->>>>>>> 12ae58ca
 static struct amba_id etm4_ids[] = {
 	{       /* ETM 4.0 - Qualcomm */
 		.id	= 0x0003b95d,
@@ -2900,9 +2897,9 @@
 static struct amba_driver etm4x_driver = {
 	.drv = {
 		.name   = "coresight-etm4x",
-		.suppress_bind_attrs = true,
 	},
 	.probe		= etm4_probe,
+	.remove		= etm4_remove,
 	.id_table	= etm4_ids,
 };
 
