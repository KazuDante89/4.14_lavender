/* Copyright (c) 2012, 2016-2017, The Linux Foundation. All rights reserved.
 *
 * This program is free software; you can redistribute it and/or modify
 * it under the terms of the GNU General Public License version 2 and
 * only version 2 as published by the Free Software Foundation.
 *
 * This program is distributed in the hope that it will be useful,
 * but WITHOUT ANY WARRANTY; without even the implied warranty of
 * MERCHANTABILITY or FITNESS FOR A PARTICULAR PURPOSE.  See the
 * GNU General Public License for more details.
 */

#include <linux/kernel.h>
#include <linux/module.h>
#include <linux/init.h>
#include <linux/types.h>
#include <linux/device.h>
#include <linux/io.h>
#include <linux/err.h>
#include <linux/fs.h>
#include <linux/miscdevice.h>
#include <linux/uaccess.h>
#include <linux/slab.h>
#include <linux/dma-mapping.h>
#include <linux/spinlock.h>
#include <linux/pm_runtime.h>
#include <linux/of.h>
#include <linux/of_address.h>
#include <linux/coresight.h>
#include <linux/coresight-cti.h>
#include <linux/amba/bus.h>
#include <asm/cacheflush.h>
#include <linux/msm-sps.h>
#include <linux/usb_bam.h>
#include <linux/usb/usb_qdss.h>
#include <soc/qcom/memory_dump.h>

#include "coresight-priv.h"

#define TMC_RSZ			0x004
#define TMC_STS			0x00c
#define TMC_RRD			0x010
#define TMC_RRP			0x014
#define TMC_RWP			0x018
#define TMC_TRG			0x01c
#define TMC_CTL			0x020
#define TMC_RWD			0x024
#define TMC_MODE		0x028
#define TMC_LBUFLEVEL		0x02c
#define TMC_CBUFLEVEL		0x030
#define TMC_BUFWM		0x034
#define TMC_RRPHI		0x038
#define TMC_RWPHI		0x03c
#define TMC_AXICTL		0x110
#define TMC_DBALO		0x118
#define TMC_DBAHI		0x11c
#define TMC_FFSR		0x300
#define TMC_FFCR		0x304
#define TMC_PSCR		0x308
#define TMC_ITMISCOP0		0xee0
#define TMC_ITTRFLIN		0xee8
#define TMC_ITATBDATA0		0xeec
#define TMC_ITATBCTR2		0xef0
#define TMC_ITATBCTR1		0xef4
#define TMC_ITATBCTR0		0xef8

/* register description */
/* TMC_CTL - 0x020 */
#define TMC_CTL_CAPT_EN		BIT(0)
/* TMC_STS - 0x00C */
#define TMC_STS_TRIGGERED	BIT(1)
/* TMC_AXICTL - 0x110 */
#define TMC_AXICTL_PROT_CTL_B0	BIT(0)
#define TMC_AXICTL_PROT_CTL_B1	BIT(1)
#define TMC_AXICTL_SCT_GAT_MODE	BIT(7)
#define TMC_AXICTL_WR_BURST_LEN 0xF00
/* TMC_FFCR - 0x304 */
#define TMC_FFCR_EN_FMT		BIT(0)
#define TMC_FFCR_EN_TI		BIT(1)
#define TMC_FFCR_FON_FLIN	BIT(4)
#define TMC_FFCR_FON_TRIG_EVT	BIT(5)
#define TMC_FFCR_FLUSHMAN	BIT(6)
#define TMC_FFCR_TRIGON_TRIGIN	BIT(8)
#define TMC_FFCR_STOP_ON_FLUSH	BIT(12)

#define TMC_STS_TRIGGERED_BIT	2
#define TMC_FFCR_FLUSHMAN_BIT	6

#define TMC_ETR_SG_ENT_TO_BLK(phys_pte)	(((phys_addr_t)phys_pte >> 4)	\
					 << PAGE_SHIFT)
#define TMC_ETR_SG_ENT(phys_pte)	(((phys_pte >> PAGE_SHIFT) << 4) | 0x2)
#define TMC_ETR_SG_NXT_TBL(phys_pte)	(((phys_pte >> PAGE_SHIFT) << 4) | 0x3)
#define TMC_ETR_SG_LST_ENT(phys_pte)	(((phys_pte >> PAGE_SHIFT) << 4) | 0x1)

#define TMC_ETR_BAM_PIPE_INDEX	0
#define TMC_ETR_BAM_NR_PIPES	2

#define TMC_ETFETB_DUMP_MAGIC_V2	(0x42445953)
#define TMC_REG_DUMP_MAGIC_V2		(0x42445953)
#define TMC_REG_DUMP_VER		(1)

enum tmc_config_type {
	TMC_CONFIG_TYPE_ETB,
	TMC_CONFIG_TYPE_ETR,
	TMC_CONFIG_TYPE_ETF,
};

enum tmc_mode {
	TMC_MODE_CIRCULAR_BUFFER,
	TMC_MODE_SOFTWARE_FIFO,
	TMC_MODE_HARDWARE_FIFO,
};

enum tmc_mem_intf_width {
	TMC_MEM_INTF_WIDTH_32BITS	= 0x2,
	TMC_MEM_INTF_WIDTH_64BITS	= 0x3,
	TMC_MEM_INTF_WIDTH_128BITS	= 0x4,
	TMC_MEM_INTF_WIDTH_256BITS	= 0x5,
};

enum tmc_etr_mem_type {
	TMC_ETR_MEM_TYPE_CONTIG,
	TMC_ETR_MEM_TYPE_SG,
};

static const char * const str_tmc_etr_mem_type[] = {
	[TMC_ETR_MEM_TYPE_CONTIG]	= "contig",
	[TMC_ETR_MEM_TYPE_SG]		= "sg",
};

enum tmc_etr_out_mode {
	TMC_ETR_OUT_MODE_NONE,
	TMC_ETR_OUT_MODE_MEM,
	TMC_ETR_OUT_MODE_USB,
};

static const char * const str_tmc_etr_out_mode[] = {
	[TMC_ETR_OUT_MODE_NONE]		= "none",
	[TMC_ETR_OUT_MODE_MEM]		= "mem",
	[TMC_ETR_OUT_MODE_USB]		= "usb",
};

struct tmc_etr_bam_data {
	struct sps_bam_props	props;
	unsigned long		handle;
	struct sps_pipe		*pipe;
	struct sps_connect	connect;
	uint32_t		src_pipe_idx;
	unsigned long		dest;
	uint32_t		dest_pipe_idx;
	struct sps_mem_buffer	desc_fifo;
	struct sps_mem_buffer	data_fifo;
	bool			enable;
};

/**
 * struct tmc_drvdata - specifics associated to an TMC component
 * @base:	memory mapped base address for this component.
 * @dev:	the device entity associated to this component.
 * @csdev:	component vitals needed by the framework.
 * @miscdev:	specifics to handle "/dev/xyz.tmc" entry.
 * @spinlock:	only one at a time pls.
 * @read_count:	manages preparation of buffer for reading.
 * @buf:	area of memory where trace data get sent.
 * @paddr:	DMA start location in RAM.
 * @vaddr:	virtual representation of @paddr.
 * @size:	@buf size.
 * @enable:	this TMC is being used.
 * @config_type: TMC variant, must be of type @tmc_config_type.
 * @trigger_cntr: amount of words to store after a trigger.
 * @reg_data:	MSM memory dump data to store TMC registers.
 * @buf_data:	MSM memory dump data to store ETF/ETB buffer.
 */
struct tmc_drvdata {
	void __iomem		*base;
	struct device		*dev;
	struct coresight_device	*csdev;
	struct miscdevice	miscdev;
	spinlock_t		spinlock;
	int			read_count;
	bool			reading;
	bool			aborting;
	char			*buf;
	dma_addr_t		paddr;
	void			*vaddr;
	u32			size;
	struct mutex		mem_lock;
	u32			mem_size;
	bool			enable;
	bool			sticky_enable;
	enum tmc_config_type	config_type;
	u32			trigger_cntr;
	enum tmc_etr_mem_type	mem_type;
	enum tmc_etr_mem_type	memtype;
	u32			delta_bottom;
	int			sg_blk_num;
	enum tmc_etr_out_mode	out_mode;
	struct usb_qdss_ch	*usbch;
	struct tmc_etr_bam_data	*bamdata;
	bool			enable_to_bam;
	struct msm_dump_data	reg_data;
	struct msm_dump_data	buf_data;
	struct coresight_cti	*cti_flush;
	struct coresight_cti	*cti_reset;
	char			*reg_buf;
	bool			force_reg_dump;
	bool			dump_reg;
};

static void __tmc_reg_dump(struct tmc_drvdata *drvdata);

static void tmc_wait_for_ready(struct tmc_drvdata *drvdata)
{
	/* Ensure formatter, unformatter and hardware fifo are empty */
	if (coresight_timeout(drvdata->base,
			      TMC_STS, TMC_STS_TRIGGERED_BIT, 1)) {
		dev_err(drvdata->dev,
			"timeout observed when probing at offset %#x\n",
			TMC_STS);
	}
}

static void tmc_flush_and_stop(struct tmc_drvdata *drvdata)
{
	u32 ffcr;

	ffcr = readl_relaxed(drvdata->base + TMC_FFCR);
	ffcr |= TMC_FFCR_STOP_ON_FLUSH;
	writel_relaxed(ffcr, drvdata->base + TMC_FFCR);
	ffcr |= TMC_FFCR_FLUSHMAN;
	writel_relaxed(ffcr, drvdata->base + TMC_FFCR);
	/* Ensure flush completes */
	if (coresight_timeout(drvdata->base,
			      TMC_FFCR, TMC_FFCR_FLUSHMAN_BIT, 0)) {
		dev_err(drvdata->dev,
			"timeout observed when probing at offset %#x\n",
			TMC_FFCR);
	}

	tmc_wait_for_ready(drvdata);
}

static void tmc_enable_hw(struct tmc_drvdata *drvdata)
{
	writel_relaxed(TMC_CTL_CAPT_EN, drvdata->base + TMC_CTL);
}

static void tmc_disable_hw(struct tmc_drvdata *drvdata)
{
	writel_relaxed(0x0, drvdata->base + TMC_CTL);
}

static void tmc_etb_enable_hw(struct tmc_drvdata *drvdata)
{
	/* Zero out the memory to help with debug */
	memset(drvdata->buf, 0, drvdata->size);

	CS_UNLOCK(drvdata->base);

	writel_relaxed(TMC_MODE_CIRCULAR_BUFFER, drvdata->base + TMC_MODE);
	writel_relaxed(TMC_FFCR_EN_FMT | TMC_FFCR_EN_TI |
		       TMC_FFCR_FON_FLIN | TMC_FFCR_FON_TRIG_EVT |
		       TMC_FFCR_TRIGON_TRIGIN,
		       drvdata->base + TMC_FFCR);

	writel_relaxed(drvdata->trigger_cntr, drvdata->base + TMC_TRG);
	tmc_enable_hw(drvdata);

	CS_LOCK(drvdata->base);
}

static void tmc_etr_sg_tbl_free(uint32_t *vaddr, uint32_t size, uint32_t ents)
{
	uint32_t i = 0, pte_n = 0, last_pte;
	uint32_t *virt_st_tbl, *virt_pte;
	void *virt_blk;
	phys_addr_t phys_pte;
	int total_ents = DIV_ROUND_UP(size, PAGE_SIZE);
	int ents_per_blk = PAGE_SIZE/sizeof(uint32_t);

	virt_st_tbl = vaddr;

	while (i < total_ents) {
		last_pte = ((i + ents_per_blk) > total_ents) ?
			   total_ents : (i + ents_per_blk);
		while (i < last_pte) {
			virt_pte = virt_st_tbl + pte_n;

			/* Do not go beyond number of entries allocated */
			if (i == ents) {
				free_page((unsigned long)virt_st_tbl);
				return;
			}

			phys_pte = TMC_ETR_SG_ENT_TO_BLK(*virt_pte);
			virt_blk = phys_to_virt(phys_pte);

			if ((last_pte - i) > 1) {
				free_page((unsigned long)virt_blk);
				pte_n++;
			} else if (last_pte == total_ents) {
				free_page((unsigned long)virt_blk);
				free_page((unsigned long)virt_st_tbl);
			} else {
				free_page((unsigned long)virt_st_tbl);
				virt_st_tbl = (uint32_t *)virt_blk;
				pte_n = 0;
				break;
			}
			i++;
		}
	}
}

static void tmc_etr_sg_tbl_flush(uint32_t *vaddr, uint32_t size)
{
	uint32_t i = 0, pte_n = 0, last_pte;
	uint32_t *virt_st_tbl, *virt_pte;
	void *virt_blk;
	phys_addr_t phys_pte;
	int total_ents = DIV_ROUND_UP(size, PAGE_SIZE);
	int ents_per_blk = PAGE_SIZE/sizeof(uint32_t);

	virt_st_tbl = vaddr;
	dmac_flush_range((void *)virt_st_tbl, (void *)virt_st_tbl + PAGE_SIZE);

	while (i < total_ents) {
		last_pte = ((i + ents_per_blk) > total_ents) ?
			   total_ents : (i + ents_per_blk);
		while (i < last_pte) {
			virt_pte = virt_st_tbl + pte_n;
			phys_pte = TMC_ETR_SG_ENT_TO_BLK(*virt_pte);
			virt_blk = phys_to_virt(phys_pte);

			dmac_flush_range(virt_blk, virt_blk + PAGE_SIZE);

			if ((last_pte - i) > 1) {
				pte_n++;
			} else if (last_pte != total_ents) {
				virt_st_tbl = (uint32_t *)virt_blk;
				pte_n = 0;
				break;
			}
			i++;
		}
	}
}

/*
 * Scatter gather table layout in memory:
 * 1. Table contains 32-bit entries
 * 2. Each entry in the table points to 4K block of memory
 * 3. Last entry in the table points to next table
 * 4. (*) Based on mem_size requested, if there is no need for next level of
 *    table, last entry in the table points directly to 4K block of memory.
 *
 *	   sg_tbl_num=0
 *	|---------------|<-- drvdata->vaddr
 *	|   blk_num=0   |
 *	|---------------|
 *	|   blk_num=1   |
 *	|---------------|
 *	|   blk_num=2   |
 *	|---------------|	   sg_tbl_num=1
 *	|(*)Nxt Tbl Addr|------>|---------------|
 *	|---------------|       |   blk_num=3   |
 *				|---------------|
 *				|   blk_num=4   |
 *				|---------------|
 *				|   blk_num=5   |
 *				|---------------|	   sg_tbl_num=2
 *				|(*)Nxt Tbl Addr|------>|---------------|
 *				|---------------|	|   blk_num=6   |
 *							|---------------|
 *							|   blk_num=7   |
 *							|---------------|
 *							|   blk_num=8   |
 *							|---------------|
 *							|               |End of
 *							|---------------|-----
 *									 Table
 * For simplicity above diagram assumes following:
 * a. mem_size = 36KB --> total_ents = 9
 * b. ents_per_blk = 4
 */

static int tmc_etr_sg_tbl_alloc(struct tmc_drvdata *drvdata)
{
	int ret;
	uint32_t i = 0, last_pte;
	uint32_t *virt_pgdir, *virt_st_tbl;
	void *virt_pte;
	int total_ents = DIV_ROUND_UP(drvdata->size, PAGE_SIZE);
	int ents_per_blk = PAGE_SIZE/sizeof(uint32_t);

	virt_pgdir = (uint32_t *)get_zeroed_page(GFP_KERNEL);
	if (!virt_pgdir)
		return -ENOMEM;

	virt_st_tbl = virt_pgdir;

	while (i < total_ents) {
		last_pte = ((i + ents_per_blk) > total_ents) ?
			   total_ents : (i + ents_per_blk);
		while (i < last_pte) {
			virt_pte = (void *)get_zeroed_page(GFP_KERNEL);
			if (!virt_pte) {
				ret = -ENOMEM;
				goto err;
			}

			if ((last_pte - i) > 1) {
				*virt_st_tbl =
				     TMC_ETR_SG_ENT(virt_to_phys(virt_pte));
				virt_st_tbl++;
			} else if (last_pte == total_ents) {
				*virt_st_tbl =
				     TMC_ETR_SG_LST_ENT(virt_to_phys(virt_pte));
			} else {
				*virt_st_tbl =
				     TMC_ETR_SG_NXT_TBL(virt_to_phys(virt_pte));
				virt_st_tbl = (uint32_t *)virt_pte;
				break;
			}
			i++;
		}
	}

	drvdata->vaddr = virt_pgdir;
	drvdata->paddr = virt_to_phys(virt_pgdir);

	/* Flush the dcache before proceeding */
	tmc_etr_sg_tbl_flush((uint32_t *)drvdata->vaddr, drvdata->size);

	dev_dbg(drvdata->dev, "%s: table starts at %#lx, total entries %d\n",
		__func__, (unsigned long)drvdata->paddr, total_ents);

	return 0;
err:
	tmc_etr_sg_tbl_free(virt_pgdir, drvdata->size, i);
	return ret;
}

static void tmc_etr_sg_mem_reset(uint32_t *vaddr, uint32_t size)
{
	uint32_t i = 0, pte_n = 0, last_pte;
	uint32_t *virt_st_tbl, *virt_pte;
	void *virt_blk;
	phys_addr_t phys_pte;
	int total_ents = DIV_ROUND_UP(size, PAGE_SIZE);
	int ents_per_blk = PAGE_SIZE/sizeof(uint32_t);

	virt_st_tbl = vaddr;

	while (i < total_ents) {
		last_pte = ((i + ents_per_blk) > total_ents) ?
			   total_ents : (i + ents_per_blk);
		while (i < last_pte) {
			virt_pte = virt_st_tbl + pte_n;
			phys_pte = TMC_ETR_SG_ENT_TO_BLK(*virt_pte);
			virt_blk = phys_to_virt(phys_pte);

			if ((last_pte - i) > 1) {
				memset(virt_blk, 0, PAGE_SIZE);
				pte_n++;
			} else if (last_pte == total_ents) {
				memset(virt_blk, 0, PAGE_SIZE);
			} else {
				virt_st_tbl = (uint32_t *)virt_blk;
				pte_n = 0;
				break;
			}
			i++;
		}
	}

	/* Flush the dcache before proceeding */
	tmc_etr_sg_tbl_flush(vaddr, size);
}

static int tmc_etr_alloc_mem(struct tmc_drvdata *drvdata)
{
	int ret;

	if (!drvdata->vaddr) {
		if (drvdata->memtype == TMC_ETR_MEM_TYPE_CONTIG) {
			drvdata->vaddr = dma_zalloc_coherent(drvdata->dev,
							     drvdata->size,
							     &drvdata->paddr,
							     GFP_KERNEL);
			if (!drvdata->vaddr) {
				ret = -ENOMEM;
				goto err;
			}
		} else {
			ret = tmc_etr_sg_tbl_alloc(drvdata);
			if (ret)
				goto err;
		}
	}
	/*
	 * Need to reinitialize buf for each tmc enable session since it is
	 * getting modified during tmc etr dump.
	 */
	drvdata->buf = drvdata->vaddr;
	return 0;
err:
	dev_err(drvdata->dev, "etr ddr memory allocation failed\n");
	return ret;
}

static void tmc_etr_free_mem(struct tmc_drvdata *drvdata)
{
	if (drvdata->vaddr) {
		if (drvdata->memtype == TMC_ETR_MEM_TYPE_CONTIG)
			dma_free_coherent(drvdata->dev, drvdata->size,
					  drvdata->vaddr, drvdata->paddr);
		else
			tmc_etr_sg_tbl_free((uint32_t *)drvdata->vaddr,
				drvdata->size,
				DIV_ROUND_UP(drvdata->size, PAGE_SIZE));

		drvdata->vaddr = 0;
		drvdata->paddr = 0;
	}
}

static void tmc_etr_mem_reset(struct tmc_drvdata *drvdata)
{
	if (drvdata->vaddr) {
		if (drvdata->memtype == TMC_ETR_MEM_TYPE_CONTIG)
			memset(drvdata->vaddr, 0, drvdata->size);
		else
			tmc_etr_sg_mem_reset((uint32_t *)drvdata->vaddr,
					     drvdata->size);
	}
}

static void tmc_etr_enable_hw(struct tmc_drvdata *drvdata)
{
	u32 axictl;

	/* Zero out the memory to help with debug */
	tmc_etr_mem_reset(drvdata);

	CS_UNLOCK(drvdata->base);

	writel_relaxed(drvdata->size / 4, drvdata->base + TMC_RSZ);
	writel_relaxed(TMC_MODE_CIRCULAR_BUFFER, drvdata->base + TMC_MODE);

	axictl = readl_relaxed(drvdata->base + TMC_AXICTL);
	axictl |= TMC_AXICTL_WR_BURST_LEN;
	writel_relaxed(axictl, drvdata->base + TMC_AXICTL);
	if (drvdata->memtype == TMC_ETR_MEM_TYPE_CONTIG)
		axictl &= ~TMC_AXICTL_SCT_GAT_MODE;
	else
		axictl |= TMC_AXICTL_SCT_GAT_MODE;
	writel_relaxed(axictl, drvdata->base + TMC_AXICTL);
	axictl = (axictl &
		  ~(TMC_AXICTL_PROT_CTL_B0 | TMC_AXICTL_PROT_CTL_B1)) |
		  TMC_AXICTL_PROT_CTL_B1;
	writel_relaxed(axictl, drvdata->base + TMC_AXICTL);

	writel_relaxed(drvdata->paddr, drvdata->base + TMC_DBALO);
	writel_relaxed(((u64)drvdata->paddr >> 32) & 0xFF,
		       drvdata->base + TMC_DBAHI);
	writel_relaxed(TMC_FFCR_EN_FMT | TMC_FFCR_EN_TI |
		       TMC_FFCR_FON_FLIN | TMC_FFCR_FON_TRIG_EVT |
		       TMC_FFCR_TRIGON_TRIGIN,
		       drvdata->base + TMC_FFCR);
	writel_relaxed(drvdata->trigger_cntr, drvdata->base + TMC_TRG);
	tmc_enable_hw(drvdata);

	CS_LOCK(drvdata->base);
}

static void tmc_etf_enable_hw(struct tmc_drvdata *drvdata)
{
	CS_UNLOCK(drvdata->base);

	writel_relaxed(TMC_MODE_HARDWARE_FIFO, drvdata->base + TMC_MODE);
	writel_relaxed(TMC_FFCR_EN_FMT | TMC_FFCR_EN_TI,
		       drvdata->base + TMC_FFCR);
	writel_relaxed(0x0, drvdata->base + TMC_BUFWM);
	tmc_enable_hw(drvdata);

	CS_LOCK(drvdata->base);
}

static void tmc_etr_fill_usb_bam_data(struct tmc_drvdata *drvdata)
{
	struct tmc_etr_bam_data *bamdata = drvdata->bamdata;

	get_qdss_bam_connection_info(&bamdata->dest,
				    &bamdata->dest_pipe_idx,
				    &bamdata->src_pipe_idx,
				    &bamdata->desc_fifo,
				    &bamdata->data_fifo,
				    NULL);
}

static void __tmc_etr_enable_to_bam(struct tmc_drvdata *drvdata)
{
	struct tmc_etr_bam_data *bamdata = drvdata->bamdata;
	uint32_t axictl;

	if (drvdata->enable_to_bam)
		return;

	/* Configure and enable required CSR registers */
	msm_qdss_csr_enable_bam_to_usb();

	/* Configure and enable ETR for usb bam output */

	CS_UNLOCK(drvdata->base);

	writel_relaxed(bamdata->data_fifo.size / 4, drvdata->base + TMC_RSZ);
	writel_relaxed(TMC_MODE_CIRCULAR_BUFFER, drvdata->base + TMC_MODE);

	axictl = readl_relaxed(drvdata->base + TMC_AXICTL);
	axictl |= (0xF << 8);
	writel_relaxed(axictl, drvdata->base + TMC_AXICTL);
	axictl &= ~(0x1 << 7);
	writel_relaxed(axictl, drvdata->base + TMC_AXICTL);
	axictl = (axictl & ~0x3) | 0x2;
	writel_relaxed(axictl, drvdata->base + TMC_AXICTL);

	writel_relaxed((uint32_t)bamdata->data_fifo.phys_base,
		       drvdata->base + TMC_DBALO);
	writel_relaxed((((uint64_t)bamdata->data_fifo.phys_base) >> 32) & 0xFF,
		       drvdata->base + TMC_DBAHI);
	/* Set FOnFlIn for periodic flush */
	writel_relaxed(0x133, drvdata->base + TMC_FFCR);
	writel_relaxed(drvdata->trigger_cntr, drvdata->base + TMC_TRG);
	tmc_enable_hw(drvdata);

	CS_LOCK(drvdata->base);

	drvdata->enable_to_bam = true;
}

static int tmc_etr_bam_enable(struct tmc_drvdata *drvdata)
{
	struct tmc_etr_bam_data *bamdata = drvdata->bamdata;
	int ret;

	if (bamdata->enable)
		return 0;

	/* Reset bam to start with */
	ret = sps_device_reset(bamdata->handle);
	if (ret)
		goto err0;

	/* Now configure and enable bam */

	bamdata->pipe = sps_alloc_endpoint();
	if (!bamdata->pipe)
		return -ENOMEM;

	ret = sps_get_config(bamdata->pipe, &bamdata->connect);
	if (ret)
		goto err1;

	bamdata->connect.mode = SPS_MODE_SRC;
	bamdata->connect.source = bamdata->handle;
	bamdata->connect.event_thresh = 0x4;
	bamdata->connect.src_pipe_index = TMC_ETR_BAM_PIPE_INDEX;
	bamdata->connect.options = SPS_O_AUTO_ENABLE;

	bamdata->connect.destination = bamdata->dest;
	bamdata->connect.dest_pipe_index = bamdata->dest_pipe_idx;
	bamdata->connect.desc = bamdata->desc_fifo;
	bamdata->connect.data = bamdata->data_fifo;

	ret = sps_connect(bamdata->pipe, &bamdata->connect);
	if (ret)
		goto err1;

	bamdata->enable = true;
	return 0;
err1:
	sps_free_endpoint(bamdata->pipe);
err0:
	return ret;
}

static void tmc_wait_for_flush(struct tmc_drvdata *drvdata)
{
	int count;

	/* Ensure no flush is in progress */
	for (count = TIMEOUT_US;
	     BVAL(readl_relaxed(drvdata->base + TMC_FFSR), 0) != 0
	     && count > 0; count--)
		udelay(1);
	WARN(count == 0, "timeout while waiting for TMC flush, TMC_FFSR: %#x\n",
	     readl_relaxed(drvdata->base + TMC_FFSR));
}

static void __tmc_etr_disable_to_bam(struct tmc_drvdata *drvdata)
{
	if (!drvdata->enable_to_bam)
		return;

	/* Ensure periodic flush is disabled in CSR block */
	msm_qdss_csr_disable_flush();

	CS_UNLOCK(drvdata->base);

	tmc_wait_for_flush(drvdata);
	tmc_disable_hw(drvdata);

	CS_LOCK(drvdata);

	/* Disable CSR configuration */
	msm_qdss_csr_disable_bam_to_usb();
	drvdata->enable_to_bam = false;
}

static void tmc_etr_bam_disable(struct tmc_drvdata *drvdata)
{
	struct tmc_etr_bam_data *bamdata = drvdata->bamdata;

	if (!bamdata->enable)
		return;

	sps_disconnect(bamdata->pipe);
	sps_free_endpoint(bamdata->pipe);
	bamdata->enable = false;
}

static void usb_notifier(void *priv, unsigned int event,
			struct qdss_request *d_req, struct usb_qdss_ch *ch)
{
	struct tmc_drvdata *drvdata = priv;
	unsigned long flags;
	int ret = 0;

	mutex_lock(&drvdata->mem_lock);
	if (event == USB_QDSS_CONNECT) {
		tmc_etr_fill_usb_bam_data(drvdata);
		ret = tmc_etr_bam_enable(drvdata);
		if (ret)
			dev_err(drvdata->dev, "ETR BAM enable failed\n");

		spin_lock_irqsave(&drvdata->spinlock, flags);
		__tmc_etr_enable_to_bam(drvdata);
		spin_unlock_irqrestore(&drvdata->spinlock, flags);
	} else if (event == USB_QDSS_DISCONNECT) {
		spin_lock_irqsave(&drvdata->spinlock, flags);
		__tmc_etr_disable_to_bam(drvdata);
		spin_unlock_irqrestore(&drvdata->spinlock, flags);
		tmc_etr_bam_disable(drvdata);
	}
	mutex_unlock(&drvdata->mem_lock);
}

static int tmc_enable(struct tmc_drvdata *drvdata, enum tmc_mode mode)
{
	int ret;
	unsigned long flags;

	pm_runtime_get_sync(drvdata->dev);

	mutex_lock(&drvdata->mem_lock);

	spin_lock_irqsave(&drvdata->spinlock, flags);
	if (drvdata->reading) {
		spin_unlock_irqrestore(&drvdata->spinlock, flags);
		mutex_unlock(&drvdata->mem_lock);
		pm_runtime_put(drvdata->dev);
		return -EBUSY;
	}
	spin_unlock_irqrestore(&drvdata->spinlock, flags);

	if (drvdata->config_type == TMC_CONFIG_TYPE_ETR &&
	    drvdata->out_mode == TMC_ETR_OUT_MODE_MEM) {
		/*
		 * ETR DDR memory is not allocated until user enables
		 * tmc at least once. If user specifies different ETR
		 * DDR size than the default size or switches between
		 * contiguous or scatter-gather memory type after
		 * enabling tmc; the new selection will be honored from
		 * next tmc enable session.
		 */
		if (drvdata->size != drvdata->mem_size ||
		    drvdata->memtype != drvdata->mem_type) {
			tmc_etr_free_mem(drvdata);
			drvdata->size = drvdata->mem_size;
			drvdata->memtype = drvdata->mem_type;
		}
		ret = tmc_etr_alloc_mem(drvdata);
		if (ret) {
			pm_runtime_put(drvdata->dev);
			mutex_unlock(&drvdata->mem_lock);
			return ret;
		}
		coresight_cti_map_trigout(drvdata->cti_flush, 3, 0);
		coresight_cti_map_trigin(drvdata->cti_reset, 2, 0);
	} else if (drvdata->config_type == TMC_CONFIG_TYPE_ETR &&
		   drvdata->out_mode == TMC_ETR_OUT_MODE_USB) {
		drvdata->usbch = usb_qdss_open("qdss", drvdata,
					       usb_notifier);
		if (IS_ERR_OR_NULL(drvdata->usbch)) {
			dev_err(drvdata->dev, "usb_qdss_open failed\n");
			ret = PTR_ERR(drvdata->usbch);
			pm_runtime_put(drvdata->dev);
			mutex_unlock(&drvdata->mem_lock);
			if (!ret)
				ret = -ENODEV;

			return ret;
		}
	} else if (drvdata->config_type == TMC_CONFIG_TYPE_ETB ||
		   mode == TMC_MODE_CIRCULAR_BUFFER) {
		coresight_cti_map_trigout(drvdata->cti_flush, 1, 0);
		coresight_cti_map_trigin(drvdata->cti_reset, 2, 0);
	}

	spin_lock_irqsave(&drvdata->spinlock, flags);

	if (drvdata->config_type == TMC_CONFIG_TYPE_ETB) {
		tmc_etb_enable_hw(drvdata);
	} else if (drvdata->config_type == TMC_CONFIG_TYPE_ETR) {
		if (drvdata->out_mode == TMC_ETR_OUT_MODE_MEM)
			tmc_etr_enable_hw(drvdata);
	} else {
		if (mode == TMC_MODE_CIRCULAR_BUFFER)
			tmc_etb_enable_hw(drvdata);
		else
			tmc_etf_enable_hw(drvdata);
	}
	drvdata->enable = true;
	if (drvdata->force_reg_dump) {
		drvdata->dump_reg = true;
		__tmc_reg_dump(drvdata);
		drvdata->dump_reg = false;
	}

	/*
	 * sticky_enable prevents users from reading tmc dev node before
	 * enabling tmc at least once.
	 */
	drvdata->sticky_enable = true;
	spin_unlock_irqrestore(&drvdata->spinlock, flags);
	mutex_unlock(&drvdata->mem_lock);

	dev_info(drvdata->dev, "TMC enabled\n");
	return 0;
}

static int tmc_enable_sink(struct coresight_device *csdev)
{
	struct tmc_drvdata *drvdata = dev_get_drvdata(csdev->dev.parent);

	return tmc_enable(drvdata, TMC_MODE_CIRCULAR_BUFFER);
}

static int tmc_enable_link(struct coresight_device *csdev, int inport,
			   int outport)
{
	struct tmc_drvdata *drvdata = dev_get_drvdata(csdev->dev.parent);

	return tmc_enable(drvdata, TMC_MODE_HARDWARE_FIFO);
}

static void tmc_etb_dump_hw(struct tmc_drvdata *drvdata)
{
	enum tmc_mem_intf_width memwidth;
	u8 memwords;
	char *bufp;
	u32 read_data;
	int i;

	memwidth = BMVAL(readl_relaxed(drvdata->base + CORESIGHT_DEVID), 8, 10);
	if (memwidth == TMC_MEM_INTF_WIDTH_32BITS)
		memwords = 1;
	else if (memwidth == TMC_MEM_INTF_WIDTH_64BITS)
		memwords = 2;
	else if (memwidth == TMC_MEM_INTF_WIDTH_128BITS)
		memwords = 4;
	else
		memwords = 8;

	bufp = drvdata->buf;
	while (1) {
		for (i = 0; i < memwords; i++) {
			read_data = readl_relaxed(drvdata->base + TMC_RRD);
			if (read_data == 0xFFFFFFFF)
				goto out;
			memcpy(bufp, &read_data, 4);
			bufp += 4;
		}
	}

out:
	if (drvdata->aborting)
		drvdata->buf_data.magic = TMC_ETFETB_DUMP_MAGIC_V2;
}

static void tmc_etb_disable_hw(struct tmc_drvdata *drvdata)
{
	CS_UNLOCK(drvdata->base);

	tmc_flush_and_stop(drvdata);
	tmc_etb_dump_hw(drvdata);
	__tmc_reg_dump(drvdata);
	tmc_disable_hw(drvdata);

	CS_LOCK(drvdata->base);
}

static void tmc_etr_sg_rwp_pos(struct tmc_drvdata *drvdata, uint32_t rwp)
{
	uint32_t i = 0, pte_n = 0, last_pte;
	uint32_t *virt_st_tbl, *virt_pte;
	void *virt_blk;
	bool found = false;
	phys_addr_t phys_pte;
	int total_ents = DIV_ROUND_UP(drvdata->size, PAGE_SIZE);
	int ents_per_blk = PAGE_SIZE/sizeof(uint32_t);

	virt_st_tbl = drvdata->vaddr;

	while (i < total_ents) {
		last_pte = ((i + ents_per_blk) > total_ents) ?
			   total_ents : (i + ents_per_blk);
		while (i < last_pte) {
			virt_pte = virt_st_tbl + pte_n;
			phys_pte = TMC_ETR_SG_ENT_TO_BLK(*virt_pte);

			/*
			 * When the trace buffer is full; RWP could be on any
			 * 4K block from scatter gather table. Compute below -
			 * 1. Block number where RWP is currently residing
			 * 2. RWP position in that 4K block
			 * 3. Delta offset from current RWP position to end of
			 *    block.
			 */
			if (phys_pte <= rwp && rwp < (phys_pte + PAGE_SIZE)) {
				virt_blk = phys_to_virt(phys_pte);
				drvdata->sg_blk_num = i;
				drvdata->buf = virt_blk + rwp - phys_pte;
				drvdata->delta_bottom =
					phys_pte + PAGE_SIZE - rwp;
				found = true;
				break;
			}

			if ((last_pte - i) > 1) {
				pte_n++;
			} else if (i < (total_ents - 1)) {
				virt_blk = phys_to_virt(phys_pte);
				virt_st_tbl = (uint32_t *)virt_blk;
				pte_n = 0;
				break;
			}

			i++;
		}
		if (found)
			break;
	}
}

static void tmc_etr_dump_hw(struct tmc_drvdata *drvdata)
{
	u32 rwp, val;

	rwp = readl_relaxed(drvdata->base + TMC_RWP);
	val = readl_relaxed(drvdata->base + TMC_STS);

	if (drvdata->memtype == TMC_ETR_MEM_TYPE_CONTIG) {
		/* How much memory do we still have */
		if (val & BIT(0))
			drvdata->buf = drvdata->vaddr + rwp - drvdata->paddr;
		else
			drvdata->buf = drvdata->vaddr;
	} else {
		/*
		 * Reset these variables before computing since we
		 * rely on their values during tmc read
		 */
		drvdata->sg_blk_num = 0;
		drvdata->delta_bottom = 0;

		if (val & BIT(0))
			tmc_etr_sg_rwp_pos(drvdata, rwp);
		else
			drvdata->buf = drvdata->vaddr;
	}
}

static void tmc_etr_disable_hw(struct tmc_drvdata *drvdata)
{
	CS_UNLOCK(drvdata->base);

	tmc_flush_and_stop(drvdata);
	tmc_etr_dump_hw(drvdata);
	__tmc_reg_dump(drvdata);
	tmc_disable_hw(drvdata);

	CS_LOCK(drvdata->base);
}

static void tmc_etf_disable_hw(struct tmc_drvdata *drvdata)
{
	CS_UNLOCK(drvdata->base);

	tmc_flush_and_stop(drvdata);
	tmc_disable_hw(drvdata);

	CS_LOCK(drvdata->base);
}

static void tmc_disable(struct tmc_drvdata *drvdata, enum tmc_mode mode)
{
	unsigned long flags;

	mutex_lock(&drvdata->mem_lock);
	spin_lock_irqsave(&drvdata->spinlock, flags);
	if (drvdata->reading)
		goto out;

	if (drvdata->config_type == TMC_CONFIG_TYPE_ETB) {
		tmc_etb_disable_hw(drvdata);
	} else if (drvdata->config_type == TMC_CONFIG_TYPE_ETR) {
		if (drvdata->out_mode == TMC_ETR_OUT_MODE_USB)
			__tmc_etr_disable_to_bam(drvdata);
		else
			tmc_etr_disable_hw(drvdata);
	} else {
		if (mode == TMC_MODE_CIRCULAR_BUFFER)
			tmc_etb_disable_hw(drvdata);
		else
			tmc_etf_disable_hw(drvdata);
	}
out:
	drvdata->enable = false;
	spin_unlock_irqrestore(&drvdata->spinlock, flags);

	if (drvdata->config_type == TMC_CONFIG_TYPE_ETR
	    && drvdata->out_mode == TMC_ETR_OUT_MODE_USB) {
		tmc_etr_bam_disable(drvdata);
		usb_qdss_close(drvdata->usbch);
	} else  if (drvdata->config_type == TMC_CONFIG_TYPE_ETR
		    && drvdata->out_mode == TMC_ETR_OUT_MODE_MEM) {
		coresight_cti_unmap_trigin(drvdata->cti_reset, 2, 0);
		coresight_cti_unmap_trigout(drvdata->cti_flush, 3, 0);
	} else if (drvdata->config_type == TMC_CONFIG_TYPE_ETB
		   || mode == TMC_MODE_CIRCULAR_BUFFER) {
		coresight_cti_unmap_trigin(drvdata->cti_reset, 2, 0);
		coresight_cti_unmap_trigout(drvdata->cti_flush, 1, 0);
	}

	pm_runtime_put(drvdata->dev);
	mutex_unlock(&drvdata->mem_lock);
	dev_info(drvdata->dev, "TMC disabled\n");
}

static void tmc_disable_sink(struct coresight_device *csdev)
{
	struct tmc_drvdata *drvdata = dev_get_drvdata(csdev->dev.parent);

	tmc_disable(drvdata, TMC_MODE_CIRCULAR_BUFFER);
}

static void tmc_disable_link(struct coresight_device *csdev, int inport,
			     int outport)
{
	struct tmc_drvdata *drvdata = dev_get_drvdata(csdev->dev.parent);

	tmc_disable(drvdata, TMC_MODE_HARDWARE_FIFO);
}

static void tmc_abort(struct coresight_device *csdev)
{
	struct tmc_drvdata *drvdata = dev_get_drvdata(csdev->dev.parent);
	unsigned long flags;
	enum tmc_mode mode;

	drvdata->aborting = true;

	spin_lock_irqsave(&drvdata->spinlock, flags);
	if (drvdata->reading)
		goto out0;

	if (drvdata->config_type == TMC_CONFIG_TYPE_ETB) {
		tmc_etb_disable_hw(drvdata);
	} else if (drvdata->config_type == TMC_CONFIG_TYPE_ETR) {
		if (drvdata->out_mode == TMC_ETR_OUT_MODE_MEM)
			tmc_etr_disable_hw(drvdata);
		else if (drvdata->out_mode == TMC_ETR_OUT_MODE_USB)
			__tmc_etr_disable_to_bam(drvdata);
	} else {
		mode = readl_relaxed(drvdata->base + TMC_MODE);
		if (mode == TMC_MODE_CIRCULAR_BUFFER)
			tmc_etb_disable_hw(drvdata);
		else
			goto out1;
	}
out0:
	drvdata->enable = false;
	spin_unlock_irqrestore(&drvdata->spinlock, flags);

	dev_info(drvdata->dev, "TMC aborted\n");
	return;
out1:
	spin_unlock_irqrestore(&drvdata->spinlock, flags);
}

static const struct coresight_ops_sink tmc_sink_ops = {
	.enable		= tmc_enable_sink,
	.disable	= tmc_disable_sink,
	.abort		= tmc_abort,
};

static const struct coresight_ops_link tmc_link_ops = {
	.enable		= tmc_enable_link,
	.disable	= tmc_disable_link,
};

static const struct coresight_ops tmc_etb_cs_ops = {
	.sink_ops	= &tmc_sink_ops,
};

static const struct coresight_ops tmc_etr_cs_ops = {
	.sink_ops	= &tmc_sink_ops,
};

static const struct coresight_ops tmc_etf_cs_ops = {
	.sink_ops	= &tmc_sink_ops,
	.link_ops	= &tmc_link_ops,
};

static int tmc_read_prepare(struct tmc_drvdata *drvdata)
{
	int ret;
	unsigned long flags;
	enum tmc_mode mode;

	mutex_lock(&drvdata->mem_lock);
	spin_lock_irqsave(&drvdata->spinlock, flags);
	if (!drvdata->sticky_enable) {
		dev_err(drvdata->dev, "enable tmc once before reading\n");
		ret = -EPERM;
		goto err;
	}

	if (drvdata->config_type == TMC_CONFIG_TYPE_ETR &&
	    drvdata->vaddr == NULL) {
		ret = -ENOMEM;
		goto err;
	}

	if (!drvdata->enable)
		goto out;

	if (drvdata->config_type == TMC_CONFIG_TYPE_ETB) {
		tmc_etb_disable_hw(drvdata);
	} else if (drvdata->config_type == TMC_CONFIG_TYPE_ETR) {
		tmc_etr_disable_hw(drvdata);
	} else {
		mode = readl_relaxed(drvdata->base + TMC_MODE);
		if (mode == TMC_MODE_CIRCULAR_BUFFER) {
			tmc_etb_disable_hw(drvdata);
		} else {
			ret = -ENODEV;
			goto err;
		}
	}
out:
	drvdata->reading = true;
	spin_unlock_irqrestore(&drvdata->spinlock, flags);
	mutex_unlock(&drvdata->mem_lock);

	dev_info(drvdata->dev, "TMC read start\n");
	return 0;
err:
	spin_unlock_irqrestore(&drvdata->spinlock, flags);
	mutex_unlock(&drvdata->mem_lock);
	return ret;
}

static void tmc_read_unprepare(struct tmc_drvdata *drvdata)
{
	unsigned long flags;
	enum tmc_mode mode;

	spin_lock_irqsave(&drvdata->spinlock, flags);
	if (!drvdata->enable)
		goto out;

	if (drvdata->config_type == TMC_CONFIG_TYPE_ETB) {
		tmc_etb_enable_hw(drvdata);
	} else if (drvdata->config_type == TMC_CONFIG_TYPE_ETR) {
		tmc_etr_enable_hw(drvdata);
	} else {
		mode = readl_relaxed(drvdata->base + TMC_MODE);
		if (mode == TMC_MODE_CIRCULAR_BUFFER)
			tmc_etb_enable_hw(drvdata);
	}
out:
	drvdata->reading = false;
	spin_unlock_irqrestore(&drvdata->spinlock, flags);

	dev_info(drvdata->dev, "TMC read end\n");
}

static int tmc_open(struct inode *inode, struct file *file)
{
	struct tmc_drvdata *drvdata = container_of(file->private_data,
						   struct tmc_drvdata, miscdev);
	int ret = 0;

	if (drvdata->read_count++)
		goto out;

	ret = tmc_read_prepare(drvdata);
	if (ret) {
		drvdata->read_count--;
		return ret;
	}
out:
	nonseekable_open(inode, file);

	dev_dbg(drvdata->dev, "%s: successfully opened\n", __func__);
	return 0;
}

/*
 * TMC read logic when scatter gather feature is enabled:
 *
 *	   sg_tbl_num=0
 *	|---------------|<-- drvdata->vaddr
 *	|   blk_num=0	|
 *	| blk_num_rel=5	|
 *	|---------------|
 *	|   blk_num=1	|
 *	| blk_num_rel=6	|
 *	|---------------|
 *	|   blk_num=2	|
 *	| blk_num_rel=7	|
 *	|---------------|	   sg_tbl_num=1
 *	|  Next Table	|------>|---------------|
 *	|  Addr		|	|   blk_num=3	|
 *	|---------------|	| blk_num_rel=8	|
 *				|---------------|
 *		  4k Block Addr	|   blk_num=4	|
 *		 |--------------| blk_num_rel=0	|
 *		 |		|---------------|
 *		 |		|   blk_num=5	|
 *		 |		| blk_num_rel=1	|
 *		 |		|---------------|	   sg_tbl_num=2
 *	 |---------------|      |  Next Table	|------>|---------------|
 *	 |		 |	|  Addr		|	|   blk_num=6	|
 *	 |		 |	|---------------|	| blk_num_rel=2 |
 *	 |    read_off	 |				|---------------|
 *	 |		 |				|   blk_num=7	|
 *	 |		 | ppos				| blk_num_rel=3	|
 *	 |---------------|-----				|---------------|
 *	 |		 |				|   blk_num=8	|
 *	 |    delta_up	 |				| blk_num_rel=4	|
 *	 |		 | RWP/drvdata->buf		|---------------|
 *	 |---------------|-----------------		|		|
 *	 |		 |   |				|		|End of
 *	 |		 |   |				|---------------|-----
 *	 |		 | drvdata->delta_bottom			 Table
 *	 |		 |   |
 *	 |_______________|  _|_
 *	      4K Block
 *
 * For simplicity above diagram assumes following:
 * a. mem_size = 36KB --> total_ents = 9
 * b. ents_per_blk = 4
 * c. RWP is on 5th block (blk_num = 5); so we have to start reading from RWP
 *    position
 */

static void tmc_etr_sg_compute_read(struct tmc_drvdata *drvdata, loff_t *ppos,
				    char **bufpp, size_t *len)
{
	uint32_t i = 0, blk_num_rel = 0, read_len = 0;
	uint32_t blk_num, sg_tbl_num, blk_num_loc, read_off;
	uint32_t *virt_pte, *virt_st_tbl;
	void *virt_blk;
	phys_addr_t phys_pte = 0;
	int total_ents = DIV_ROUND_UP(drvdata->size, PAGE_SIZE);
	int ents_per_blk = PAGE_SIZE/sizeof(uint32_t);

	/*
	 * Find relative block number from ppos and reading offset
	 * within block and find actual block number based on relative
	 * block number
	 */
	if (drvdata->buf == drvdata->vaddr) {
		blk_num = *ppos / PAGE_SIZE;
		read_off = *ppos % PAGE_SIZE;
	} else {
		if (*ppos < drvdata->delta_bottom) {
			read_off = PAGE_SIZE - drvdata->delta_bottom;
		} else {
			blk_num_rel = (*ppos / PAGE_SIZE) + 1;
			read_off = (*ppos - drvdata->delta_bottom) % PAGE_SIZE;
		}

		blk_num = (drvdata->sg_blk_num + blk_num_rel) % total_ents;
	}

	virt_st_tbl = (uint32_t *)drvdata->vaddr;

	/* Compute table index and block entry index within that table */
	if (blk_num && (blk_num == (total_ents - 1)) &&
			!(blk_num % (ents_per_blk - 1))) {
		sg_tbl_num = blk_num / ents_per_blk;
		blk_num_loc = ents_per_blk - 1;
	} else {
		sg_tbl_num = blk_num / (ents_per_blk - 1);
		blk_num_loc = blk_num % (ents_per_blk - 1);
	}

	for (i = 0; i < sg_tbl_num; i++) {
		virt_pte = virt_st_tbl + (ents_per_blk - 1);
		phys_pte = TMC_ETR_SG_ENT_TO_BLK(*virt_pte);
		virt_st_tbl = (uint32_t *)phys_to_virt(phys_pte);
	}

	virt_pte = virt_st_tbl + blk_num_loc;
	phys_pte = TMC_ETR_SG_ENT_TO_BLK(*virt_pte);
	virt_blk = phys_to_virt(phys_pte);

	*bufpp = virt_blk + read_off;

	if (*len > (PAGE_SIZE - read_off))
		*len = PAGE_SIZE - read_off;

	/*
	 * When buffer is wrapped around and trying to read last relative
	 * block (i.e. delta_up), compute len differently
	 */
	if (blk_num_rel && (blk_num == drvdata->sg_blk_num)) {
		read_len = PAGE_SIZE - drvdata->delta_bottom - read_off;
		if (*len > read_len)
			*len = read_len;
	}

	dev_dbg_ratelimited(drvdata->dev,
	"%s: read at %p, phys %pa len %zu blk %d, rel blk %d RWP blk %d\n",
	 __func__, *bufpp, &phys_pte, *len, blk_num, blk_num_rel,
	drvdata->sg_blk_num);
}

static ssize_t tmc_read(struct file *file, char __user *data, size_t len,
			loff_t *ppos)
{
	struct tmc_drvdata *drvdata = container_of(file->private_data,
						   struct tmc_drvdata, miscdev);
	char *bufp;

	mutex_lock(&drvdata->mem_lock);

	bufp = drvdata->buf + *ppos;

	if (*ppos + len > drvdata->size)
		len = drvdata->size - *ppos;

	if (drvdata->config_type == TMC_CONFIG_TYPE_ETR) {
		if (drvdata->memtype == TMC_ETR_MEM_TYPE_CONTIG) {
			if (bufp == (char *)(drvdata->vaddr + drvdata->size))
				bufp = drvdata->vaddr;
			else if (bufp >
				 (char *)(drvdata->vaddr + drvdata->size))
				bufp -= drvdata->size;
			if ((bufp + len) >
			    (char *)(drvdata->vaddr + drvdata->size))
				len = (char *)(drvdata->vaddr + drvdata->size)
					- bufp;
		} else
			tmc_etr_sg_compute_read(drvdata, ppos, &bufp, &len);
	}

	if (copy_to_user(data, bufp, len)) {
		dev_dbg(drvdata->dev, "%s: copy_to_user failed\n", __func__);
		mutex_unlock(&drvdata->mem_lock);
		return -EFAULT;
	}

	*ppos += len;

	dev_dbg(drvdata->dev, "%s: %zu bytes copied, %d bytes left\n",
		__func__, len, (int)(drvdata->size - *ppos));

	mutex_unlock(&drvdata->mem_lock);
	return len;
}

static int tmc_release(struct inode *inode, struct file *file)
{
	struct tmc_drvdata *drvdata = container_of(file->private_data,
						   struct tmc_drvdata, miscdev);

	if (--drvdata->read_count) {
		if (drvdata->read_count < 0) {
			dev_err(drvdata->dev, "mismatched close\n");
			drvdata->read_count = 0;
		}
		goto out;
	}

	tmc_read_unprepare(drvdata);
out:
	dev_dbg(drvdata->dev, "%s: released\n", __func__);
	return 0;
}

static int tmc_etr_bam_init(struct amba_device *adev,
			    struct tmc_drvdata *drvdata)
{
	int ret;
	struct device *dev = &adev->dev;
	struct resource res;
	struct tmc_etr_bam_data *bamdata;

	bamdata = devm_kzalloc(dev, sizeof(*bamdata), GFP_KERNEL);
	if (!bamdata)
		return -ENOMEM;
	drvdata->bamdata = bamdata;

	ret = of_address_to_resource(adev->dev.of_node, 1, &res);
	if (ret)
		return -ENODEV;

	bamdata->props.phys_addr = res.start;
	bamdata->props.virt_addr = devm_ioremap(dev, res.start,
						resource_size(&res));
	if (!bamdata->props.virt_addr)
		return -ENOMEM;
	bamdata->props.virt_size = resource_size(&res);

	bamdata->props.event_threshold = 0x4; /* Pipe event threshold */
	bamdata->props.summing_threshold = 0x10; /* BAM event threshold */
	bamdata->props.irq = 0;
	bamdata->props.num_pipes = TMC_ETR_BAM_NR_PIPES;

	return sps_register_bam_device(&bamdata->props, &bamdata->handle);
}

static void tmc_etr_bam_exit(struct tmc_drvdata *drvdata)
{
	struct tmc_etr_bam_data *bamdata = drvdata->bamdata;

	if (!bamdata->handle)
		return;
	sps_deregister_bam_device(bamdata->handle);
}

static const struct file_operations tmc_fops = {
	.owner		= THIS_MODULE,
	.open		= tmc_open,
	.read		= tmc_read,
	.release	= tmc_release,
	.llseek		= no_llseek,
};

static ssize_t status_show(struct device *dev,
			   struct device_attribute *attr, char *buf)
{
	unsigned long flags;
	u32 tmc_rsz, tmc_sts, tmc_rrp, tmc_rwp, tmc_trg;
	u32 tmc_ctl, tmc_ffsr, tmc_ffcr, tmc_mode, tmc_pscr;
	u32 devid;
	struct tmc_drvdata *drvdata = dev_get_drvdata(dev->parent);

	pm_runtime_get_sync(drvdata->dev);
	spin_lock_irqsave(&drvdata->spinlock, flags);
	CS_UNLOCK(drvdata->base);

	tmc_rsz = readl_relaxed(drvdata->base + TMC_RSZ);
	tmc_sts = readl_relaxed(drvdata->base + TMC_STS);
	tmc_rrp = readl_relaxed(drvdata->base + TMC_RRP);
	tmc_rwp = readl_relaxed(drvdata->base + TMC_RWP);
	tmc_trg = readl_relaxed(drvdata->base + TMC_TRG);
	tmc_ctl = readl_relaxed(drvdata->base + TMC_CTL);
	tmc_ffsr = readl_relaxed(drvdata->base + TMC_FFSR);
	tmc_ffcr = readl_relaxed(drvdata->base + TMC_FFCR);
	tmc_mode = readl_relaxed(drvdata->base + TMC_MODE);
	tmc_pscr = readl_relaxed(drvdata->base + TMC_PSCR);
	devid = readl_relaxed(drvdata->base + CORESIGHT_DEVID);

	CS_LOCK(drvdata->base);
	spin_unlock_irqrestore(&drvdata->spinlock, flags);
	pm_runtime_put(drvdata->dev);

	return sprintf(buf,
		       "Depth:\t\t0x%x\n"
		       "Status:\t\t0x%x\n"
		       "RAM read ptr:\t0x%x\n"
		       "RAM wrt ptr:\t0x%x\n"
		       "Trigger cnt:\t0x%x\n"
		       "Control:\t0x%x\n"
		       "Flush status:\t0x%x\n"
		       "Flush ctrl:\t0x%x\n"
		       "Mode:\t\t0x%x\n"
		       "PSRC:\t\t0x%x\n"
		       "DEVID:\t\t0x%x\n",
			tmc_rsz, tmc_sts, tmc_rrp, tmc_rwp, tmc_trg,
			tmc_ctl, tmc_ffsr, tmc_ffcr, tmc_mode, tmc_pscr, devid);

	return -EINVAL;
}
static DEVICE_ATTR_RO(status);

static ssize_t trigger_cntr_show(struct device *dev,
			    struct device_attribute *attr, char *buf)
{
	struct tmc_drvdata *drvdata = dev_get_drvdata(dev->parent);
	unsigned long val = drvdata->trigger_cntr;

	return sprintf(buf, "%#lx\n", val);
}

static ssize_t trigger_cntr_store(struct device *dev,
			     struct device_attribute *attr,
			     const char *buf, size_t size)
{
	int ret;
	unsigned long val;
	struct tmc_drvdata *drvdata = dev_get_drvdata(dev->parent);

	ret = kstrtoul(buf, 16, &val);
	if (ret)
		return ret;

	drvdata->trigger_cntr = val;
	return size;
}
static DEVICE_ATTR_RW(trigger_cntr);

static ssize_t mem_size_show(struct device *dev,
				     struct device_attribute *attr,
				     char *buf)
{
	struct tmc_drvdata *drvdata = dev_get_drvdata(dev->parent);
	unsigned long val = drvdata->mem_size;

	return scnprintf(buf, PAGE_SIZE, "%#lx\n", val);
}

static ssize_t mem_size_store(struct device *dev,
				      struct device_attribute *attr,
				      const char *buf, size_t size)
{
	struct tmc_drvdata *drvdata = dev_get_drvdata(dev->parent);
	unsigned long val;

	mutex_lock(&drvdata->mem_lock);
	if (kstrtoul(buf, 16, &val)) {
		mutex_unlock(&drvdata->mem_lock);
		return -EINVAL;
	}

	drvdata->mem_size = val;
	mutex_unlock(&drvdata->mem_lock);
	return size;
}
static DEVICE_ATTR_RW(mem_size);

static ssize_t mem_type_show(struct device *dev,
			     struct device_attribute *attr,
			     char *buf)
{
	struct tmc_drvdata *drvdata = dev_get_drvdata(dev->parent);

	return scnprintf(buf, PAGE_SIZE, "%s\n",
			str_tmc_etr_mem_type[drvdata->mem_type]);
}

static ssize_t mem_type_store(struct device *dev,
			      struct device_attribute *attr,
			      const char *buf,
			      size_t size)
{
	struct tmc_drvdata *drvdata = dev_get_drvdata(dev->parent);
	char str[10] = "";

	if (strlen(buf) >= 10)
		return -EINVAL;
	if (sscanf(buf, "%s", str) != 1)
		return -EINVAL;

	mutex_lock(&drvdata->mem_lock);
	if (!strcmp(str, str_tmc_etr_mem_type[TMC_ETR_MEM_TYPE_CONTIG])) {
		drvdata->mem_type = TMC_ETR_MEM_TYPE_CONTIG;
	} else if (!strcmp(str, str_tmc_etr_mem_type[TMC_ETR_MEM_TYPE_SG])) {
		drvdata->mem_type = TMC_ETR_MEM_TYPE_SG;
	} else {
		mutex_unlock(&drvdata->mem_lock);
		return -EINVAL;
	}
	mutex_unlock(&drvdata->mem_lock);

	return size;
}
static DEVICE_ATTR_RW(mem_type);

static ssize_t out_mode_show(struct device *dev,
			     struct device_attribute *attr, char *buf)
{
	struct tmc_drvdata *drvdata = dev_get_drvdata(dev->parent);

	return scnprintf(buf, PAGE_SIZE, "%s\n",
			str_tmc_etr_out_mode[drvdata->out_mode]);
}

static ssize_t out_mode_store(struct device *dev,
			      struct device_attribute *attr,
			      const char *buf, size_t size)
{
	struct tmc_drvdata *drvdata = dev_get_drvdata(dev->parent);
	char str[10] = "";
	unsigned long flags;
	int ret;

	if (strlen(buf) >= 10)
		return -EINVAL;
	if (sscanf(buf, "%s", str) != 1)
		return -EINVAL;

	mutex_lock(&drvdata->mem_lock);
	if (!strcmp(str, str_tmc_etr_out_mode[TMC_ETR_OUT_MODE_MEM])) {
		if (drvdata->out_mode == TMC_ETR_OUT_MODE_MEM)
			goto out;

		spin_lock_irqsave(&drvdata->spinlock, flags);
		if (!drvdata->enable) {
			drvdata->out_mode = TMC_ETR_OUT_MODE_MEM;
			spin_unlock_irqrestore(&drvdata->spinlock, flags);
			goto out;
		}
		__tmc_etr_disable_to_bam(drvdata);
		tmc_etr_enable_hw(drvdata);
		drvdata->out_mode = TMC_ETR_OUT_MODE_MEM;
		spin_unlock_irqrestore(&drvdata->spinlock, flags);

		coresight_cti_map_trigout(drvdata->cti_flush, 3, 0);
		coresight_cti_map_trigin(drvdata->cti_reset, 2, 0);

		tmc_etr_bam_disable(drvdata);
		usb_qdss_close(drvdata->usbch);
	} else if (!strcmp(str, str_tmc_etr_out_mode[TMC_ETR_OUT_MODE_USB])) {
		if (drvdata->out_mode == TMC_ETR_OUT_MODE_USB)
			goto out;

		spin_lock_irqsave(&drvdata->spinlock, flags);
		if (!drvdata->enable) {
			drvdata->out_mode = TMC_ETR_OUT_MODE_USB;
			spin_unlock_irqrestore(&drvdata->spinlock, flags);
			goto out;
		}
		if (drvdata->reading) {
			ret = -EBUSY;
			goto err1;
		}
		tmc_etr_disable_hw(drvdata);
		drvdata->out_mode = TMC_ETR_OUT_MODE_USB;
		spin_unlock_irqrestore(&drvdata->spinlock, flags);

		coresight_cti_unmap_trigin(drvdata->cti_reset, 2, 0);
		coresight_cti_unmap_trigout(drvdata->cti_flush, 3, 0);

		drvdata->usbch = usb_qdss_open("qdss", drvdata,
					       usb_notifier);
		if (IS_ERR(drvdata->usbch)) {
			dev_err(drvdata->dev, "usb_qdss_open failed\n");
			ret = PTR_ERR(drvdata->usbch);
			goto err0;
		}
	}
out:
	mutex_unlock(&drvdata->mem_lock);
	return size;
err1:
	spin_unlock_irqrestore(&drvdata->spinlock, flags);
err0:
	mutex_unlock(&drvdata->mem_lock);
	return ret;
}
static DEVICE_ATTR_RW(out_mode);

static ssize_t available_out_modes_show(struct device *dev,
				       struct device_attribute *attr,
				       char *buf)
{
	ssize_t len = 0;
	int i;

	for (i = 0; i < ARRAY_SIZE(str_tmc_etr_out_mode); i++)
		len += scnprintf(buf + len, PAGE_SIZE - len, "%s ",
				str_tmc_etr_out_mode[i]);

	len += scnprintf(buf + len, PAGE_SIZE - len, "\n");
	return len;
}
static DEVICE_ATTR_RO(available_out_modes);

static struct attribute *coresight_etb_attrs[] = {
	&dev_attr_trigger_cntr.attr,
	&dev_attr_status.attr,
	NULL,
};
ATTRIBUTE_GROUPS(coresight_etb);

static struct attribute *coresight_etr_attrs[] = {
	&dev_attr_available_out_modes.attr,
	&dev_attr_mem_size.attr,
	&dev_attr_mem_type.attr,
	&dev_attr_out_mode.attr,
	&dev_attr_trigger_cntr.attr,
	&dev_attr_status.attr,
	NULL,
};
ATTRIBUTE_GROUPS(coresight_etr);

static struct attribute *coresight_etf_attrs[] = {
	&dev_attr_trigger_cntr.attr,
	&dev_attr_status.attr,
	NULL,
};
ATTRIBUTE_GROUPS(coresight_etf);

static int tmc_etf_set_buf_dump(struct tmc_drvdata *drvdata)
{
	int ret;
	struct msm_dump_entry dump_entry;
	static int count;

	drvdata->buf_data.addr = virt_to_phys(drvdata->buf);
	drvdata->buf_data.len = drvdata->size;
	scnprintf(drvdata->buf_data.name, sizeof(drvdata->buf_data.name),
		"KTMC_ETF%d", count);

	dump_entry.id = MSM_DUMP_DATA_TMC_ETF + count;
	dump_entry.addr = virt_to_phys(&drvdata->buf_data);

	ret = msm_dump_data_register(MSM_DUMP_TABLE_APPS,
				     &dump_entry);
	if (ret)
		return ret;

	count++;

	return 0;
}

static void __tmc_reg_dump(struct tmc_drvdata *drvdata)
{
	uint32_t *reg_buf;

	if (!drvdata->reg_buf)
		return;
	else if (!drvdata->aborting && !drvdata->dump_reg)
		return;

	drvdata->reg_data.version = TMC_REG_DUMP_VER;

	reg_buf = (uint32_t *)drvdata->reg_buf;

	reg_buf[1] = readl_relaxed(drvdata->base + TMC_RSZ);
	reg_buf[3] = readl_relaxed(drvdata->base + TMC_STS);
	reg_buf[5] = readl_relaxed(drvdata->base + TMC_RRP);
	reg_buf[6] = readl_relaxed(drvdata->base + TMC_RWP);
	reg_buf[7] = readl_relaxed(drvdata->base + TMC_TRG);
	reg_buf[8] = readl_relaxed(drvdata->base + TMC_CTL);
	reg_buf[10] = readl_relaxed(drvdata->base + TMC_MODE);
	reg_buf[11] = readl_relaxed(drvdata->base + TMC_LBUFLEVEL);
	reg_buf[12] = readl_relaxed(drvdata->base + TMC_CBUFLEVEL);
	reg_buf[13] = readl_relaxed(drvdata->base + TMC_BUFWM);
	if (drvdata->config_type == TMC_CONFIG_TYPE_ETR) {
		reg_buf[14] = readl_relaxed(drvdata->base + TMC_RRPHI);
		reg_buf[15] = readl_relaxed(drvdata->base + TMC_RWPHI);
		reg_buf[68] = readl_relaxed(drvdata->base + TMC_AXICTL);
		reg_buf[70] = readl_relaxed(drvdata->base + TMC_DBALO);
		reg_buf[71] = readl_relaxed(drvdata->base + TMC_DBAHI);
	}
	reg_buf[192] = readl_relaxed(drvdata->base + TMC_FFSR);
	reg_buf[193] = readl_relaxed(drvdata->base + TMC_FFCR);
	reg_buf[194] = readl_relaxed(drvdata->base + TMC_PSCR);
	reg_buf[1000] = readl_relaxed(drvdata->base + CORESIGHT_CLAIMSET);
	reg_buf[1001] = readl_relaxed(drvdata->base + CORESIGHT_CLAIMCLR);
	reg_buf[1005] = readl_relaxed(drvdata->base + CORESIGHT_LSR);
	reg_buf[1006] = readl_relaxed(drvdata->base + CORESIGHT_AUTHSTATUS);
	reg_buf[1010] = readl_relaxed(drvdata->base + CORESIGHT_DEVID);
	reg_buf[1011] = readl_relaxed(drvdata->base + CORESIGHT_DEVTYPE);
	reg_buf[1012] = readl_relaxed(drvdata->base + CORESIGHT_PERIPHIDR4);
	reg_buf[1013] = readl_relaxed(drvdata->base + CORESIGHT_PERIPHIDR5);
	reg_buf[1014] = readl_relaxed(drvdata->base + CORESIGHT_PERIPHIDR6);
	reg_buf[1015] = readl_relaxed(drvdata->base + CORESIGHT_PERIPHIDR7);
	reg_buf[1016] = readl_relaxed(drvdata->base + CORESIGHT_PERIPHIDR0);
	reg_buf[1017] = readl_relaxed(drvdata->base + CORESIGHT_PERIPHIDR1);
	reg_buf[1018] = readl_relaxed(drvdata->base + CORESIGHT_PERIPHIDR2);
	reg_buf[1019] = readl_relaxed(drvdata->base + CORESIGHT_PERIPHIDR3);
	reg_buf[1020] = readl_relaxed(drvdata->base + CORESIGHT_COMPIDR0);
	reg_buf[1021] = readl_relaxed(drvdata->base + CORESIGHT_COMPIDR1);
	reg_buf[1022] = readl_relaxed(drvdata->base + CORESIGHT_COMPIDR2);
	reg_buf[1023] = readl_relaxed(drvdata->base + CORESIGHT_COMPIDR3);

	drvdata->reg_data.magic = TMC_REG_DUMP_MAGIC_V2;
}

static int tmc_set_reg_dump(struct tmc_drvdata *drvdata)
{
	int ret;
	struct amba_device *adev;
	struct resource *res;
	struct device *dev = drvdata->dev;
	struct msm_dump_entry dump_entry;
	uint32_t size;
	static int count;

	adev = to_amba_device(dev);
	if (!adev)
		return -EINVAL;

	res = &adev->res;
	size = resource_size(res);

	drvdata->reg_buf = devm_kzalloc(dev, size, GFP_KERNEL);
	if (!drvdata->reg_buf)
		return -ENOMEM;

	drvdata->reg_data.addr = virt_to_phys(drvdata->reg_buf);
	drvdata->reg_data.len = size;
	scnprintf(drvdata->reg_data.name, sizeof(drvdata->reg_data.name),
		"KTMC_REG%d", count);

	dump_entry.id = MSM_DUMP_DATA_TMC_REG + count;
	dump_entry.addr = virt_to_phys(&drvdata->reg_data);

	ret = msm_dump_data_register(MSM_DUMP_TABLE_APPS,
				     &dump_entry);
	/*
	 * Don't free the buffer in case of error since it can
	 * still be used to dump registers as part of abort to
	 * aid post crash parsing.
	 */
	if (ret)
		return ret;

	count++;

	return 0;
}

static int tmc_probe(struct amba_device *adev, const struct amba_id *id)
{
	int ret = 0;
	u32 devid;
	void __iomem *base;
	struct device *dev = &adev->dev;
	struct coresight_platform_data *pdata = NULL;
	struct tmc_drvdata *drvdata;
	struct resource *res = &adev->res;
	struct coresight_desc *desc;
	struct device_node *np = adev->dev.of_node;
	struct coresight_cti_data *ctidata;

	if (!np)
		return -ENODEV;

	pdata = of_get_coresight_platform_data(dev, np);
	if (IS_ERR(pdata))
		return PTR_ERR(pdata);
	adev->dev.platform_data = pdata;

	drvdata = devm_kzalloc(dev, sizeof(*drvdata), GFP_KERNEL);
	if (!drvdata)
		return -ENOMEM;

	drvdata->dev = &adev->dev;
	dev_set_drvdata(dev, drvdata);

	/* Validity for the resource is already checked by the AMBA core */
	base = devm_ioremap_resource(dev, res);
	if (IS_ERR(base))
		return PTR_ERR(base);

	drvdata->base = base;

	spin_lock_init(&drvdata->spinlock);
	mutex_init(&drvdata->mem_lock);

	drvdata->force_reg_dump = of_property_read_bool(np,
							"qcom,force-reg-dump");

	devid = readl_relaxed(drvdata->base + CORESIGHT_DEVID);
	drvdata->config_type = BMVAL(devid, 6, 7);

	if (drvdata->config_type == TMC_CONFIG_TYPE_ETR) {
		drvdata->out_mode = TMC_ETR_OUT_MODE_MEM;
		if (np)
			ret = of_property_read_u32(np,
						   "arm,buffer-size",
						   &drvdata->size);
		if (ret)
			drvdata->size = SZ_1M;

		drvdata->mem_size = drvdata->size;

		if (of_property_read_bool(np, "arm,sg-enable"))
			drvdata->memtype  = TMC_ETR_MEM_TYPE_SG;
		else
			drvdata->memtype  = TMC_ETR_MEM_TYPE_CONTIG;
		drvdata->mem_type = drvdata->memtype;
	} else {
		drvdata->size = readl_relaxed(drvdata->base + TMC_RSZ) * 4;
	}

	ret = clk_set_rate(adev->pclk, CORESIGHT_CLK_RATE_TRACE);
	if (ret)
		return ret;

	pm_runtime_put(&adev->dev);

	if (drvdata->config_type == TMC_CONFIG_TYPE_ETR) {
		ret = tmc_etr_bam_init(adev, drvdata);
		if (ret)
			return ret;
	} else {
		drvdata->buf = devm_kzalloc(dev, drvdata->size, GFP_KERNEL);
		if (!drvdata->buf)
			return -ENOMEM;

		ret = tmc_etf_set_buf_dump(drvdata);
		if (ret)
			dev_err(dev, "TMC ETF-ETB dump setup failed. ret: %d\n",
				ret);
	}

	ret = tmc_set_reg_dump(drvdata);
	if (ret)
		dev_err(dev, "TMC REG dump setup failed. ret: %d\n", ret);

	pdata->default_sink = of_property_read_bool(np, "arm,default-sink");

	ctidata = of_get_coresight_cti_data(dev, adev->dev.of_node);
	if (IS_ERR(ctidata)) {
		dev_err(dev, "invalid cti data\n");
	} else if (ctidata && ctidata->nr_ctis == 2) {
		drvdata->cti_flush = coresight_cti_get(
				ctidata->names[0]);
		if (IS_ERR(drvdata->cti_flush))
			dev_err(dev, "failed to get flush cti\n");

		drvdata->cti_reset = coresight_cti_get(
				ctidata->names[1]);
		if (IS_ERR(drvdata->cti_reset))
			dev_err(dev, "failed to get reset cti\n");
	}

	desc = devm_kzalloc(dev, sizeof(*desc), GFP_KERNEL);
	if (!desc)
		return -ENOMEM;

	desc->pdata = pdata;
	desc->dev = dev;
	desc->subtype.sink_subtype = CORESIGHT_DEV_SUBTYPE_SINK_BUFFER;

	if (drvdata->config_type == TMC_CONFIG_TYPE_ETB) {
		desc->type = CORESIGHT_DEV_TYPE_SINK;
		desc->ops = &tmc_etb_cs_ops;
		desc->groups = coresight_etb_groups;
	} else if (drvdata->config_type == TMC_CONFIG_TYPE_ETR) {
		desc->type = CORESIGHT_DEV_TYPE_SINK;
		desc->ops = &tmc_etr_cs_ops;
		desc->groups = coresight_etr_groups;
	} else {
		desc->type = CORESIGHT_DEV_TYPE_LINKSINK;
		desc->subtype.link_subtype = CORESIGHT_DEV_SUBTYPE_LINK_FIFO;
		desc->ops = &tmc_etf_cs_ops;
		desc->groups = coresight_etf_groups;
	}

	drvdata->csdev = coresight_register(desc);
	if (IS_ERR(drvdata->csdev))
		return PTR_ERR(drvdata->csdev);

	drvdata->miscdev.name = pdata->name;
	drvdata->miscdev.minor = MISC_DYNAMIC_MINOR;
	drvdata->miscdev.fops = &tmc_fops;
	ret = misc_register(&drvdata->miscdev);
	if (ret)
		goto err_misc_register;

	dev_info(dev, "TMC initialized\n");
	return 0;

err_misc_register:
	coresight_unregister(drvdata->csdev);
<<<<<<< HEAD
	return ret;
}

static int tmc_remove(struct amba_device *adev)
{
	struct tmc_drvdata *drvdata = amba_get_drvdata(adev);

	misc_deregister(&drvdata->miscdev);
	coresight_unregister(drvdata->csdev);
	if (drvdata->config_type == TMC_CONFIG_TYPE_ETR)
		tmc_etr_free_mem(drvdata);
	tmc_etr_bam_exit(drvdata);

	return 0;
}

=======
err_devm_kzalloc:
	if (drvdata->config_type == TMC_CONFIG_TYPE_ETR)
		dma_free_coherent(dev, drvdata->size,
				drvdata->vaddr, drvdata->paddr);
	return ret;
}

>>>>>>> a2898004
static struct amba_id tmc_ids[] = {
	{
		.id     = 0x0003b961,
		.mask   = 0x0003ffff,
	},
	{ 0, 0},
};

static struct amba_driver tmc_driver = {
	.drv = {
		.name   = "coresight-tmc",
		.owner  = THIS_MODULE,
		.suppress_bind_attrs = true,
	},
	.probe		= tmc_probe,
	.id_table	= tmc_ids,
};

module_amba_driver(tmc_driver);

MODULE_LICENSE("GPL v2");
MODULE_DESCRIPTION("CoreSight Trace Memory Controller driver");<|MERGE_RESOLUTION|>--- conflicted
+++ resolved
@@ -1997,7 +1997,6 @@
 
 err_misc_register:
 	coresight_unregister(drvdata->csdev);
-<<<<<<< HEAD
 	return ret;
 }
 
@@ -2014,15 +2013,6 @@
 	return 0;
 }
 
-=======
-err_devm_kzalloc:
-	if (drvdata->config_type == TMC_CONFIG_TYPE_ETR)
-		dma_free_coherent(dev, drvdata->size,
-				drvdata->vaddr, drvdata->paddr);
-	return ret;
-}
-
->>>>>>> a2898004
 static struct amba_id tmc_ids[] = {
 	{
 		.id     = 0x0003b961,
