--- conflicted
+++ resolved
@@ -105,10 +105,7 @@
 	{ .compatible = "qcom,sm8150-apcs-hmss-global", .data = (void *)12 },
 	{ .compatible = "qcom,sm8150-spcs-global", .data = (void *)0 },
 	{ .compatible = "qcom,sdxprairie-apcs-gcc", .data = (void *)8 },
-<<<<<<< HEAD
-=======
 	{ .compatible = "qcom,trinket-apcs-hmss-global", .data = (void *)8 },
->>>>>>> 871eac76
 	{}
 };
 MODULE_DEVICE_TABLE(of, qcom_apcs_ipc_of_match);
