--- conflicted
+++ resolved
@@ -223,7 +223,6 @@
 	  This is the pinctrl, pinmux and pinconf driver for the
 	  SLPI pin controller block.
 
-<<<<<<< HEAD
 config PINCTRL_SDM660
 	tristate "Qualcomm Technologies, Inc SDM660 pin controller driver"
 	depends on GPIOLIB && OF
@@ -232,7 +231,7 @@
 	  This is the pinctrl, pinmux, pinconf and gpiolib driver for
 	  the Qualcomm Technologies Inc TLMM block found in the Qualcomm
 	  Technologies Inc SDM660 platform.
-=======
+
 config PINCTRL_MDM9607
         tristate "QTI MDM9607 pin controller driver"
         depends on GPIOLIB && OF
@@ -240,6 +239,5 @@
         help
           This is the pinctrl, pinmux, pinconf and gpiolib driver for the
           QTI TLMM block found in the QTI 9607 platform.
->>>>>>> b448c746
 
 endif