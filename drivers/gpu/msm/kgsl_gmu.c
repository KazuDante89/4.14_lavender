/* Copyright (c) 2017-2018, The Linux Foundation. All rights reserved.
 *
 * This program is free software; you can redistribute it and/or modify
 * it under the terms of the GNU General Public License version 2 and
 * only version 2 as published by the Free Software Foundation.
 *
 * This program is distributed in the hope that it will be useful,
 * but WITHOUT ANY WARRANTY; without even the implied warranty of
 * MERCHANTABILITY or FITNESS FOR A PARTICULAR PURPOSE.  See the
 * GNU General Public License for more details.
 *
 */
#include <linux/module.h>
#include <linux/device.h>
#include <linux/iommu.h>
#include <linux/interrupt.h>
#include <linux/io.h>
#include <linux/of_platform.h>
#include <linux/msm-bus.h>
#include <linux/msm-bus-board.h>
#include <linux/pm_opp.h>
#include <soc/qcom/cmd-db.h>
#include <dt-bindings/regulator/qcom,rpmh-regulator.h>

#include "kgsl_device.h"
#include "kgsl_gmu.h"
#include "kgsl_hfi.h"
#include "adreno.h"

#undef MODULE_PARAM_PREFIX
#define MODULE_PARAM_PREFIX "kgsl."

static bool noacd;
module_param(noacd, bool, 0444);
MODULE_PARM_DESC(noacd, "Disable GPU ACD");

#define GMU_CONTEXT_USER		0
#define GMU_CONTEXT_KERNEL		1
#define GMU_KERNEL_ENTRIES		16

struct gmu_iommu_context {
	const char *name;
	struct device *dev;
	struct iommu_domain *domain;
};

#define DUMPMEM_SIZE SZ_16K

#define DUMMY_SIZE   SZ_4K

/* Define target specific GMU VMA configurations */
static const struct gmu_vma_entry {
	unsigned int start;
	unsigned int size;
} gmu_vma[] = {
	[GMU_ITCM] = { .start = 0x00000, .size = SZ_16K },
	[GMU_ICACHE] = { .start = 0x04000, .size = (SZ_256K - SZ_16K) },
	[GMU_DTCM] = { .start = 0x40000, .size = SZ_16K },
	[GMU_DCACHE] = { .start = 0x44000, .size = (SZ_256K - SZ_16K) },
	[GMU_NONCACHED_KERNEL] = { .start = 0x60000000, .size = SZ_512M },
	[GMU_NONCACHED_USER] = { .start = 0x80000000, .size = SZ_1G },
};

struct gmu_iommu_context gmu_ctx[] = {
	[GMU_CONTEXT_USER] = { .name = "gmu_user" },
	[GMU_CONTEXT_KERNEL] = { .name = "gmu_kernel" }
};

/*
 * There are a few static memory buffers that are allocated and mapped at boot
 * time for GMU to function. The buffers are permanent (not freed) after
 * GPU boot. The size of the buffers are constant and not expected to change.
 *
 * We define an array and a simple allocator to keep track of the currently
 * active SMMU entries of GMU kernel mode context. Each entry is assigned
 * a unique address inside GMU kernel mode address range. The addresses
 * are assigned sequentially and aligned to 1MB each.
 *
 */
static struct gmu_memdesc gmu_kmem_entries[GMU_KERNEL_ENTRIES];
static unsigned long gmu_kmem_bitmap;
static unsigned int num_uncached_entries;
static void gmu_remove(struct kgsl_device *device);

static int _gmu_iommu_fault_handler(struct device *dev,
		unsigned long addr, int flags, const char *name)
{
	char *fault_type = "unknown";

	if (flags & IOMMU_FAULT_TRANSLATION)
		fault_type = "translation";
	else if (flags & IOMMU_FAULT_PERMISSION)
		fault_type = "permission";
	else if (flags & IOMMU_FAULT_EXTERNAL)
		fault_type = "external";
	else if (flags & IOMMU_FAULT_TRANSACTION_STALLED)
		fault_type = "transaction stalled";

	dev_err(dev, "GMU fault addr = %lX, context=%s (%s %s fault)\n",
			addr, name,
			(flags & IOMMU_FAULT_WRITE) ? "write" : "read",
			fault_type);

	return 0;
}

static int gmu_kernel_fault_handler(struct iommu_domain *domain,
		struct device *dev, unsigned long addr, int flags, void *token)
{
	return _gmu_iommu_fault_handler(dev, addr, flags, "gmu_kernel");
}

static int gmu_user_fault_handler(struct iommu_domain *domain,
		struct device *dev, unsigned long addr, int flags, void *token)
{
	return _gmu_iommu_fault_handler(dev, addr, flags, "gmu_user");
}

static void free_gmu_mem(struct gmu_device *gmu,
		struct gmu_memdesc *md)
{
	/* Free GMU image memory */
	if (md->hostptr)
		dma_free_attrs(&gmu->pdev->dev, (size_t) md->size,
				(void *)md->hostptr, md->physaddr, 0);
	memset(md, 0, sizeof(*md));
}

static int alloc_and_map(struct gmu_device *gmu, unsigned int ctx_id,
		struct gmu_memdesc *md, unsigned int attrs)
{
	int ret;
	struct iommu_domain *domain;

	if (md->mem_type == GMU_ITCM || md->mem_type == GMU_DTCM)
		return 0;

	domain = gmu_ctx[ctx_id].domain;

	md->hostptr = dma_alloc_attrs(&gmu->pdev->dev, (size_t) md->size,
		&md->physaddr, GFP_KERNEL, 0);

	if (md->hostptr == NULL)
		return -ENOMEM;

	ret = iommu_map(domain, md->gmuaddr, md->physaddr, md->size, attrs);

	if (ret) {
		dev_err(&gmu->pdev->dev,
				"gmu map err: gaddr=0x%016llX, paddr=0x%pa\n",
				md->gmuaddr, &(md->physaddr));
		free_gmu_mem(gmu, md);
	}

	return ret;
}

struct gmu_memdesc *gmu_get_memdesc(unsigned int addr, unsigned int size)
{
	int i;
	struct gmu_memdesc *mem;

	for (i = 0; i < GMU_KERNEL_ENTRIES; i++) {
		if (!test_bit(i, &gmu_kmem_bitmap))
			continue;

		mem = &gmu_kmem_entries[i];

		if (addr >= mem->gmuaddr &&
				(addr + size < mem->gmuaddr + mem->size))
			return mem;
	}

	return NULL;
}

/*
 * allocate_gmu_kmem() - allocates and maps uncached GMU kernel shared memory
 * @gmu: Pointer to GMU device
 * @size: Requested size
 * @attrs: IOMMU mapping attributes
 */
static struct gmu_memdesc *allocate_gmu_kmem(struct gmu_device *gmu,
		enum gmu_mem_type mem_type, unsigned int size,
		unsigned int attrs)
{
	struct gmu_memdesc *md;
	int ret = 0;
	int entry_idx = find_first_zero_bit(
			&gmu_kmem_bitmap, GMU_KERNEL_ENTRIES);

	if (entry_idx >= GMU_KERNEL_ENTRIES) {
		dev_err(&gmu->pdev->dev,
				"Ran out of GMU kernel mempool slots\n");
		return ERR_PTR(-EINVAL);
	}

	switch (mem_type) {
	case GMU_NONCACHED_KERNEL:
		size = PAGE_ALIGN(size);
		if (size > SZ_1M || size == 0) {
			dev_err(&gmu->pdev->dev,
					"Invalid uncached GMU memory req %d\n",
					size);
			return ERR_PTR(-EINVAL);
		}

		md = &gmu_kmem_entries[entry_idx];
		md->gmuaddr = gmu_vma[mem_type].start +
			(num_uncached_entries * SZ_1M);
		set_bit(entry_idx, &gmu_kmem_bitmap);
		md->size = size;
		md->mem_type = mem_type;
		break;

	case GMU_DCACHE:
		md = &gmu_kmem_entries[entry_idx];
		md->gmuaddr = gmu_vma[mem_type].start;
		set_bit(entry_idx, &gmu_kmem_bitmap);
		md->size = size;
		md->mem_type = mem_type;
		break;

	case GMU_ICACHE:
		md = &gmu_kmem_entries[entry_idx];
		md->gmuaddr = gmu_vma[mem_type].start;
		set_bit(entry_idx, &gmu_kmem_bitmap);
		md->size = size;
		md->mem_type = mem_type;
		break;

	case GMU_ITCM:
		md = &gmu_kmem_entries[entry_idx];
		md->gmuaddr = gmu_vma[mem_type].start;
		set_bit(entry_idx, &gmu_kmem_bitmap);
		md->size = size;
		md->mem_type = mem_type;
		break;

	case GMU_DTCM:
		md = &gmu_kmem_entries[entry_idx];
		md->gmuaddr = gmu_vma[mem_type].start;
		set_bit(entry_idx, &gmu_kmem_bitmap);
		md->size = size;
		md->mem_type = mem_type;
		break;

	default:
		dev_err(&gmu->pdev->dev,
				"Invalid memory type (%d) requested\n",
				mem_type);
			return ERR_PTR(-EINVAL);
	};

	ret = alloc_and_map(gmu, GMU_CONTEXT_KERNEL, md, attrs);
	if (ret) {
		clear_bit(entry_idx, &gmu_kmem_bitmap);
		md->gmuaddr = 0;
		return ERR_PTR(ret);
	}

	if (mem_type == GMU_NONCACHED_KERNEL)
		num_uncached_entries++;

	return md;
}

static int gmu_iommu_cb_probe(struct gmu_device *gmu,
		struct gmu_iommu_context *ctx,
		struct device_node *node)
{
	struct platform_device *pdev = of_find_device_by_node(node);
	struct device *dev;
	int ret;

	dev = &pdev->dev;
	of_dma_configure(dev, node);

	ctx->dev = dev;
	ctx->domain = iommu_domain_alloc(&platform_bus_type);
	if (ctx->domain == NULL) {
		dev_err(&gmu->pdev->dev, "gmu iommu fail to alloc %s domain\n",
			ctx->name);
		return -ENODEV;
	}

	ret = iommu_attach_device(ctx->domain, dev);
	if (ret) {
		dev_err(&gmu->pdev->dev, "gmu iommu fail to attach %s device\n",
			ctx->name);
		iommu_domain_free(ctx->domain);
	}

	return ret;
}

static struct {
	const char *compatible;
	int index;
	iommu_fault_handler_t hdlr;
} cbs[] = {
	{ "qcom,smmu-gmu-user-cb",
		GMU_CONTEXT_USER,
		gmu_user_fault_handler,
	},
	{ "qcom,smmu-gmu-kernel-cb",
		GMU_CONTEXT_KERNEL,
		gmu_kernel_fault_handler,
	},
};

/*
 * gmu_iommu_init() - probe IOMMU context banks used by GMU
 * and attach GMU device
 * @gmu: Pointer to GMU device
 * @node: Pointer to GMU device node
 */
static int gmu_iommu_init(struct gmu_device *gmu, struct device_node *node)
{
	struct device_node *child;
	struct gmu_iommu_context *ctx = NULL;
	int ret, i;

	of_platform_populate(node, NULL, NULL, &gmu->pdev->dev);

	for (i = 0; i < ARRAY_SIZE(cbs); i++) {
		child = of_find_compatible_node(node, NULL, cbs[i].compatible);
		if (child) {
			ctx = &gmu_ctx[cbs[i].index];
			ret = gmu_iommu_cb_probe(gmu, ctx, child);
			if (ret)
				return ret;
			iommu_set_fault_handler(ctx->domain,
					cbs[i].hdlr, ctx);
			}
		}

	for (i = 0; i < ARRAY_SIZE(gmu_ctx); i++) {
		if (gmu_ctx[i].domain == NULL) {
			dev_err(&gmu->pdev->dev,
				"Missing GMU %s context bank node\n",
				gmu_ctx[i].name);
			return -EINVAL;
		}
	}

	return 0;
}

/*
 * gmu_kmem_close() - free all kernel memory allocated for GMU and detach GMU
 * from IOMMU context banks.
 * @gmu: Pointer to GMU device
 */
static void gmu_kmem_close(struct gmu_device *gmu)
{
	int i;
	struct gmu_memdesc *md;
	struct gmu_iommu_context *ctx = &gmu_ctx[GMU_CONTEXT_KERNEL];

	gmu->hfi_mem = NULL;
	gmu->dump_mem = NULL;
	gmu->gmu_log = NULL;

	/* Unmap and free all memories in GMU kernel memory pool */
	for (i = 0; i < GMU_KERNEL_ENTRIES; i++) {
		if (!test_bit(i, &gmu_kmem_bitmap))
			continue;

		md = &gmu_kmem_entries[i];

		if (md->gmuaddr && md->mem_type != GMU_ITCM &&
				md->mem_type != GMU_DTCM)
			iommu_unmap(ctx->domain, md->gmuaddr, md->size);

		free_gmu_mem(gmu, md);

		clear_bit(i, &gmu_kmem_bitmap);
	}

	/* Detach the device from SMMU context bank */
	iommu_detach_device(ctx->domain, ctx->dev);

	/* free kernel mem context */
	iommu_domain_free(ctx->domain);
}

static void gmu_memory_close(struct gmu_device *gmu)
{
	gmu_kmem_close(gmu);
	/* Free user memory context */
	iommu_domain_free(gmu_ctx[GMU_CONTEXT_USER].domain);

}

/*
 * gmu_memory_probe() - probe GMU IOMMU context banks and allocate memory
 * to share with GMU in kernel mode.
 * @device: Pointer to KGSL device
 * @gmu: Pointer to GMU device
 * @node: Pointer to GMU device node
 */
static int gmu_memory_probe(struct kgsl_device *device,
		struct gmu_device *gmu, struct device_node *node)
{
	struct adreno_device *adreno_dev = ADRENO_DEVICE(device);
	struct gmu_memdesc *md;
	int ret;

	ret = gmu_iommu_init(gmu, node);
	if (ret)
		return ret;

	/* Reserve a memdesc for ITCM. No actually memory allocated */
	md = allocate_gmu_kmem(gmu, GMU_ITCM, gmu_vma[GMU_ITCM].size, 0);
	if (IS_ERR(md)) {
		ret = PTR_ERR(md);
		goto err_ret;
	}

	/* Reserve a memdesc for DTCM. No actually memory allocated */
	md = allocate_gmu_kmem(gmu, GMU_DTCM, gmu_vma[GMU_DTCM].size, 0);
	if (IS_ERR(md)) {
		ret = PTR_ERR(md);
		goto err_ret;
	}

	/* Allocates & maps memory for WB DUMMY PAGE */
	/* Must be the first alloc */
	md = allocate_gmu_kmem(gmu, GMU_NONCACHED_KERNEL,
			DUMMY_SIZE, (IOMMU_READ | IOMMU_WRITE | IOMMU_PRIV));
	if (IS_ERR(md)) {
		ret = PTR_ERR(md);
		goto err_ret;
	}

	/* Allocates & maps memory for DCACHE */
	md = allocate_gmu_kmem(gmu, GMU_DCACHE, gmu_vma[GMU_DCACHE].size,
			(IOMMU_READ | IOMMU_WRITE | IOMMU_PRIV));
	if (IS_ERR(md)) {
		ret = PTR_ERR(md);
		goto err_ret;
	}

	/* Allocates & maps memory for ICACHE */
	md = allocate_gmu_kmem(gmu, GMU_ICACHE, gmu_vma[GMU_ICACHE].size,
			(IOMMU_READ | IOMMU_WRITE | IOMMU_PRIV));
	if (IS_ERR(md)) {
		ret = PTR_ERR(md);
		goto err_ret;
	}

	/* Allocates & maps memory for HFI */
	gmu->hfi_mem = allocate_gmu_kmem(gmu, GMU_NONCACHED_KERNEL, HFIMEM_SIZE,
			(IOMMU_READ | IOMMU_WRITE));
	if (IS_ERR(gmu->hfi_mem)) {
		ret = PTR_ERR(gmu->hfi_mem);
		goto err_ret;
	}

	/* Allocates & maps GMU crash dump memory */
	if (adreno_is_a630(adreno_dev)) {
		gmu->dump_mem = allocate_gmu_kmem(gmu, GMU_NONCACHED_KERNEL,
				DUMPMEM_SIZE, (IOMMU_READ | IOMMU_WRITE));
		if (IS_ERR(gmu->dump_mem)) {
			ret = PTR_ERR(gmu->dump_mem);
			goto err_ret;
		}
	}

	/* GMU master log */
	gmu->gmu_log = allocate_gmu_kmem(gmu, GMU_NONCACHED_KERNEL, LOGMEM_SIZE,
			(IOMMU_READ | IOMMU_WRITE | IOMMU_PRIV));
	if (IS_ERR(gmu->gmu_log)) {
		ret = PTR_ERR(gmu->gmu_log);
		goto err_ret;
	}

	return 0;
err_ret:
	gmu_memory_close(gmu);
	return ret;
}

/*
 * gmu_dcvs_set() - request GMU to change GPU frequency and/or bandwidth.
 * @device: Pointer to the device
 * @gpu_pwrlevel: index to GPU DCVS table used by KGSL
 * @bus_level: index to GPU bus table used by KGSL
 *
 * The function converts GPU power level and bus level index used by KGSL
 * to index being used by GMU/RPMh.
 */
static int gmu_dcvs_set(struct kgsl_device *device,
		unsigned int gpu_pwrlevel, unsigned int bus_level)
{
	int ret = 0;
	struct gmu_device *gmu = KGSL_GMU_DEVICE(device);
	struct adreno_device *adreno_dev = ADRENO_DEVICE(device);
	struct gmu_dev_ops *gmu_dev_ops = GMU_DEVICE_OPS(device);
	struct hfi_gx_bw_perf_vote_cmd req = {
		.ack_type = DCVS_ACK_BLOCK,
		.freq = INVALID_DCVS_IDX,
		.bw = INVALID_DCVS_IDX,
	};


	/* If GMU has not been started, save it */
	if (!test_bit(GMU_HFI_ON, &device->gmu_core.flags)) {
		/* store clock change request */
		set_bit(GMU_DCVS_REPLAY, &device->gmu_core.flags);
		return 0;
	}

	/* Do not set to XO and lower GPU clock vote from GMU */
	if ((gpu_pwrlevel != INVALID_DCVS_IDX) &&
			(gpu_pwrlevel >= gmu->num_gpupwrlevels - 1))
		return -EINVAL;

	if (gpu_pwrlevel < gmu->num_gpupwrlevels - 1)
		req.freq = gmu->num_gpupwrlevels - gpu_pwrlevel - 1;

	if (bus_level < gmu->num_bwlevels && bus_level > 0)
		req.bw = bus_level;

	/* GMU will vote for slumber levels through the sleep sequence */
	if ((req.freq == INVALID_DCVS_IDX) &&
		(req.bw == INVALID_DCVS_IDX)) {
		clear_bit(GMU_DCVS_REPLAY, &device->gmu_core.flags);
		return 0;
	}

	if (ADRENO_QUIRK(adreno_dev, ADRENO_QUIRK_HFI_USE_REG))
		ret = gmu_dev_ops->rpmh_gpu_pwrctrl(adreno_dev,
			GMU_DCVS_NOHFI, req.freq, req.bw);
	else if (test_bit(GMU_HFI_ON, &device->gmu_core.flags))
		ret = hfi_send_req(gmu, H2F_MSG_GX_BW_PERF_VOTE, &req);

	if (ret) {
		dev_err_ratelimited(&gmu->pdev->dev,
			"Failed to set GPU perf idx %d, bw idx %d\n",
			req.freq, req.bw);

		adreno_set_gpu_fault(adreno_dev, ADRENO_GMU_FAULT);
		adreno_dispatcher_schedule(device);
	}

	/* indicate actual clock change */
	clear_bit(GMU_DCVS_REPLAY, &device->gmu_core.flags);
	return ret;
}

struct rpmh_arc_vals {
	unsigned int num;
	uint16_t val[MAX_GX_LEVELS];
};

static const char gfx_res_id[] = "gfx.lvl";
static const char cx_res_id[] = "cx.lvl";
static const char mx_res_id[] = "mx.lvl";

enum rpmh_vote_type {
	GPU_ARC_VOTE = 0,
	GMU_ARC_VOTE,
	INVALID_ARC_VOTE,
};

static const char debug_strs[][8] = {
	[GPU_ARC_VOTE] = "gpu",
	[GMU_ARC_VOTE] = "gmu",
};

/*
 * rpmh_arc_cmds() - query RPMh command database for GX/CX/MX rail
 * VLVL tables. The index of table will be used by GMU to vote rail
 * voltage.
 *
 * @gmu: Pointer to GMU device
 * @arc: Pointer to RPMh rail controller (ARC) voltage table
 * @res_id: Pointer to 8 char array that contains rail name
 */
static int rpmh_arc_cmds(struct gmu_device *gmu,
		struct rpmh_arc_vals *arc, const char *res_id)
{
	unsigned int len;

	len = cmd_db_get_aux_data_len(res_id);
	if (len == 0)
		return -EINVAL;

	if (len > (MAX_GX_LEVELS << 1)) {
		dev_err(&gmu->pdev->dev,
			"gfx cmddb size %d larger than alloc buf %d of %s\n",
			len, (MAX_GX_LEVELS << 1), res_id);
		return -EINVAL;
	}

	cmd_db_get_aux_data(res_id, (uint8_t *)arc->val, len);

	/*
	 * cmd_db_get_aux_data() gives us a zero-padded table of
	 * size len that contains the arc values. To determine the
	 * number of arc values, we loop through the table and count
	 * them until we get to the end of the buffer or hit the
	 * zero padding.
	 */
	for (arc->num = 1; arc->num < (len >> 1); arc->num++) {
		if (arc->val[arc->num - 1] != 0 &&  arc->val[arc->num] == 0)
			break;
	}

	return 0;
}

/*
 * setup_volt_dependency_tbl() - set up GX->MX or CX->MX rail voltage
 * dependencies. Second rail voltage shall be equal to or higher than
 * primary rail voltage. VLVL table index was used by RPMh for PMIC
 * voltage setting.
 * @votes: Pointer to a ARC vote descriptor
 * @pri_rail: Pointer to primary power rail VLVL table
 * @sec_rail: Pointer to second/dependent power rail VLVL table
 * @vlvl: Pointer to VLVL table being used by GPU or GMU driver, a subset
 *	of pri_rail VLVL table
 * @num_entries: Valid number of entries in table pointed by "vlvl" parameter
 */
static int setup_volt_dependency_tbl(uint32_t *votes,
		struct rpmh_arc_vals *pri_rail, struct rpmh_arc_vals *sec_rail,
		unsigned int *vlvl, unsigned int num_entries)
{
	int i, j, k;
	uint16_t cur_vlvl;
	bool found_match;

	/* i tracks current KGSL GPU frequency table entry
	 * j tracks secondary rail voltage table entry
	 * k tracks primary rail voltage table entry
	 */
	for (i = 0; i < num_entries; i++) {
		found_match = false;

		/* Look for a primary rail voltage that matches a VLVL level */
		for (k = 0; k < pri_rail->num; k++) {
			if (pri_rail->val[k] >= vlvl[i]) {
				cur_vlvl = pri_rail->val[k];
				found_match = true;
				break;
			}
		}

		/* If we did not find a matching VLVL level then abort */
		if (!found_match)
			return -EINVAL;

		/*
		 * Look for a secondary rail index whose VLVL value
		 * is greater than or equal to the VLVL value of the
		 * corresponding index of the primary rail
		 */
		for (j = 0; j < sec_rail->num; j++) {
			if (sec_rail->val[j] >= cur_vlvl ||
					j + 1 == sec_rail->num)
				break;
		}

		if (j == sec_rail->num)
			j = 0;

		votes[i] = ARC_VOTE_SET(k, j, cur_vlvl);
	}

	return 0;
}

/*
 * rpmh_arc_votes_init() - initialized RPMh votes needed for rails voltage
 * scaling by GMU.
 * @device: Pointer to KGSL device
 * @gmu: Pointer to GMU device
 * @pri_rail: Pointer to primary power rail VLVL table
 * @sec_rail: Pointer to second/dependent power rail VLVL table
 *	of pri_rail VLVL table
 * @type: the type of the primary rail, GPU or GMU
 */
static int rpmh_arc_votes_init(struct kgsl_device *device,
		struct gmu_device *gmu, struct rpmh_arc_vals *pri_rail,
		struct rpmh_arc_vals *sec_rail, unsigned int type)
{
	struct device *dev;
	unsigned int num_freqs;
	uint32_t *votes;
	unsigned int vlvl_tbl[MAX_GX_LEVELS];
	unsigned int *freq_tbl;
	int i, ret;
	struct dev_pm_opp *opp;

	if (type == GPU_ARC_VOTE) {
		num_freqs = gmu->num_gpupwrlevels;
		votes = gmu->rpmh_votes.gx_votes;
		freq_tbl = gmu->gpu_freqs;
		dev = &device->pdev->dev;
	} else if (type == GMU_ARC_VOTE) {
		num_freqs = gmu->num_gmupwrlevels;
		votes = gmu->rpmh_votes.cx_votes;
		freq_tbl = gmu->gmu_freqs;
		dev = &gmu->pdev->dev;
	} else {
		return -EINVAL;
	}

	if (num_freqs > pri_rail->num) {
		dev_err(&gmu->pdev->dev,
			"%s defined more DCVS levels than RPMh can support\n",
			debug_strs[type]);
		return -EINVAL;
	}

	memset(vlvl_tbl, 0, sizeof(vlvl_tbl));
	for (i = 0; i < num_freqs; i++) {
		/* Hardcode VLVL for 0 because it is not registered in OPP */
		if (freq_tbl[i] == 0) {
			vlvl_tbl[i] = 0;
			continue;
		}

		/* Otherwise get the value from the OPP API */
		opp = dev_pm_opp_find_freq_exact(dev, freq_tbl[i], true);
		if (IS_ERR(opp)) {
			dev_err(&gmu->pdev->dev,
				"Failed to find opp freq %d of %s\n",
				freq_tbl[i], debug_strs[type]);
			return PTR_ERR(opp);
		}

		/* Values from OPP framework are offset by 1 */
		vlvl_tbl[i] = dev_pm_opp_get_voltage(opp)
				- RPMH_REGULATOR_LEVEL_OFFSET;
		dev_pm_opp_put(opp);
	}

	ret = setup_volt_dependency_tbl(votes,
			pri_rail, sec_rail, vlvl_tbl, num_freqs);

	if (ret)
		dev_err(&gmu->pdev->dev, "%s rail volt failed to match DT freqs\n",
				debug_strs[type]);

	return ret;
}

/*
 * build_rpmh_bw_votes() - build TCS commands to vote for bandwidth.
 * Each command sets frequency of a node along path to DDR or CNOC.
 * @rpmh_vote: Pointer to RPMh vote needed by GMU to set BW via RPMh
 * @num_usecases: Number of BW use cases (or BW levels)
 * @handle: Provided by bus driver. It contains TCS command sets for
 * all BW use cases of a bus client.
 */
static void build_rpmh_bw_votes(struct gmu_bw_votes *rpmh_vote,
		unsigned int num_usecases, struct msm_bus_tcs_handle handle)
{
	struct msm_bus_tcs_usecase *tmp;
	int i, j;

	for (i = 0; i < num_usecases; i++) {
		tmp = &handle.usecases[i];
		for (j = 0; j < tmp->num_cmds; j++) {
			if (!i) {
			/*
			 * Wait bitmask and TCS command addresses are
			 * same for all bw use cases. To save data volume
			 * exchanged between driver and GMU, only
			 * transfer bitmasks and TCS command addresses
			 * of first set of bw use case
			 */
				rpmh_vote->cmds_per_bw_vote = tmp->num_cmds;
				rpmh_vote->cmds_wait_bitmask =
						tmp->cmds[j].complete ?
						rpmh_vote->cmds_wait_bitmask
						| BIT(i)
						: rpmh_vote->cmds_wait_bitmask
						& (~BIT(i));
				rpmh_vote->cmd_addrs[j] = tmp->cmds[j].addr;
			}
			rpmh_vote->cmd_data[i][j] = tmp->cmds[j].data;
		}
	}
}

static void build_bwtable_cmd_cache(struct gmu_device *gmu)
{
	struct hfi_bwtable_cmd *cmd = &gmu->hfi.bwtbl_cmd;
	struct rpmh_votes_t *votes = &gmu->rpmh_votes;
	unsigned int i, j;

	cmd->hdr = 0xFFFFFFFF;
	cmd->bw_level_num = gmu->num_bwlevels;
	cmd->cnoc_cmds_num = votes->cnoc_votes.cmds_per_bw_vote;
	cmd->cnoc_wait_bitmask = votes->cnoc_votes.cmds_wait_bitmask;
	cmd->ddr_cmds_num = votes->ddr_votes.cmds_per_bw_vote;
	cmd->ddr_wait_bitmask = votes->ddr_votes.cmds_wait_bitmask;

	for (i = 0; i < cmd->ddr_cmds_num; i++)
		cmd->ddr_cmd_addrs[i] = votes->ddr_votes.cmd_addrs[i];

	for (i = 0; i < cmd->bw_level_num; i++)
		for (j = 0; j < cmd->ddr_cmds_num; j++)
			cmd->ddr_cmd_data[i][j] =
				votes->ddr_votes.cmd_data[i][j];

	for (i = 0; i < cmd->cnoc_cmds_num; i++)
		cmd->cnoc_cmd_addrs[i] =
			votes->cnoc_votes.cmd_addrs[i];

	for (i = 0; i < MAX_CNOC_LEVELS; i++)
		for (j = 0; j < cmd->cnoc_cmds_num; j++)
			cmd->cnoc_cmd_data[i][j] =
				votes->cnoc_votes.cmd_data[i][j];
}

/*
 * gmu_bus_vote_init - initialized RPMh votes needed for bw scaling by GMU.
 * @gmu: Pointer to GMU device
 * @pwr: Pointer to KGSL power controller
 */
static int gmu_bus_vote_init(struct gmu_device *gmu, struct kgsl_pwrctrl *pwr)
{
	struct msm_bus_tcs_usecase *usecases;
	struct msm_bus_tcs_handle hdl;
	struct rpmh_votes_t *votes = &gmu->rpmh_votes;
	int ret;

	usecases  = kcalloc(gmu->num_bwlevels, sizeof(*usecases), GFP_KERNEL);
	if (!usecases)
		return -ENOMEM;

	hdl.num_usecases = gmu->num_bwlevels;
	hdl.usecases = usecases;

	/*
	 * Query TCS command set for each use case defined in GPU b/w table
	 */
	ret = msm_bus_scale_query_tcs_cmd_all(&hdl, gmu->pcl);
	if (ret)
		goto out;

	build_rpmh_bw_votes(&votes->ddr_votes, gmu->num_bwlevels, hdl);

	/*
	 *Query CNOC TCS command set for each use case defined in cnoc bw table
	 */
	ret = msm_bus_scale_query_tcs_cmd_all(&hdl, gmu->ccl);
	if (ret)
		goto out;

	build_rpmh_bw_votes(&votes->cnoc_votes, gmu->num_cnocbwlevels, hdl);

	build_bwtable_cmd_cache(gmu);

out:
	kfree(usecases);

	return ret;
}

static int gmu_rpmh_init(struct kgsl_device *device,
		struct gmu_device *gmu, struct kgsl_pwrctrl *pwr)
{
	struct rpmh_arc_vals gfx_arc, cx_arc, mx_arc;
	int ret;

	/* Initialize BW tables */
	ret = gmu_bus_vote_init(gmu, pwr);
	if (ret)
		return ret;

	/* Populate GPU and GMU frequency vote table */
	ret = rpmh_arc_cmds(gmu, &gfx_arc, gfx_res_id);
	if (ret)
		return ret;

	ret = rpmh_arc_cmds(gmu, &cx_arc, cx_res_id);
	if (ret)
		return ret;

	ret = rpmh_arc_cmds(gmu, &mx_arc, mx_res_id);
	if (ret)
		return ret;

	ret = rpmh_arc_votes_init(device, gmu, &gfx_arc, &mx_arc, GPU_ARC_VOTE);
	if (ret)
		return ret;

	return rpmh_arc_votes_init(device, gmu, &cx_arc, &mx_arc, GMU_ARC_VOTE);
}

static irqreturn_t gmu_irq_handler(int irq, void *data)
{
	struct kgsl_device *device = data;
	struct gmu_device *gmu = KGSL_GMU_DEVICE(device);
	struct adreno_device *adreno_dev = ADRENO_DEVICE(device);
	unsigned int mask, status = 0;

	adreno_read_gmureg(ADRENO_DEVICE(device),
			ADRENO_REG_GMU_AO_HOST_INTERRUPT_STATUS, &status);
	adreno_write_gmureg(ADRENO_DEVICE(device),
			ADRENO_REG_GMU_AO_HOST_INTERRUPT_CLR, status);

	/* Ignore GMU_INT_RSCC_COMP and GMU_INT_DBD WAKEUP interrupts */
	if (status & GMU_INT_WDOG_BITE) {
		/* Temporarily mask the watchdog interrupt to prevent a storm */
		adreno_read_gmureg(adreno_dev,
				ADRENO_REG_GMU_AO_HOST_INTERRUPT_MASK, &mask);
		adreno_write_gmureg(adreno_dev,
				ADRENO_REG_GMU_AO_HOST_INTERRUPT_MASK,
				(mask | GMU_INT_WDOG_BITE));

		dev_err_ratelimited(&gmu->pdev->dev,
				"GMU watchdog expired interrupt received\n");
		adreno_set_gpu_fault(adreno_dev, ADRENO_GMU_FAULT);
		adreno_dispatcher_schedule(device);
	}
	if (status & GMU_INT_HOST_AHB_BUS_ERR)
		dev_err_ratelimited(&gmu->pdev->dev,
				"AHB bus error interrupt received\n");
	if (status & GMU_INT_FENCE_ERR) {
		unsigned int fence_status;

		adreno_read_gmureg(ADRENO_DEVICE(device),
			ADRENO_REG_GMU_AHB_FENCE_STATUS, &fence_status);
		dev_err_ratelimited(&gmu->pdev->dev,
			"FENCE error interrupt received %x\n", fence_status);
	}

	if (status & ~GMU_AO_INT_MASK)
		dev_err_ratelimited(&gmu->pdev->dev,
				"Unhandled GMU interrupts 0x%lx\n",
				status & ~GMU_AO_INT_MASK);

	return IRQ_HANDLED;
}

static int gmu_pwrlevel_probe(struct gmu_device *gmu, struct device_node *node)
{
	int ret;
	struct device_node *pwrlevel_node, *child;

	/* Add the GMU OPP table if we define it */
	if (of_find_property(gmu->pdev->dev.of_node,
			"operating-points-v2", NULL)) {
		ret = dev_pm_opp_of_add_table(&gmu->pdev->dev);
		if (ret) {
			dev_err(&gmu->pdev->dev,
					"Unable to set the GMU OPP table: %d\n",
					ret);
			return ret;
		}
	}

	pwrlevel_node = of_find_node_by_name(node, "qcom,gmu-pwrlevels");
	if (pwrlevel_node == NULL) {
		dev_err(&gmu->pdev->dev, "Unable to find 'qcom,gmu-pwrlevels'\n");
		return -EINVAL;
	}

	gmu->num_gmupwrlevels = 0;

	for_each_child_of_node(pwrlevel_node, child) {
		unsigned int index;

		if (of_property_read_u32(child, "reg", &index))
			return -EINVAL;

		if (index >= MAX_CX_LEVELS) {
			dev_err(&gmu->pdev->dev, "gmu pwrlevel %d is out of range\n",
				index);
			continue;
		}

		if (index >= gmu->num_gmupwrlevels)
			gmu->num_gmupwrlevels = index + 1;

		if (of_property_read_u32(child, "qcom,gmu-freq",
					&gmu->gmu_freqs[index]))
			return -EINVAL;
	}

	return 0;
}

static int gmu_reg_probe(struct kgsl_device *device)
{
	struct gmu_device *gmu = KGSL_GMU_DEVICE(device);
	struct resource *res;

	res = platform_get_resource_byname(gmu->pdev, IORESOURCE_MEM,
			"kgsl_gmu_reg");
	if (res == NULL) {
		dev_err(&gmu->pdev->dev,
			"platform_get_resource kgsl_gmu_reg failed\n");
		return -EINVAL;
	}

	if (res->start == 0 || resource_size(res) == 0) {
		dev_err(&gmu->pdev->dev,
				"dev %d kgsl_gmu_reg invalid register region\n",
				gmu->pdev->dev.id);
		return -EINVAL;
	}

	gmu->reg_phys = res->start;
	gmu->reg_len = resource_size(res);
	device->gmu_core.reg_virt = devm_ioremap(&gmu->pdev->dev,
			res->start, resource_size(res));
	if (device->gmu_core.reg_virt == NULL) {
		dev_err(&gmu->pdev->dev, "kgsl_gmu_reg ioremap failed\n");
		return -ENODEV;
	}

	return 0;
}

static int gmu_clocks_probe(struct gmu_device *gmu, struct device_node *node)
{
	const char *cname;
	struct property *prop;
	struct clk *c;
	int i = 0;

	of_property_for_each_string(node, "clock-names", prop, cname) {
		c = devm_clk_get(&gmu->pdev->dev, cname);

		if (IS_ERR(c)) {
			dev_err(&gmu->pdev->dev,
				"dt: Couldn't get GMU clock: %s\n", cname);
			return PTR_ERR(c);
		}

		if (i >= MAX_GMU_CLKS) {
			dev_err(&gmu->pdev->dev,
				"dt: too many GMU clocks defined\n");
			return -EINVAL;
		}

		gmu->clks[i++] = c;
	}

	return 0;
}

static int gmu_gpu_bw_probe(struct kgsl_device *device, struct gmu_device *gmu)
{
	struct msm_bus_scale_pdata *bus_scale_table;

	bus_scale_table = msm_bus_cl_get_pdata(device->pdev);
	if (bus_scale_table == NULL) {
		dev_err(&gmu->pdev->dev, "dt: cannot get bus table\n");
		return -ENODEV;
	}

	gmu->num_bwlevels = bus_scale_table->num_usecases;
	gmu->pcl = msm_bus_scale_register_client(bus_scale_table);
	if (!gmu->pcl) {
		dev_err(&gmu->pdev->dev, "dt: cannot register bus client\n");
		return -ENODEV;
	}

	return 0;
}

static int gmu_cnoc_bw_probe(struct gmu_device *gmu)
{
	struct msm_bus_scale_pdata *cnoc_table;

	cnoc_table = msm_bus_cl_get_pdata(gmu->pdev);
	if (cnoc_table == NULL) {
		dev_err(&gmu->pdev->dev, "dt: cannot get cnoc table\n");
		return -ENODEV;
	}

	gmu->num_cnocbwlevels = cnoc_table->num_usecases;
	gmu->ccl = msm_bus_scale_register_client(cnoc_table);
	if (!gmu->ccl) {
		dev_err(&gmu->pdev->dev, "dt: cannot register cnoc client\n");
		return -ENODEV;
	}

	return 0;
}

static int gmu_regulators_probe(struct gmu_device *gmu,
		struct device_node *node)
{
	const char *name;
	struct property *prop;
	struct device *dev = &gmu->pdev->dev;
	int ret = 0;

	of_property_for_each_string(node, "regulator-names", prop, name) {
		if (!strcmp(name, "vddcx")) {
			gmu->cx_gdsc = devm_regulator_get(dev, name);
			if (IS_ERR(gmu->cx_gdsc)) {
				ret = PTR_ERR(gmu->cx_gdsc);
				dev_err(dev, "dt: GMU couldn't get CX gdsc\n");
				gmu->cx_gdsc = NULL;
				return ret;
			}
		} else if (!strcmp(name, "vdd")) {
			gmu->gx_gdsc = devm_regulator_get(dev, name);
			if (IS_ERR(gmu->gx_gdsc)) {
				ret = PTR_ERR(gmu->gx_gdsc);
				dev_err(dev, "dt: GMU couldn't get GX gdsc\n");
				gmu->gx_gdsc = NULL;
				return ret;
			}
		} else {
			dev_err(dev, "dt: Unknown GMU regulator: %s\n", name);
			return -ENODEV;
		}
	}

	return 0;
}

static int gmu_irq_probe(struct kgsl_device *device, struct gmu_device *gmu)
{
	int ret;
	struct kgsl_hfi *hfi = &gmu->hfi;

	hfi->hfi_interrupt_num = platform_get_irq_byname(gmu->pdev,
			"kgsl_hfi_irq");
	ret = devm_request_irq(&gmu->pdev->dev,
			hfi->hfi_interrupt_num,
			hfi_irq_handler, IRQF_TRIGGER_HIGH,
			"HFI", device);
	if (ret) {
		dev_err(&gmu->pdev->dev, "request_irq(%d) failed: %d\n",
				hfi->hfi_interrupt_num, ret);
		return ret;
	}

	gmu->gmu_interrupt_num = platform_get_irq_byname(gmu->pdev,
			"kgsl_gmu_irq");
	ret = devm_request_irq(&gmu->pdev->dev,
			gmu->gmu_interrupt_num,
			gmu_irq_handler, IRQF_TRIGGER_HIGH,
			"GMU", device);
	if (ret)
		dev_err(&gmu->pdev->dev, "request_irq(%d) failed: %d\n",
				gmu->gmu_interrupt_num, ret);

	return ret;
}

struct mbox_message {
	uint32_t len;
	void *msg;
};

static void gmu_aop_send_acd_state(struct kgsl_device *device)
{
	struct adreno_device *adreno_dev = ADRENO_DEVICE(device);
	struct gmu_device *gmu = KGSL_GMU_DEVICE(device);
	struct mbox_message msg;
	char msg_buf[33];
	bool state = test_bit(ADRENO_ACD_CTRL, &adreno_dev->pwrctrl_flag);
	int ret;

	if (!gmu->mailbox.client)
		return;

	msg.len = scnprintf(msg_buf, sizeof(msg_buf),
			"{class: gpu, res: acd, value: %d}", state);
	msg.msg = msg_buf;

	ret = mbox_send_message(gmu->mailbox.channel, &msg);
	if (ret < 0)
		dev_err(&gmu->pdev->dev,
				"AOP mbox send message failed: %d\n", ret);
}

static void gmu_aop_mailbox_destroy(struct kgsl_device *device)
{
	struct adreno_device *adreno_dev = ADRENO_DEVICE(device);
	struct gmu_device *gmu = KGSL_GMU_DEVICE(device);
	struct kgsl_mailbox *mailbox = &gmu->mailbox;

	if (!mailbox->client)
		return;

	mbox_free_channel(mailbox->channel);
	mailbox->channel = NULL;

	kfree(mailbox->client);
	mailbox->client = NULL;

	clear_bit(ADRENO_ACD_CTRL, &adreno_dev->pwrctrl_flag);
}

static int gmu_aop_mailbox_init(struct kgsl_device *device,
		struct gmu_device *gmu)
{
	struct adreno_device *adreno_dev = ADRENO_DEVICE(device);
	struct kgsl_mailbox *mailbox = &gmu->mailbox;

	mailbox->client = kzalloc(sizeof(*mailbox->client), GFP_KERNEL);
	if (!mailbox->client)
		return -ENOMEM;

	mailbox->client->dev = &gmu->pdev->dev;
	mailbox->client->tx_block = true;
	mailbox->client->tx_tout = 1000;
	mailbox->client->knows_txdone = false;

	mailbox->channel = mbox_request_channel(mailbox->client, 0);
	if (IS_ERR(mailbox->channel)) {
		kfree(mailbox->client);
		mailbox->client = NULL;
		return PTR_ERR(mailbox->channel);
	}

	set_bit(ADRENO_ACD_CTRL, &adreno_dev->pwrctrl_flag);
	return 0;
}

static int gmu_acd_set(struct kgsl_device *device, unsigned int val)
{
	struct adreno_device *adreno_dev = ADRENO_DEVICE(device);
	struct gmu_device *gmu = KGSL_GMU_DEVICE(device);

	if (!gmu->mailbox.client)
		return -EINVAL;

	/* Don't do any unneeded work if ACD is already in the correct state */
	if (val == test_bit(ADRENO_ACD_CTRL, &adreno_dev->pwrctrl_flag))
		return 0;

	mutex_lock(&device->mutex);

	/* Power down the GPU before enabling or disabling ACD */
	kgsl_pwrctrl_change_state(device, KGSL_STATE_SUSPEND);
	if (val)
		set_bit(ADRENO_ACD_CTRL, &adreno_dev->pwrctrl_flag);
	else
		clear_bit(ADRENO_ACD_CTRL, &adreno_dev->pwrctrl_flag);
	kgsl_pwrctrl_change_state(device, KGSL_STATE_SLUMBER);

	mutex_unlock(&device->mutex);
	return 0;
}

/* Do not access any GMU registers in GMU probe function */
static int gmu_probe(struct kgsl_device *device, struct device_node *node)
{
	struct gmu_device *gmu;
	struct gmu_memdesc *mem_addr = NULL;
	struct kgsl_hfi *hfi;
	struct kgsl_pwrctrl *pwr = &device->pwrctrl;
	struct adreno_device *adreno_dev = ADRENO_DEVICE(device);
	int i = 0, ret = -ENXIO;

	gmu = kzalloc(sizeof(struct gmu_device), GFP_KERNEL);

	if (gmu == NULL)
		return -ENOMEM;

	device->gmu_core.ptr = (void *)gmu;
	hfi = &gmu->hfi;
	gmu->load_mode = TCM_BOOT;
	gmu->ver = ~0U;

	gmu->pdev = of_find_device_by_node(node);
	of_dma_configure(&gmu->pdev->dev, node);

	/* Set up GMU regulators */
	ret = gmu_regulators_probe(gmu, node);
	if (ret)
		goto error;

	/* Set up GMU clocks */
	ret = gmu_clocks_probe(gmu, node);
	if (ret)
		goto error;

	/* Set up GMU IOMMU and shared memory with GMU */
	ret = gmu_memory_probe(device, gmu, node);
	if (ret)
		goto error;
	mem_addr = gmu->hfi_mem;

	/* Map and reserve GMU CSRs registers */
	ret = gmu_reg_probe(device);
	if (ret)
		goto error;

	device->gmu_core.gmu2gpu_offset =
			(gmu->reg_phys - device->reg_phys) >> 2;
	device->gmu_core.reg_len = gmu->reg_len;

	/* Initialize HFI and GMU interrupts */
	ret = gmu_irq_probe(device, gmu);
	if (ret)
		goto error;

	/* Don't enable GMU interrupts until GMU started */
	/* We cannot use irq_disable because it writes registers */
	disable_irq(gmu->gmu_interrupt_num);
	disable_irq(hfi->hfi_interrupt_num);

	tasklet_init(&hfi->tasklet, hfi_receiver, (unsigned long) gmu);
	INIT_LIST_HEAD(&hfi->msglist);
	spin_lock_init(&hfi->msglock);
	spin_lock_init(&hfi->read_queue_lock);
	hfi->kgsldev = device;

	/* Retrieves GMU/GPU power level configurations*/
	ret = gmu_pwrlevel_probe(gmu, node);
	if (ret)
		goto error;

	gmu->num_gpupwrlevels = pwr->num_pwrlevels;

	for (i = 0; i < gmu->num_gpupwrlevels; i++) {
		int j = gmu->num_gpupwrlevels - 1 - i;

		gmu->gpu_freqs[i] = pwr->pwrlevels[j].gpu_freq;
		gmu->acd_dvm_vals[i] = pwr->pwrlevels[j].acd_dvm_val;
	}

	/* Initializes GPU b/w levels configuration */
	ret = gmu_gpu_bw_probe(device, gmu);
	if (ret)
		goto error;

	/* Initialize GMU CNOC b/w levels configuration */
	ret = gmu_cnoc_bw_probe(gmu);
	if (ret)
		goto error;

	/* Populates RPMh configurations */
	ret = gmu_rpmh_init(device, gmu, pwr);
	if (ret)
		goto error;

	hfi_init(&gmu->hfi, mem_addr, HFI_QUEUE_SIZE);

	/* Set up GMU idle states */
	if (ADRENO_FEATURE(adreno_dev, ADRENO_MIN_VOLT))
		gmu->idle_level = GPU_HW_MIN_VOLT;
	else if (ADRENO_FEATURE(adreno_dev, ADRENO_HW_NAP))
		gmu->idle_level = GPU_HW_NAP;
	else if (ADRENO_FEATURE(adreno_dev, ADRENO_IFPC))
		gmu->idle_level = GPU_HW_IFPC;
	else if (ADRENO_FEATURE(adreno_dev, ADRENO_SPTP_PC))
		gmu->idle_level = GPU_HW_SPTP_PC;
	else
		gmu->idle_level = GPU_HW_ACTIVE;

	if (ADRENO_FEATURE(adreno_dev, ADRENO_ACD) && !noacd) {
		ret = gmu_aop_mailbox_init(device, gmu);
		if (ret)
			dev_err(&gmu->pdev->dev,
					"AOP mailbox init failed: %d\n", ret);
	}

<<<<<<< HEAD
	/* disable LM during boot time */
	clear_bit(ADRENO_LM_CTRL, &adreno_dev->pwrctrl_flag);
	set_bit(GMU_ENABLED, &device->gmu_core.flags);
=======
	/* disable LM if the feature is not enabled */
	if (!ADRENO_FEATURE(adreno_dev, ADRENO_LM))
		clear_bit(ADRENO_LM_CTRL, &adreno_dev->pwrctrl_flag);
>>>>>>> 4719c01d

	set_bit(GMU_ENABLED, &device->gmu_core.flags);
	device->gmu_core.dev_ops = &adreno_a6xx_gmudev;

	return 0;

error:
	gmu_remove(device);
	return ret;
}

static int gmu_enable_clks(struct kgsl_device *device)
{
	struct gmu_device *gmu = KGSL_GMU_DEVICE(device);
	int ret, j = 0;

	if (IS_ERR_OR_NULL(gmu->clks[0]))
		return -EINVAL;

	ret = clk_set_rate(gmu->clks[0], gmu->gmu_freqs[DEFAULT_GMU_FREQ_IDX]);
	if (ret) {
		dev_err(&gmu->pdev->dev, "fail to set default GMU clk freq %d\n",
				gmu->gmu_freqs[DEFAULT_GMU_FREQ_IDX]);
		return ret;
	}

	while ((j < MAX_GMU_CLKS) && gmu->clks[j]) {
		ret = clk_prepare_enable(gmu->clks[j]);
		if (ret) {
			dev_err(&gmu->pdev->dev,
					"fail to enable gpucc clk idx %d\n",
					j);
			return ret;
		}
		j++;
	}

	set_bit(GMU_CLK_ON, &device->gmu_core.flags);
	return 0;
}

static int gmu_disable_clks(struct kgsl_device *device)
{
	struct gmu_device *gmu = KGSL_GMU_DEVICE(device);
	int j = 0;

	if (IS_ERR_OR_NULL(gmu->clks[0]))
		return 0;

	while ((j < MAX_GMU_CLKS) && gmu->clks[j]) {
		clk_disable_unprepare(gmu->clks[j]);
		j++;
	}

	clear_bit(GMU_CLK_ON, &device->gmu_core.flags);
	return 0;

}

static int gmu_enable_gdsc(struct gmu_device *gmu)
{
	int ret;

	if (IS_ERR_OR_NULL(gmu->cx_gdsc))
		return 0;

	ret = regulator_enable(gmu->cx_gdsc);
	if (ret)
		dev_err(&gmu->pdev->dev,
			"Failed to enable GMU CX gdsc, error %d\n", ret);

	return ret;
}

#define CX_GDSC_TIMEOUT	5000	/* ms */
static int gmu_disable_gdsc(struct gmu_device *gmu)
{
	int ret;
	unsigned long t;

	if (IS_ERR_OR_NULL(gmu->cx_gdsc))
		return 0;

	ret = regulator_disable(gmu->cx_gdsc);
	if (ret) {
		dev_err(&gmu->pdev->dev,
			"Failed to disable GMU CX gdsc, error %d\n", ret);
		return ret;
	}

	/*
	 * After GX GDSC is off, CX GDSC must be off
	 * Voting off alone from GPU driver cannot
	 * Guarantee CX GDSC off. Polling with 5s
	 * timeout to ensure
	 */
	t = jiffies + msecs_to_jiffies(CX_GDSC_TIMEOUT);
	do {
		if (!regulator_is_enabled(gmu->cx_gdsc))
			return 0;
		usleep_range(10, 100);

	} while (!(time_after(jiffies, t)));

	if (!regulator_is_enabled(gmu->cx_gdsc))
		return 0;

	dev_err(&gmu->pdev->dev, "GMU CX gdsc off timeout");
	return -ETIMEDOUT;
}

static int gmu_suspend(struct kgsl_device *device)
{
	struct adreno_device *adreno_dev = ADRENO_DEVICE(device);
	struct gmu_dev_ops *gmu_dev_ops = GMU_DEVICE_OPS(device);
	struct gmu_device *gmu = KGSL_GMU_DEVICE(device);

	if (!test_bit(GMU_CLK_ON, &device->gmu_core.flags))
		return 0;

	/* Pending message in all queues are abandoned */
	gmu_dev_ops->irq_disable(device);
	hfi_stop(gmu);

	if (gmu_dev_ops->rpmh_gpu_pwrctrl(adreno_dev, GMU_SUSPEND, 0, 0))
		return -EINVAL;

	gmu_disable_clks(device);

	if (ADRENO_QUIRK(adreno_dev, ADRENO_QUIRK_CX_GDSC))
		regulator_set_mode(gmu->cx_gdsc, REGULATOR_MODE_IDLE);

	gmu_disable_gdsc(gmu);

	if (ADRENO_QUIRK(adreno_dev, ADRENO_QUIRK_CX_GDSC))
		regulator_set_mode(gmu->cx_gdsc, REGULATOR_MODE_NORMAL);

	dev_err(&gmu->pdev->dev, "Suspended GMU\n");
	return 0;
}

static void gmu_snapshot(struct kgsl_device *device)
{
	struct adreno_device *adreno_dev = ADRENO_DEVICE(device);
	struct gmu_dev_ops *gmu_dev_ops = GMU_DEVICE_OPS(device);
	struct gmu_device *gmu = KGSL_GMU_DEVICE(device);

	/* Mask so there's no interrupt caused by NMI */
	adreno_write_gmureg(adreno_dev,
			ADRENO_REG_GMU_GMU2HOST_INTR_MASK, 0xFFFFFFFF);

	/* Make sure the interrupt is masked before causing it */
	wmb();
	adreno_write_gmureg(adreno_dev,
		ADRENO_REG_GMU_NMI_CONTROL_STATUS, 0);
	adreno_write_gmureg(adreno_dev,
		ADRENO_REG_GMU_CM3_CFG, (1 << 9));

	/* Wait for the NMI to be handled */
	wmb();
	udelay(100);
	kgsl_device_snapshot(device, NULL, true);

	adreno_write_gmureg(adreno_dev,
			ADRENO_REG_GMU_GMU2HOST_INTR_CLR, 0xFFFFFFFF);
	adreno_write_gmureg(adreno_dev,
			ADRENO_REG_GMU_GMU2HOST_INTR_MASK,
			~(gmu_dev_ops->gmu2host_intr_mask));

	gmu->fault_count++;
}

/* To be called to power on both GPU and GMU */
static int gmu_start(struct kgsl_device *device)
{
	int ret = 0;
	struct adreno_device *adreno_dev = ADRENO_DEVICE(device);
	struct gmu_dev_ops *gmu_dev_ops = GMU_DEVICE_OPS(device);
	struct kgsl_pwrctrl *pwr = &device->pwrctrl;
	struct gmu_device *gmu = KGSL_GMU_DEVICE(device);

	switch (device->state) {
	case KGSL_STATE_INIT:
	case KGSL_STATE_SUSPEND:
		WARN_ON(test_bit(GMU_CLK_ON, &device->gmu_core.flags));

		gmu_aop_send_acd_state(device);

		gmu_enable_gdsc(gmu);
		gmu_enable_clks(device);
		gmu_dev_ops->irq_enable(device);

		/* Vote for 300MHz DDR for GMU to init */
		ret = msm_bus_scale_client_update_request(gmu->pcl,
				pwr->pwrlevels[pwr->default_pwrlevel].bus_freq);
		if (ret)
			dev_err(&gmu->pdev->dev,
				"Failed to allocate gmu b/w: %d\n", ret);

		ret = gmu_dev_ops->rpmh_gpu_pwrctrl(adreno_dev, GMU_FW_START,
				GMU_COLD_BOOT, 0);
		if (ret)
			goto error_gmu;

		ret = hfi_start(device, gmu, GMU_COLD_BOOT);
		if (ret)
			goto error_gmu;

		/* Request default DCVS level */
		kgsl_pwrctrl_set_default_gpu_pwrlevel(device);
		msm_bus_scale_client_update_request(gmu->pcl, 0);
		break;

	case KGSL_STATE_SLUMBER:
		WARN_ON(test_bit(GMU_CLK_ON, &device->gmu_core.flags));

		gmu_aop_send_acd_state(device);

		gmu_enable_gdsc(gmu);
		gmu_enable_clks(device);
		gmu_dev_ops->irq_enable(device);

		ret = gmu_dev_ops->rpmh_gpu_pwrctrl(adreno_dev, GMU_FW_START,
				GMU_COLD_BOOT, 0);
		if (ret)
			goto error_gmu;

		ret = hfi_start(device, gmu, GMU_COLD_BOOT);
		if (ret)
			goto error_gmu;

		kgsl_pwrctrl_set_default_gpu_pwrlevel(device);
		break;

	case KGSL_STATE_RESET:
		if (test_bit(ADRENO_DEVICE_HARD_RESET, &adreno_dev->priv) ||
			test_bit(GMU_FAULT, &device->gmu_core.flags)) {
			gmu_suspend(device);

			gmu_aop_send_acd_state(device);

			gmu_enable_gdsc(gmu);
			gmu_enable_clks(device);
			gmu_dev_ops->irq_enable(device);

			ret = gmu_dev_ops->rpmh_gpu_pwrctrl(
				adreno_dev, GMU_FW_START, GMU_COLD_BOOT, 0);
			if (ret)
				goto error_gmu;


			ret = hfi_start(device, gmu, GMU_COLD_BOOT);
			if (ret)
				goto error_gmu;

			/* Send DCVS level prior to reset*/
			kgsl_pwrctrl_set_default_gpu_pwrlevel(device);
		} else {
			/* GMU fast boot */
			hfi_stop(gmu);

			gmu_aop_send_acd_state(device);

			ret = gmu_dev_ops->rpmh_gpu_pwrctrl(adreno_dev,
					GMU_FW_START, GMU_COLD_BOOT, 0);
			if (ret)
				goto error_gmu;

			ret = hfi_start(device, gmu, GMU_COLD_BOOT);
			if (ret)
				goto error_gmu;
		}
		break;
	default:
		break;
	}

	return ret;

error_gmu:
	if (ADRENO_QUIRK(adreno_dev, ADRENO_QUIRK_HFI_USE_REG))
		gmu_dev_ops->oob_clear(adreno_dev, oob_boot_slumber);
	gmu_core_snapshot(device);
	return ret;
}

/* Caller shall ensure GPU is ready for SLUMBER */
static void gmu_stop(struct kgsl_device *device)
{
	struct gmu_device *gmu = KGSL_GMU_DEVICE(device);
	struct adreno_device *adreno_dev = ADRENO_DEVICE(device);
	struct gmu_dev_ops *gmu_dev_ops = GMU_DEVICE_OPS(device);
	int ret = 0;

	if (!test_bit(GMU_CLK_ON, &device->gmu_core.flags))
		return;

	/* Wait for the lowest idle level we requested */
	if (gmu_dev_ops->wait_for_lowest_idle &&
			gmu_dev_ops->wait_for_lowest_idle(adreno_dev))
		goto error;

	ret = gmu_dev_ops->rpmh_gpu_pwrctrl(adreno_dev,
			GMU_NOTIFY_SLUMBER, 0, 0);
	if (ret)
		goto error;

	if (gmu_dev_ops->wait_for_gmu_idle &&
			gmu_dev_ops->wait_for_gmu_idle(adreno_dev))
		goto error;

	/* Pending message in all queues are abandoned */
	gmu_dev_ops->irq_disable(device);
	hfi_stop(gmu);

	gmu_dev_ops->rpmh_gpu_pwrctrl(adreno_dev, GMU_FW_STOP, 0, 0);
	gmu_disable_clks(device);
	gmu_disable_gdsc(gmu);

	msm_bus_scale_client_update_request(gmu->pcl, 0);
	return;

error:
	/*
	 * The power controller will change state to SLUMBER anyway
	 * Set GMU_FAULT flag to indicate to power contrller
	 * that hang recovery is needed to power on GPU
	 */
	set_bit(GMU_FAULT, &device->gmu_core.flags);
	dev_err(&gmu->pdev->dev, "Failed to stop GMU\n");
	gmu_core_snapshot(device);
}

static void gmu_remove(struct kgsl_device *device)
{
	struct gmu_device *gmu = KGSL_GMU_DEVICE(device);
	struct kgsl_hfi *hfi;
	int i = 0;

	if (gmu == NULL || gmu->pdev == NULL)
		return;

	hfi = &gmu->hfi;

	tasklet_kill(&hfi->tasklet);

	gmu_stop(device);

	gmu_aop_mailbox_destroy(device);

	while ((i < MAX_GMU_CLKS) && gmu->clks[i]) {
		gmu->clks[i] = NULL;
		i++;
	}

	if (gmu->gmu_interrupt_num) {
		devm_free_irq(&gmu->pdev->dev,
				gmu->gmu_interrupt_num, device);
		gmu->gmu_interrupt_num = 0;
	}

	if (hfi->hfi_interrupt_num) {
		devm_free_irq(&gmu->pdev->dev,
				hfi->hfi_interrupt_num, device);
		hfi->hfi_interrupt_num = 0;
	}

	if (gmu->ccl) {
		msm_bus_scale_unregister_client(gmu->ccl);
		gmu->ccl = 0;
	}

	if (gmu->pcl) {
		msm_bus_scale_unregister_client(gmu->pcl);
		gmu->pcl = 0;
	}

	if (gmu->fw_image) {
		release_firmware(gmu->fw_image);
		gmu->fw_image = NULL;
	}

	gmu_memory_close(gmu);

	for (i = 0; i < MAX_GMU_CLKS; i++) {
		if (gmu->clks[i]) {
			devm_clk_put(&gmu->pdev->dev, gmu->clks[i]);
			gmu->clks[i] = NULL;
		}
	}

	if (gmu->gx_gdsc) {
		devm_regulator_put(gmu->gx_gdsc);
		gmu->gx_gdsc = NULL;
	}

	if (gmu->cx_gdsc) {
		devm_regulator_put(gmu->cx_gdsc);
		gmu->cx_gdsc = NULL;
	}

	device->gmu_core.flags = 0;
	device->gmu_core.ptr = NULL;
	gmu->pdev = NULL;
	kfree(gmu);
}

static bool gmu_regulator_isenabled(struct kgsl_device *device)
{
	struct gmu_device *gmu = KGSL_GMU_DEVICE(device);

	return (gmu->gx_gdsc &&	regulator_is_enabled(gmu->gx_gdsc));
}

struct gmu_core_ops gmu_ops = {
	.probe = gmu_probe,
	.remove = gmu_remove,
	.start = gmu_start,
	.stop = gmu_stop,
	.dcvs_set = gmu_dcvs_set,
	.snapshot = gmu_snapshot,
	.regulator_isenabled = gmu_regulator_isenabled,
	.suspend = gmu_suspend,
	.acd_set = gmu_acd_set,
};<|MERGE_RESOLUTION|>--- conflicted
+++ resolved
@@ -1363,15 +1363,9 @@
 					"AOP mailbox init failed: %d\n", ret);
 	}
 
-<<<<<<< HEAD
-	/* disable LM during boot time */
-	clear_bit(ADRENO_LM_CTRL, &adreno_dev->pwrctrl_flag);
-	set_bit(GMU_ENABLED, &device->gmu_core.flags);
-=======
 	/* disable LM if the feature is not enabled */
 	if (!ADRENO_FEATURE(adreno_dev, ADRENO_LM))
 		clear_bit(ADRENO_LM_CTRL, &adreno_dev->pwrctrl_flag);
->>>>>>> 4719c01d
 
 	set_bit(GMU_ENABLED, &device->gmu_core.flags);
 	device->gmu_core.dev_ops = &adreno_a6xx_gmudev;
