--- conflicted
+++ resolved
@@ -688,15 +688,12 @@
 {
 	rndis_reset_cmplt_type *resp;
 	rndis_resp_t *r;
-<<<<<<< HEAD
-=======
 	u8 *xbuf;
 	u32 length;
 
 	/* drain the response queue */
 	while ((xbuf = rndis_get_next_response(params, &length)))
 		rndis_free_response(params, xbuf);
->>>>>>> a2898004
 
 	r = rndis_add_response(params, sizeof(rndis_reset_cmplt_type));
 	if (!r)
