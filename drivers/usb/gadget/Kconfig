#
# USB Gadget support on a system involves
#    (a) a peripheral controller, and
#    (b) the gadget driver using it.
#
# NOTE:  Gadget support ** DOES NOT ** depend on host-side CONFIG_USB !!
#
#  - Host systems (like PCs) need CONFIG_USB (with "A" jacks).
#  - Peripherals (like PDAs) need CONFIG_USB_GADGET (with "B" jacks).
#  - Some systems have both kinds of controllers.
#
# With help from a special transceiver and a "Mini-AB" jack, systems with
# both kinds of controller can also support "USB On-the-Go" (CONFIG_USB_OTG).
#

menuconfig USB_GADGET
	tristate "USB Gadget Support"
	select USB_COMMON
	select NLS
	help
	   USB is a master/slave protocol, organized with one master
	   host (such as a PC) controlling up to 127 peripheral devices.
	   The USB hardware is asymmetric, which makes it easier to set up:
	   you can't connect a "to-the-host" connector to a peripheral.

	   Linux can run in the host, or in the peripheral.  In both cases
	   you need a low level bus controller driver, and some software
	   talking to it.  Peripheral controllers are often discrete silicon,
	   or are integrated with the CPU in a microcontroller.  The more
	   familiar host side controllers have names like "EHCI", "OHCI",
	   or "UHCI", and are usually integrated into southbridges on PC
	   motherboards.

	   Enable this configuration option if you want to run Linux inside
	   a USB peripheral device.  Configure one hardware driver for your
	   peripheral/device side bus controller, and a "gadget driver" for
	   your peripheral protocol.  (If you use modular gadget drivers,
	   you may configure more than one.)

	   If in doubt, say "N" and don't enable these drivers; most people
	   don't have this kind of hardware (except maybe inside Linux PDAs).

	   For more information, see <http://www.linux-usb.org/gadget> and
	   the kernel documentation for this API.

if USB_GADGET

config USB_GADGET_DEBUG
	bool "Debugging messages (DEVELOPMENT)"
	depends on DEBUG_KERNEL
	help
	   Many controller and gadget drivers will print some debugging
	   messages if you use this option to ask for those messages.

	   Avoid enabling these messages, even if you're actively
	   debugging such a driver.  Many drivers will emit so many
	   messages that the driver timings are affected, which will
	   either create new failure modes or remove the one you're
	   trying to track down.  Never enable these messages for a
	   production build.

config USB_GADGET_VERBOSE
	bool "Verbose debugging Messages (DEVELOPMENT)"
	depends on USB_GADGET_DEBUG
	help
	   Many controller and gadget drivers will print verbose debugging
	   messages if you use this option to ask for those messages.

	   Avoid enabling these messages, even if you're actively
	   debugging such a driver.  Many drivers will emit so many
	   messages that the driver timings are affected, which will
	   either create new failure modes or remove the one you're
	   trying to track down.  Never enable these messages for a
	   production build.

config USB_GADGET_DEBUG_FILES
	bool "Debugging information files (DEVELOPMENT)"
	depends on PROC_FS
	help
	   Some of the drivers in the "gadget" framework can expose
	   debugging information in files such as /proc/driver/udc
	   (for a peripheral controller).  The information in these
	   files may help when you're troubleshooting or bringing up a
	   driver on a new board.   Enable these files by choosing "Y"
	   here.  If in doubt, or to conserve kernel memory, say "N".

config USB_GADGET_DEBUG_FS
	bool "Debugging information files in debugfs (DEVELOPMENT)"
	depends on DEBUG_FS
	help
	   Some of the drivers in the "gadget" framework can expose
	   debugging information in files under /sys/kernel/debug/.
	   The information in these files may help when you're
	   troubleshooting or bringing up a driver on a new board.
	   Enable these files by choosing "Y" here.  If in doubt, or
	   to conserve kernel memory, say "N".

config USB_GADGET_VBUS_DRAW
	int "Maximum VBUS Power usage (2-900 mA)"
	range 2 900
	default 2
	help
	   Some devices need to draw power from USB when they are
	   configured, perhaps to operate circuitry or to recharge
	   batteries.  This is in addition to any local power supply,
	   such as an AC adapter or batteries.

	   Enter the maximum power your device draws through USB, in
	   milliAmperes.  The permitted range of values depends on the
	   connected speed: for SuperSpeed and up it is 2 - 900 mA, but
	   connections at High Speed or slower will be capped at 500 mA;
	   0 mA would be legal, but can make some hosts misbehave.

	   This value will be used except for system-specific gadget
	   drivers that have more specific information.

config USB_GADGET_STORAGE_NUM_BUFFERS
	int "Number of storage pipeline buffers"
	range 2 256
	default 2
	help
	   Usually 2 buffers are enough to establish a good buffering
	   pipeline. The number may be increased in order to compensate
	   for a bursty VFS behaviour. For instance there may be CPU wake up
	   latencies that makes the VFS to appear bursty in a system with
	   an CPU on-demand governor. Especially if DMA is doing IO to
	   offload the CPU. In this case the CPU will go into power
	   save often and spin up occasionally to move data within VFS.
	   If selecting USB_GADGET_DEBUG_FILES this value may be set by
	   a module parameter as well.
	   If unsure, say 2.

config U_SERIAL_CONSOLE
	bool "Serial gadget console support"
	depends on USB_U_SERIAL
	help
	   It supports the serial gadget can be used as a console.

source "drivers/usb/gadget/udc/Kconfig"

#
# USB Gadget Drivers
#

# composite based drivers
config USB_LIBCOMPOSITE
	tristate
	select CONFIGFS_FS
	depends on USB_GADGET

config USB_F_ACM
	tristate

config USB_F_SS_LB
	tristate

config USB_U_SERIAL
	tristate

config USB_U_ETHER
	tristate

config USB_U_AUDIO
	tristate

config USB_F_SERIAL
	tristate

config USB_F_OBEX
	tristate

config USB_F_NCM
	tristate

config USB_F_ECM
	tristate

config USB_F_PHONET
	tristate

config USB_F_EEM
	tristate

config USB_F_SUBSET
	tristate

config USB_RNDIS
	tristate

config USB_F_RNDIS
	tristate

config USB_F_QCRNDIS
	tristate

<<<<<<< HEAD
config USB_F_RMNET_BAM
	tristate

=======
>>>>>>> 3c387b93
config USB_F_MASS_STORAGE
	tristate

config USB_F_FS
	tristate

config USB_F_UAC1
	tristate

config USB_F_UAC1_LEGACY
	tristate

config USB_F_UAC2
	tristate

config USB_F_UVC
	tristate

config USB_F_MIDI
	tristate

config USB_F_HID
	tristate

config USB_F_PRINTER
	tristate

config USB_F_TCM
	tristate

config USB_F_MTP
	tristate

config USB_F_PTP
        tristate

config USB_F_AUDIO_SRC
	tristate

config USB_F_ACC
	tristate

config USB_F_DIAG
	tristate

config USB_F_CDEV
	tristate

config USB_F_CCID
	tristate

config USB_F_GSI
	tristate

config USB_F_QDSS
	tristate

config USB_F_IPC
	tristate

config USB_F_MDM_DATA
	tristate

config USB_F_RMNET_BAM
	tristate
<<<<<<< HEAD
=======

config USB_F_MBIM_BAM
        tristate
>>>>>>> 3c387b93

# this first set of drivers all depend on bulk-capable hardware.

config USB_CONFIGFS
	tristate "USB Gadget functions configurable through configfs"
	select USB_LIBCOMPOSITE
	help
	  A Linux USB "gadget" can be set up through configfs.
	  If this is the case, the USB functions (which from the host's
	  perspective are seen as interfaces) and configurations are
	  specified simply by creating appropriate directories in configfs.
	  Associating functions with configurations is done by creating
	  appropriate symbolic links.
	  For more information see Documentation/usb/gadget_configfs.txt.

config USB_CONFIGFS_SERIAL
	bool "Generic serial bulk in/out"
	depends on USB_CONFIGFS
	depends on TTY
	select USB_U_SERIAL
	select USB_F_SERIAL
	help
	  The function talks to the Linux-USB generic serial driver.

config USB_CONFIGFS_ACM
	bool "Abstract Control Model (CDC ACM)"
	depends on USB_CONFIGFS
	depends on TTY
	select USB_U_SERIAL
	select USB_F_ACM
	help
	  ACM serial link.  This function can be used to interoperate with
	  MS-Windows hosts or with the Linux-USB "cdc-acm" driver.

config USB_CONFIGFS_OBEX
	bool "Object Exchange Model (CDC OBEX)"
	depends on USB_CONFIGFS
	depends on TTY
	select USB_U_SERIAL
	select USB_F_OBEX
	help
	  You will need a user space OBEX server talking to /dev/ttyGS*,
	  since the kernel itself doesn't implement the OBEX protocol.

config USB_CONFIGFS_NCM
	bool "Network Control Model (CDC NCM)"
	depends on USB_CONFIGFS
	depends on NET
	select USB_U_ETHER
	select USB_F_NCM
	help
	  NCM is an advanced protocol for Ethernet encapsulation, allows
	  grouping of several ethernet frames into one USB transfer and
	  different alignment possibilities.

config USB_CONFIGFS_ECM
	bool "Ethernet Control Model (CDC ECM)"
	depends on USB_CONFIGFS
	depends on NET
	select USB_U_ETHER
	select USB_F_ECM
	help
	  The "Communication Device Class" (CDC) Ethernet Control Model.
	  That protocol is often avoided with pure Ethernet adapters, in
	  favor of simpler vendor-specific hardware, but is widely
	  supported by firmware for smart network devices.

config USB_CONFIGFS_ECM_SUBSET
	bool "Ethernet Control Model (CDC ECM) subset"
	depends on USB_CONFIGFS
	depends on NET
	select USB_U_ETHER
	select USB_F_SUBSET
	help
	  On hardware that can't implement the full protocol,
	  a simple CDC subset is used, placing fewer demands on USB.

config USB_CONFIGFS_QCRNDIS
	bool "QCRNDIS"
	depends on USB_CONFIGFS
	depends on NET
	depends on RNDIS_IPA
	select USB_U_ETHER
	select USB_RNDIS
	select USB_F_QCRNDIS

config USB_CONFIGFS_RNDIS
	bool "RNDIS"
	depends on USB_CONFIGFS
	depends on NET
	select USB_U_ETHER
	select USB_RNDIS
	select USB_F_RNDIS
	help
	   Microsoft Windows XP bundles the "Remote NDIS" (RNDIS) protocol,
	   and Microsoft provides redistributable binary RNDIS drivers for
	   older versions of Windows.

	   To make MS-Windows work with this, use Documentation/usb/linux.inf
	   as the "driver info file".  For versions of MS-Windows older than
	   XP, you'll need to download drivers from Microsoft's website; a URL
	   is given in comments found in that info file.

config USB_CONFIGFS_RMNET_BAM
	bool "RMNET_BAM"
	depends on USB_CONFIGFS
<<<<<<< HEAD
	depends on IPA
=======
>>>>>>> 3c387b93
	select USB_F_RMNET_BAM
	help
	   RmNet interface is a new logical device in QMI framework for data
	   services. RmNet in accordance with QMI architecture uses Data I/O
	   channel for IP data transfer and control I/O channel for QMI
	   messaging (functionality similar to AT commands).
	   RmNet interface is an alternative to standard CDC-ECM and windows
	   RNDIS.

config USB_CONFIGFS_MBIM_BAM
        bool "MBIM_BAM"
        depends on USB_CONFIGFS
        select USB_F_MBIM_BAM
	help
	   Mbim interface is a new logical device in QMI framework for data
	   services. Mbim in accordance with QMI architecture uses Data I/O
	   channel for IP data transfer and control I/O channel for QMI
	   messaging (functionality similar to AT commands).
	   Mbim interface is an alternative to standard CDC-ECM and windows
	   RNDIS.

config USB_CONFIGFS_EEM
	bool "Ethernet Emulation Model (EEM)"
	depends on USB_CONFIGFS
	depends on NET
	select USB_U_ETHER
	select USB_F_EEM
	help
	  CDC EEM is a newer USB standard that is somewhat simpler than CDC ECM
	  and therefore can be supported by more hardware.  Technically ECM and
	  EEM are designed for different applications.  The ECM model extends
	  the network interface to the target (e.g. a USB cable modem), and the
	  EEM model is for mobile devices to communicate with hosts using
	  ethernet over USB.  For Linux gadgets, however, the interface with
	  the host is the same (a usbX device), so the differences are minimal.

config USB_CONFIGFS_PHONET
	bool "Phonet protocol"
	depends on USB_CONFIGFS
	depends on NET
	depends on PHONET
	select USB_U_ETHER
	select USB_F_PHONET
	help
	  The Phonet protocol implementation for USB device.

config USB_CONFIGFS_MASS_STORAGE
	bool "Mass storage"
	depends on USB_CONFIGFS
	depends on BLOCK
	select USB_F_MASS_STORAGE
	help
	  The Mass Storage Gadget acts as a USB Mass Storage disk drive.
	  As its storage repository it can use a regular file or a block
	  device (in much the same way as the "loop" device driver),
	  specified as a module parameter or sysfs option.

config USB_CONFIGFS_F_LB_SS
	bool "Loopback and sourcesink function (for testing)"
	depends on USB_CONFIGFS
	select USB_F_SS_LB
	help
	  Loopback function loops back a configurable number of transfers.
	  Sourcesink function either sinks and sources bulk data.
	  It also implements control requests, for "chapter 9" conformance.
	  Make this be the first driver you try using on top of any new
	  USB peripheral controller driver.  Then you can use host-side
	  test software, like the "usbtest" driver, to put your hardware
	  and its driver through a basic set of functional tests.

config USB_CONFIGFS_F_FS
	bool "Function filesystem (FunctionFS)"
	depends on USB_CONFIGFS
	select USB_F_FS
	help
	  The Function Filesystem (FunctionFS) lets one create USB
	  composite functions in user space in the same way GadgetFS
	  lets one create USB gadgets in user space.  This allows creation
	  of composite gadgets such that some of the functions are
	  implemented in kernel space (for instance Ethernet, serial or
	  mass storage) and other are implemented in user space.

config USB_CONFIGFS_F_MTP
	boolean "MTP gadget"
	depends on USB_CONFIGFS
	select USB_F_MTP
	help
	  USB gadget MTP support

config USB_CONFIGFS_F_PTP
	boolean "PTP gadget"
	depends on USB_CONFIGFS && USB_CONFIGFS_F_MTP
	select USB_F_PTP
	help
	  USB gadget PTP support

config USB_CONFIGFS_F_ACC
	boolean "Accessory gadget"
	depends on USB_CONFIGFS
	depends on HID=y
	select USB_F_ACC
	help
	  USB gadget Accessory support

config USB_CONFIGFS_F_AUDIO_SRC
	boolean "Audio Source gadget"
	depends on USB_CONFIGFS && USB_CONFIGFS_F_ACC
	depends on SND
	select SND_PCM
	select USB_F_AUDIO_SRC
	help
	  USB gadget Audio Source support

config USB_CONFIGFS_UEVENT
	boolean "Uevent notification of Gadget state"
	depends on USB_CONFIGFS
	help
	  Enable uevent notifications to userspace when the gadget
	  state changes. The gadget can be in any of the following
	  three states: "CONNECTED/DISCONNECTED/CONFIGURED"

config USB_CONFIGFS_F_UAC1
	bool "Audio Class 1.0"
	depends on USB_CONFIGFS
	depends on SND
	select USB_LIBCOMPOSITE
	select SND_PCM
	select USB_U_AUDIO
	select USB_F_UAC1
	help
	  This Audio function implements 1 AudioControl interface,
	  1 AudioStreaming Interface each for USB-OUT and USB-IN.
	  This driver doesn't expect any real Audio codec to be present
	  on the device - the audio streams are simply sinked to and
	  sourced from a virtual ALSA sound card created. The user-space
	  application may choose to do whatever it wants with the data
	  received from the USB Host and choose to provide whatever it
	  wants as audio data to the USB Host.

config USB_CONFIGFS_F_UAC1_LEGACY
	bool "Audio Class 1.0 (legacy implementation)"
	depends on USB_CONFIGFS
	depends on SND
	select USB_LIBCOMPOSITE
	select SND_PCM
	select USB_F_UAC1_LEGACY
	help
	  This Audio function implements 1 AudioControl interface,
	  1 AudioStreaming Interface each for USB-OUT and USB-IN.
	  This is a legacy driver and requires a real Audio codec
	  to be present on the device.

config USB_CONFIGFS_F_UAC2
	bool "Audio Class 2.0"
	depends on USB_CONFIGFS
	depends on SND
	select USB_LIBCOMPOSITE
	select SND_PCM
	select USB_U_AUDIO
	select USB_F_UAC2
	help
	  This Audio function is compatible with USB Audio Class
	  specification 2.0. It implements 1 AudioControl interface,
	  1 AudioStreaming Interface each for USB-OUT and USB-IN.
	  This driver doesn't expect any real Audio codec to be present
	  on the device - the audio streams are simply sinked to and
	  sourced from a virtual ALSA sound card created. The user-space
	  application may choose to do whatever it wants with the data
	  received from the USB Host and choose to provide whatever it
	  wants as audio data to the USB Host.

config USB_CONFIGFS_F_MIDI
	bool "MIDI function"
	depends on USB_CONFIGFS
	depends on SND
	select USB_LIBCOMPOSITE
	select SND_RAWMIDI
	select USB_F_MIDI
	help
	  The MIDI Function acts as a USB Audio device, with one MIDI
	  input and one MIDI output. These MIDI jacks appear as
	  a sound "card" in the ALSA sound system. Other MIDI
	  connections can then be made on the gadget system, using
	  ALSA's aconnect utility etc.

config USB_CONFIGFS_F_HID
	bool "HID function"
	depends on USB_CONFIGFS
	select USB_F_HID
	help
	  The HID function driver provides generic emulation of USB
	  Human Interface Devices (HID).

	  For more information, see Documentation/usb/gadget_hid.txt.

config USB_CONFIGFS_F_UVC
	bool "USB Webcam function"
	depends on USB_CONFIGFS
	depends on VIDEO_V4L2
	depends on VIDEO_DEV
	select VIDEOBUF2_VMALLOC
	select USB_F_UVC
	help
	  The Webcam function acts as a composite USB Audio and Video Class
	  device. It provides a userspace API to process UVC control requests
	  and stream video data to the host.

config USB_CONFIGFS_F_PRINTER
	bool "Printer function"
	select USB_F_PRINTER
	depends on USB_CONFIGFS
	help
	  The Printer function channels data between the USB host and a
	  userspace program driving the print engine. The user space
	  program reads and writes the device file /dev/g_printer<X> to
	  receive or send printer data. It can use ioctl calls to
	  the device file to get or set printer status.

	  For more information, see Documentation/usb/gadget_printer.txt
	  which includes sample code for accessing the device file.

config USB_CONFIGFS_F_TCM
	bool "USB Gadget Target Fabric"
	depends on TARGET_CORE
	depends on USB_CONFIGFS
	select USB_LIBCOMPOSITE
	select USB_F_TCM
	help
	  This fabric is a USB gadget component. Two USB protocols are
	  supported that is BBB or BOT (Bulk Only Transport) and UAS
	  (USB Attached SCSI). BOT is advertised on alternative
	  interface 0 (primary) and UAS is on alternative interface 1.
	  Both protocols can work on USB2.0 and USB3.0.
	  UAS utilizes the USB 3.0 feature called streams support.

config USB_CONFIGFS_F_DIAG
	bool "USB Diag function"
	select USB_F_DIAG
	depends on USB_CONFIGFS
	help
	  Diag function driver enables support for Qualcomm diagnostics
	  port over USB.

config USB_CONFIGFS_F_CDEV
	bool "USB Serial Character function"
	select USB_F_CDEV
	depends on USB_CONFIGFS
	help
	  The serial character function is a generic function driver that
	  exposes a pair of bulk IN and OUT endpoints which are backed by
	  a character device and mapped to its read/write routines. The
	  function also supports a single interrupt IN endpoint for
	  asynchronous notification to the host. This driver is typically
	  used to support DUN/NMEA functions.

config USB_CONFIGFS_F_CCID
	bool "USB CCID function"
	select USB_F_CCID
	depends on USB_CONFIGFS
	help
	  The Chip Card Interface Device (CCID) function implements a USB
	  interface that exposes a standard CSCID class that consists of a
	  pair of bulk IN and OUT endpoints and a single interrupt IN
	  endpoint. This driver provides a character device interface
	  allowing a userspace component to be able to provide the
	  implementation necessary to interface with the smartcard.

config USB_CONFIGFS_F_GSI
	bool "USB GSI function"
	select USB_F_GSI
	select USB_RNDIS
	select USB_U_ETHER
	depends on USB_CONFIGFS
	help
	  The GSI function supports the IPA Generic Software Interface found
	  on various Qualcomm SoCs. This provides a hardware accelerated
	  datapath for various tethered data functions, such as RmNet, RNDIS,
	  MBIM, and CDC ECM. The function is configurable when instantiating
	  through ConfigFS. This driver can be used instead of the standard
	  implementations in case your hardware supports this.

config USB_CONFIGFS_F_QDSS
	bool "USB QDSS function"
	select USB_F_QDSS
	depends on USB_CONFIGFS
	help
	  USB QDSS function driver to get hwtracing related data over USB.

config USB_CONFIGFS_F_IPC
	bool "USB IPC function"
	select USB_F_IPC
	depends on USB_CONFIGFS
	help
	  IPC function driver enables support for IPC messages port over USB.
	  This driver provides USB gadget access to the QRTR USB device mode
	  transport.

config USB_CONFIGFS_F_MDM_DATA
	bool "USB QTI Modem Data function"
	select USB_F_MDM_DATA
	depends on USB_CONFIGFS && USB_QTI_MDM_DATA_BRIDGE
	help
	  USB QTI modem data function driver.

choice
	tristate "USB Gadget precomposed configurations"
	default USB_ETH
	optional
	help
	  A Linux "Gadget Driver" talks to the USB Peripheral Controller
	  driver through the abstract "gadget" API.  Some other operating
	  systems call these "client" drivers, of which "class drivers"
	  are a subset (implementing a USB device class specification).
	  A gadget driver implements one or more USB functions using
	  the peripheral hardware.

	  Gadget drivers are hardware-neutral, or "platform independent",
	  except that they sometimes must understand quirks or limitations
	  of the particular controllers they work with.  For example, when
	  a controller doesn't support alternate configurations or provide
	  enough of the right types of endpoints, the gadget driver might
	  not be able work with that controller, or might need to implement
	  a less common variant of a device class protocol.

	  The available choices each represent a single precomposed USB
	  gadget configuration. In the device model, each option contains
	  both the device instantiation as a child for a USB gadget
	  controller, and the relevant drivers for each function declared
	  by the device.

source "drivers/usb/gadget/legacy/Kconfig"

endchoice

endif # USB_GADGET<|MERGE_RESOLUTION|>--- conflicted
+++ resolved
@@ -193,12 +193,6 @@
 config USB_F_QCRNDIS
 	tristate
 
-<<<<<<< HEAD
-config USB_F_RMNET_BAM
-	tristate
-
-=======
->>>>>>> 3c387b93
 config USB_F_MASS_STORAGE
 	tristate
 
@@ -264,12 +258,9 @@
 
 config USB_F_RMNET_BAM
 	tristate
-<<<<<<< HEAD
-=======
 
 config USB_F_MBIM_BAM
         tristate
->>>>>>> 3c387b93
 
 # this first set of drivers all depend on bulk-capable hardware.
 
@@ -376,10 +367,6 @@
 config USB_CONFIGFS_RMNET_BAM
 	bool "RMNET_BAM"
 	depends on USB_CONFIGFS
-<<<<<<< HEAD
-	depends on IPA
-=======
->>>>>>> 3c387b93
 	select USB_F_RMNET_BAM
 	help
 	   RmNet interface is a new logical device in QMI framework for data
