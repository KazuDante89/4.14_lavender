--- conflicted
+++ resolved
@@ -220,22 +220,18 @@
 config USB_F_TCM
 	tristate
 
-<<<<<<< HEAD
 config USB_F_MTP
 	tristate
 
 config USB_F_PTP
         tristate
 
-=======
->>>>>>> 2bb70f40
 config USB_F_AUDIO_SRC
 	tristate
 
 config USB_F_ACC
 	tristate
 
-<<<<<<< HEAD
 config USB_F_DIAG
 	tristate
 
@@ -260,8 +256,6 @@
 config USB_F_RMNET_BAM
         tristate
 
-=======
->>>>>>> 2bb70f40
 # this first set of drivers all depend on bulk-capable hardware.
 
 config USB_CONFIGFS
@@ -428,7 +422,6 @@
 	  implemented in kernel space (for instance Ethernet, serial or
 	  mass storage) and other are implemented in user space.
 
-<<<<<<< HEAD
 config USB_CONFIGFS_F_MTP
 	boolean "MTP gadget"
 	depends on USB_CONFIGFS
@@ -446,12 +439,7 @@
 config USB_CONFIGFS_F_ACC
 	boolean "Accessory gadget"
 	depends on USB_CONFIGFS
-=======
-config USB_CONFIGFS_F_ACC
-	boolean "Accessory gadget"
-	depends on USB_CONFIGFS
 	depends on HID=y
->>>>>>> 2bb70f40
 	select USB_F_ACC
 	help
 	  USB gadget Accessory support
