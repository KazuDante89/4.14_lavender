--- conflicted
+++ resolved
@@ -1350,10 +1350,7 @@
 		if (!list_empty(&core->instances)) {
 			dprintk(VIDC_ERR,
 				"failed due to pending instances in core");
-<<<<<<< HEAD
-=======
-
->>>>>>> 2c3243bf
+
 			mutex_unlock(&core->lock);
 			goto fail_toggle_cma;
 		}
