--- conflicted
+++ resolved
@@ -1,9 +1,5 @@
 /*
-<<<<<<< HEAD
- * Copyright (c) 2012-2019,2020 The Linux Foundation. All rights reserved.
-=======
  * Copyright (c) 2012-2020, The Linux Foundation. All rights reserved.
->>>>>>> 3eb9c77d
  *
  * This program is free software; you can redistribute it and/or modify
  * it under the terms of the GNU General Public License version 2 and
@@ -504,12 +500,8 @@
 			binfo->mapped[i] = false;
 			binfo->smem[i] = *same_fd_handle;
 		} else {
-<<<<<<< HEAD
-			binfo->smem[i].buffer_type = get_hal_buffer_type(inst,b);
-=======
 			binfo->smem[i].buffer_type = get_hal_buffer_type(
 							inst, b);
->>>>>>> 3eb9c77d
 			binfo->smem[i].fd = binfo->fd[i];
 			binfo->smem[i].offset = binfo->buff_off[i];
 			binfo->smem[i].size = binfo->size[i];
@@ -665,10 +657,6 @@
 	enum smem_cache_ops cache_op;
 	bool skip;
 	int i = 0, rc = 0;
-<<<<<<< HEAD
-	unsigned int rate;
-=======
->>>>>>> 3eb9c77d
 
 	skip = true;
 
@@ -691,13 +679,7 @@
 				}
 			}
 		} else if (inst->session_type == MSM_VIDC_ENCODER) {
-<<<<<<< HEAD
-
-			rate = inst->prop.operating_rate >> 16;
-			if (binfo->type == V4L2_BUF_TYPE_VIDEO_OUTPUT_MPLANE && rate == 0) {
-=======
 			if (binfo->type == V4L2_BUF_TYPE_VIDEO_OUTPUT_MPLANE) {
->>>>>>> 3eb9c77d
 				if (!i) { /* yuv */
 					skip = false;
 					offset = binfo->buff_off[i];
