--- conflicted
+++ resolved
@@ -199,10 +199,7 @@
 	uint32_t pm_qos_latency_us;
 	uint32_t max_inst_count;
 	uint32_t max_secure_inst_count;
-<<<<<<< HEAD
-=======
 	bool cma_exist;
->>>>>>> 2c3243bf
 	bool cma_status;
 };
 
