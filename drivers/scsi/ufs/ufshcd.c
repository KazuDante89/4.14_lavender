--- conflicted
+++ resolved
@@ -1918,28 +1918,8 @@
 	}
 
 start:
-<<<<<<< HEAD
 	switch (hba->hibern8_on_idle.state) {
 	case HIBERN8_EXITED:
-=======
-	switch (hba->clk_gating.state) {
-	case CLKS_ON:
-		/*
-		 * Wait for the ungate work to complete if in progress.
-		 * Though the clocks may be in ON state, the link could
-		 * still be in hibner8 state if hibern8 is allowed
-		 * during clock gating.
-		 * Make sure we exit hibern8 state also in addition to
-		 * clocks being ON.
-		 */
-		if (ufshcd_can_hibern8_during_gating(hba) &&
-		    ufshcd_is_link_hibern8(hba)) {
-			spin_unlock_irqrestore(hba->host->host_lock, flags);
-			flush_work(&hba->clk_gating.ungate_work);
-			spin_lock_irqsave(hba->host->host_lock, flags);
-			goto start;
-		}
->>>>>>> a2898004
 		break;
 	case REQ_HIBERN8_ENTER:
 		if (cancel_delayed_work(&hba->hibern8_on_idle.enter_work)) {
@@ -2382,11 +2362,7 @@
 
 		memcpy(lrbp->sense_buffer,
 			lrbp->ucd_rsp_ptr->sr.sense_data,
-<<<<<<< HEAD
 			min_t(int, len_to_copy, UFSHCD_REQ_SENSE_SIZE));
-=======
-			min_t(int, len_to_copy, SCSI_SENSE_BUFFERSIZE));
->>>>>>> a2898004
 	}
 }
 
@@ -9043,12 +9019,9 @@
 
 int ufshcd_system_resume(struct ufs_hba *hba)
 {
-<<<<<<< HEAD
 	int ret = 0;
 	ktime_t start = ktime_get();
 
-=======
->>>>>>> a2898004
 	if (!hba)
 		return -EINVAL;
 
@@ -9078,17 +9051,13 @@
  */
 int ufshcd_runtime_suspend(struct ufs_hba *hba)
 {
-<<<<<<< HEAD
 	int ret = 0;
 	ktime_t start = ktime_get();
 
-=======
->>>>>>> a2898004
 	if (!hba)
 		return -EINVAL;
 
 	if (!hba->is_powered)
-<<<<<<< HEAD
 		goto out;
 	else
 		ret = ufshcd_suspend(hba, UFS_RUNTIME_PM);
@@ -9098,9 +9067,6 @@
 		hba->curr_dev_pwr_mode,
 		hba->uic_link_state);
 	return ret;
-=======
-		return 0;
->>>>>>> a2898004
 
 }
 EXPORT_SYMBOL(ufshcd_runtime_suspend);
@@ -9128,17 +9094,13 @@
  */
 int ufshcd_runtime_resume(struct ufs_hba *hba)
 {
-<<<<<<< HEAD
 	int ret = 0;
 	ktime_t start = ktime_get();
 
-=======
->>>>>>> a2898004
 	if (!hba)
 		return -EINVAL;
 
 	if (!hba->is_powered)
-<<<<<<< HEAD
 		goto out;
 	else
 		ret = ufshcd_resume(hba, UFS_RUNTIME_PM);
@@ -9148,11 +9110,6 @@
 		hba->curr_dev_pwr_mode,
 		hba->uic_link_state);
 	return ret;
-=======
-		return 0;
-
-	return ufshcd_resume(hba, UFS_RUNTIME_PM);
->>>>>>> a2898004
 }
 EXPORT_SYMBOL(ufshcd_runtime_resume);
 
@@ -9421,11 +9378,7 @@
 	scsi_remove_host(hba->host);
 	/* disable interrupts */
 	ufshcd_disable_intr(hba, hba->intr_mask);
-<<<<<<< HEAD
 	ufshcd_hba_stop(hba, true);
-=======
-	ufshcd_hba_stop(hba);
->>>>>>> a2898004
 
 	ufshcd_exit_clk_gating(hba);
 	ufshcd_exit_hibern8_on_idle(hba);
@@ -9854,17 +9807,12 @@
 {
 	int ret = 0;
 	struct ufs_hba *hba = dev_get_drvdata(dev);
-<<<<<<< HEAD
 	unsigned long irq_flags;
 	ktime_t start;
 	bool scale_up, sched_clk_scaling_suspend_work = false;
 
 	if (!ufshcd_is_clkscaling_supported(hba))
 		return -EINVAL;
-=======
-	bool release_clk_hold = false;
-	unsigned long irq_flags;
->>>>>>> a2898004
 
 	if ((*freq > 0) && (*freq < UINT_MAX)) {
 		dev_err(hba->dev, "%s: invalid freq = %lu\n", __func__, *freq);
@@ -9876,7 +9824,6 @@
 		spin_unlock_irqrestore(hba->host->host_lock, irq_flags);
 		return 0;
 	}
-<<<<<<< HEAD
 
 	if (!hba->clk_scaling.active_reqs)
 		sched_clk_scaling_suspend_work = true;
@@ -9901,39 +9848,7 @@
 			   &hba->clk_scaling.suspend_work);
 
 	return ret;
-=======
-
-	if (ufshcd_is_clkgating_allowed(hba) &&
-	    (hba->clk_gating.state != CLKS_ON)) {
-		if (cancel_delayed_work(&hba->clk_gating.gate_work)) {
-			/* hold the vote until the scaling work is completed */
-			hba->clk_gating.active_reqs++;
-			release_clk_hold = true;
-			hba->clk_gating.state = CLKS_ON;
-		} else {
-			/*
-			 * Clock gating work seems to be running in parallel
-			 * hence skip scaling work to avoid deadlock between
-			 * current scaling work and gating work.
-			 */
-			spin_unlock_irqrestore(hba->host->host_lock, irq_flags);
-			return 0;
-		}
-	}
-	spin_unlock_irqrestore(hba->host->host_lock, irq_flags);
-
-	if (*freq == UINT_MAX)
-		err = ufshcd_scale_clks(hba, true);
-	else if (*freq == 0)
-		err = ufshcd_scale_clks(hba, false);
-
-	spin_lock_irqsave(hba->host->host_lock, irq_flags);
-	if (release_clk_hold)
-		__ufshcd_release(hba);
-	spin_unlock_irqrestore(hba->host->host_lock, irq_flags);
-
-	return err;
->>>>>>> a2898004
+
 }
 
 static int ufshcd_devfreq_get_dev_status(struct device *dev,
