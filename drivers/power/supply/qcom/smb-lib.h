/* Copyright (c) 2016-2019 The Linux Foundation. All rights reserved.
 *
 * This program is free software; you can redistribute it and/or modify
 * it under the terms of the GNU General Public License version 2 and
 * only version 2 as published by the Free Software Foundation.
 *
 * This program is distributed in the hope that it will be useful,
 * but WITHOUT ANY WARRANTY; without even the implied warranty of
 * MERCHANTABILITY or FITNESS FOR A PARTICULAR PURPOSE.  See the
 * GNU General Public License for more details.
 */

#ifndef __SMB2_CHARGER_H
#define __SMB2_CHARGER_H
#include <linux/types.h>
#include <linux/interrupt.h>
#include <linux/irqreturn.h>
#include <linux/regulator/driver.h>
#include <linux/regulator/consumer.h>
#include <linux/extcon.h>
#include "storm-watch.h"
#include "battery.h"

enum print_reason {
	PR_INTERRUPT	= BIT(0),
	PR_REGISTER	= BIT(1),
	PR_MISC		= BIT(2),
	PR_PARALLEL	= BIT(3),
	PR_OTG		= BIT(4),
};

#define DEFAULT_VOTER			"DEFAULT_VOTER"
#define USER_VOTER			"USER_VOTER"
#define PD_VOTER			"PD_VOTER"
#define DCP_VOTER			"DCP_VOTER"
#define QC_VOTER			"QC_VOTER"
#define PL_USBIN_USBIN_VOTER		"PL_USBIN_USBIN_VOTER"
#define USB_PSY_VOTER			"USB_PSY_VOTER"
#define PL_TAPER_WORK_RUNNING_VOTER	"PL_TAPER_WORK_RUNNING_VOTER"
#define PL_QNOVO_VOTER			"PL_QNOVO_VOTER"
#define USBIN_V_VOTER			"USBIN_V_VOTER"
#define CHG_STATE_VOTER			"CHG_STATE_VOTER"
#define TYPEC_SRC_VOTER			"TYPEC_SRC_VOTER"
#define TAPER_END_VOTER			"TAPER_END_VOTER"
#define THERMAL_DAEMON_VOTER		"THERMAL_DAEMON_VOTER"
#define CC_DETACHED_VOTER		"CC_DETACHED_VOTER"
#define HVDCP_TIMEOUT_VOTER		"HVDCP_TIMEOUT_VOTER"
#define PD_DISALLOWED_INDIRECT_VOTER	"PD_DISALLOWED_INDIRECT_VOTER"
#define PD_HARD_RESET_VOTER		"PD_HARD_RESET_VOTER"
#define VBUS_CC_SHORT_VOTER		"VBUS_CC_SHORT_VOTER"
#define PD_INACTIVE_VOTER		"PD_INACTIVE_VOTER"
#define BOOST_BACK_VOTER		"BOOST_BACK_VOTER"
#define USBIN_USBIN_BOOST_VOTER		"USBIN_USBIN_BOOST_VOTER"
#define HVDCP_INDIRECT_VOTER		"HVDCP_INDIRECT_VOTER"
#define MICRO_USB_VOTER			"MICRO_USB_VOTER"
#define DEBUG_BOARD_VOTER		"DEBUG_BOARD_VOTER"
#define PD_SUSPEND_SUPPORTED_VOTER	"PD_SUSPEND_SUPPORTED_VOTER"
#define PL_DELAY_VOTER			"PL_DELAY_VOTER"
#define CTM_VOTER			"CTM_VOTER"
#define SW_QC3_VOTER			"SW_QC3_VOTER"
#define AICL_RERUN_VOTER		"AICL_RERUN_VOTER"
#define LEGACY_UNKNOWN_VOTER		"LEGACY_UNKNOWN_VOTER"
#define CC2_WA_VOTER			"CC2_WA_VOTER"
#define QNOVO_VOTER			"QNOVO_VOTER"
#define BATT_PROFILE_VOTER		"BATT_PROFILE_VOTER"
#define OTG_DELAY_VOTER			"OTG_DELAY_VOTER"
#define USBIN_I_VOTER			"USBIN_I_VOTER"
#define WEAK_CHARGER_VOTER		"WEAK_CHARGER_VOTER"
#define OTG_VOTER			"OTG_VOTER"
#define PL_FCC_LOW_VOTER		"PL_FCC_LOW_VOTER"
#define WBC_VOTER			"WBC_VOTER"
#define OV_VOTER			"OV_VOTER"
#define MOISTURE_VOTER			"MOISTURE_VOTER"
<<<<<<< HEAD
=======
#define FG_ESR_VOTER			"FG_ESR_VOTER"
>>>>>>> b448c746

#define VCONN_MAX_ATTEMPTS	3
#define OTG_MAX_ATTEMPTS	3
#define BOOST_BACK_STORM_COUNT	3
#define WEAK_CHG_STORM_COUNT	8

enum smb_mode {
	PARALLEL_MASTER = 0,
	PARALLEL_SLAVE,
	NUM_MODES,
};

enum {
	QC_CHARGER_DETECTION_WA_BIT	= BIT(0),
	BOOST_BACK_WA			= BIT(1),
	TYPEC_CC2_REMOVAL_WA_BIT	= BIT(2),
	QC_AUTH_INTERRUPT_WA_BIT	= BIT(3),
	OTG_WA				= BIT(4),
	OV_IRQ_WA_BIT			= BIT(5),
	TYPEC_PBS_WA_BIT		= BIT(6),
};

enum smb_irq_index {
	CHG_ERROR_IRQ = 0,
	CHG_STATE_CHANGE_IRQ,
	STEP_CHG_STATE_CHANGE_IRQ,
	STEP_CHG_SOC_UPDATE_FAIL_IRQ,
	STEP_CHG_SOC_UPDATE_REQ_IRQ,
	OTG_FAIL_IRQ,
	OTG_OVERCURRENT_IRQ,
	OTG_OC_DIS_SW_STS_IRQ,
	TESTMODE_CHANGE_DET_IRQ,
	BATT_TEMP_IRQ,
	BATT_OCP_IRQ,
	BATT_OV_IRQ,
	BATT_LOW_IRQ,
	BATT_THERM_ID_MISS_IRQ,
	BATT_TERM_MISS_IRQ,
	USBIN_COLLAPSE_IRQ,
	USBIN_LT_3P6V_IRQ,
	USBIN_UV_IRQ,
	USBIN_OV_IRQ,
	USBIN_PLUGIN_IRQ,
	USBIN_SRC_CHANGE_IRQ,
	USBIN_ICL_CHANGE_IRQ,
	TYPE_C_CHANGE_IRQ,
	DCIN_COLLAPSE_IRQ,
	DCIN_LT_3P6V_IRQ,
	DCIN_UV_IRQ,
	DCIN_OV_IRQ,
	DCIN_PLUGIN_IRQ,
	DIV2_EN_DG_IRQ,
	DCIN_ICL_CHANGE_IRQ,
	WDOG_SNARL_IRQ,
	WDOG_BARK_IRQ,
	AICL_FAIL_IRQ,
	AICL_DONE_IRQ,
	HIGH_DUTY_CYCLE_IRQ,
	INPUT_CURRENT_LIMIT_IRQ,
	TEMPERATURE_CHANGE_IRQ,
	SWITCH_POWER_OK_IRQ,
	SMB_IRQ_MAX,
};

enum try_sink_exit_mode {
	ATTACHED_SRC = 0,
	ATTACHED_SINK,
	UNATTACHED_SINK,
};

struct smb_irq_info {
	const char			*name;
	const irq_handler_t		handler;
	const bool			wake;
	const struct storm_watch	storm_data;
	struct smb_irq_data		*irq_data;
	int				irq;
};

static const unsigned int smblib_extcon_cable[] = {
	EXTCON_USB,
	EXTCON_USB_HOST,
	EXTCON_NONE,
};

/* EXTCON_USB and EXTCON_USB_HOST are mutually exclusive */
static const u32 smblib_extcon_exclusive[] = {0x3, 0};

struct smb_regulator {
	struct regulator_dev	*rdev;
	struct regulator_desc	rdesc;
};

struct smb_irq_data {
	void			*parent_data;
	const char		*name;
	struct storm_watch	storm_data;
};

struct smb_chg_param {
	const char	*name;
	u16		reg;
	int		min_u;
	int		max_u;
	int		step_u;
	int		(*get_proc)(struct smb_chg_param *param,
				    u8 val_raw);
	int		(*set_proc)(struct smb_chg_param *param,
				    int val_u,
				    u8 *val_raw);
};

struct smb_chg_freq {
	unsigned int		freq_5V;
	unsigned int		freq_6V_8V;
	unsigned int		freq_9V;
	unsigned int		freq_12V;
	unsigned int		freq_removal;
	unsigned int		freq_below_otg_threshold;
	unsigned int		freq_above_otg_threshold;
};

struct smb_params {
	struct smb_chg_param	fcc;
	struct smb_chg_param	fv;
	struct smb_chg_param	usb_icl;
	struct smb_chg_param	icl_stat;
	struct smb_chg_param	otg_cl;
	struct smb_chg_param	dc_icl;
	struct smb_chg_param	dc_icl_pt_lv;
	struct smb_chg_param	dc_icl_pt_hv;
	struct smb_chg_param	dc_icl_div2_lv;
	struct smb_chg_param	dc_icl_div2_mid_lv;
	struct smb_chg_param	dc_icl_div2_mid_hv;
	struct smb_chg_param	dc_icl_div2_hv;
	struct smb_chg_param	jeita_cc_comp;
	struct smb_chg_param	freq_buck;
	struct smb_chg_param	freq_boost;
};

struct parallel_params {
	struct power_supply	*psy;
};

struct smb_iio {
	struct iio_channel	*temp_chan;
	struct iio_channel	*temp_max_chan;
	struct iio_channel	*usbin_i_chan;
	struct iio_channel	*usbin_v_chan;
	struct iio_channel	*batt_i_chan;
	struct iio_channel	*connector_temp_chan;
	struct iio_channel	*connector_temp_thr1_chan;
	struct iio_channel	*connector_temp_thr2_chan;
	struct iio_channel	*connector_temp_thr3_chan;
};

struct reg_info {
	u16		reg;
	u8		mask;
	u8		val;
	u8		bak;
	const char	*desc;
};

struct smb_charger {
	struct device		*dev;
	char			*name;
	struct regmap		*regmap;
	struct smb_irq_info	*irq_info;
	struct smb_params	param;
	struct smb_iio		iio;
	int			*debug_mask;
	int			*try_sink_enabled;
	enum smb_mode		mode;
	struct smb_chg_freq	chg_freq;
	struct charger_param    chg_param;
	int			otg_delay_ms;
	int			*weak_chg_icl_ua;

	/* locks */
	struct mutex		lock;
	struct mutex		write_lock;
	struct mutex		ps_change_lock;
	struct mutex		otg_oc_lock;
	struct mutex		vconn_oc_lock;

	/* power supplies */
	struct power_supply		*batt_psy;
	struct power_supply		*usb_psy;
	struct power_supply		*dc_psy;
	struct power_supply		*bms_psy;
	struct power_supply_desc	usb_psy_desc;
	struct power_supply		*usb_main_psy;
	struct power_supply		*usb_port_psy;
	enum power_supply_type		real_charger_type;

	/* notifiers */
	struct notifier_block	nb;

	/* parallel charging */
	struct parallel_params	pl;

	/* regulators */
	struct smb_regulator	*vbus_vreg;
	struct smb_regulator	*vconn_vreg;
	struct regulator	*dpdm_reg;

	/* votables */
	struct votable		*dc_suspend_votable;
	struct votable		*fcc_votable;
	struct votable		*fv_votable;
	struct votable		*usb_icl_votable;
	struct votable		*dc_icl_votable;
	struct votable		*pd_disallowed_votable_indirect;
	struct votable		*pd_allowed_votable;
	struct votable		*awake_votable;
	struct votable		*pl_disable_votable;
	struct votable		*chg_disable_votable;
	struct votable		*pl_enable_votable_indirect;
	struct votable		*hvdcp_disable_votable_indirect;
	struct votable		*hvdcp_enable_votable;
	struct votable		*apsd_disable_votable;
	struct votable		*hvdcp_hw_inov_dis_votable;
	struct votable		*usb_irq_enable_votable;
	struct votable		*typec_irq_disable_votable;
	struct votable		*disable_power_role_switch;

	/* work */
	struct work_struct	bms_update_work;
	struct work_struct	pl_update_work;
	struct work_struct	rdstd_cc2_detach_work;
	struct delayed_work	hvdcp_detect_work;
	struct delayed_work	ps_change_timeout_work;
	struct delayed_work	clear_hdc_work;
	struct work_struct	otg_oc_work;
	struct work_struct	vconn_oc_work;
	struct delayed_work	otg_ss_done_work;
	struct delayed_work	icl_change_work;
	struct delayed_work	pl_enable_work;
	struct work_struct	legacy_detection_work;
	struct delayed_work	uusb_otg_work;
	struct delayed_work	bb_removal_work;

	/* cached status */
	int			voltage_min_uv;
	int			voltage_max_uv;
	int			pd_active;
	bool			system_suspend_supported;
	int			boost_threshold_ua;
	int			system_temp_level;
	int			thermal_levels;
	int			*thermal_mitigation;
	int			dcp_icl_ua;
	int			fake_capacity;
	int			fake_batt_status;
	bool			step_chg_enabled;
	bool			sw_jeita_enabled;
	bool			is_hdc;
	bool			chg_done;
	bool			connector_type;
	bool			otg_en;
	bool			vconn_en;
	bool			suspend_input_on_debug_batt;
	int			otg_attempts;
	int			vconn_attempts;
	int			default_icl_ua;
	int			otg_cl_ua;
	bool			uusb_apsd_rerun_done;
	bool			pd_hard_reset;
	bool			typec_present;
	u8			typec_status[5];
	bool			typec_legacy_valid;
	int			fake_input_current_limited;
	bool			pr_swap_in_progress;
	int			typec_mode;
	int			usb_icl_change_irq_enabled;
	u32			jeita_status;
	u8			float_cfg;
	bool			use_extcon;
	bool			otg_present;
	bool			disable_stat_sw_override;

	/* workaround flag */
	u32			wa_flags;
	bool			cc2_detach_wa_active;
	bool			typec_en_dis_active;
	bool			try_sink_active;
	int			boost_current_ua;
	int			temp_speed_reading_count;
	int			qc2_max_pulses;
	bool			non_compliant_chg_detected;
	bool			reddragon_ipc_wa;

	/* extcon for VBUS / ID notification to USB for uUSB */
	struct extcon_dev	*extcon;

	/* battery profile */
	int			batt_profile_fcc_ua;
	int			batt_profile_fv_uv;

	/* qnovo */
	int			usb_icl_delta_ua;
	int			pulse_cnt;

	int			die_health;
};

int smblib_read(struct smb_charger *chg, u16 addr, u8 *val);
int smblib_masked_write(struct smb_charger *chg, u16 addr, u8 mask, u8 val);
int smblib_write(struct smb_charger *chg, u16 addr, u8 val);

int smblib_get_charge_param(struct smb_charger *chg,
			    struct smb_chg_param *param, int *val_u);
int smblib_get_usb_suspend(struct smb_charger *chg, int *suspend);

int smblib_enable_charging(struct smb_charger *chg, bool enable);
int smblib_set_charge_param(struct smb_charger *chg,
			    struct smb_chg_param *param, int val_u);
int smblib_set_usb_suspend(struct smb_charger *chg, bool suspend);
int smblib_set_dc_suspend(struct smb_charger *chg, bool suspend);

int smblib_mapping_soc_from_field_value(struct smb_chg_param *param,
					     int val_u, u8 *val_raw);
int smblib_mapping_cc_delta_to_field_value(struct smb_chg_param *param,
					   u8 val_raw);
int smblib_mapping_cc_delta_from_field_value(struct smb_chg_param *param,
					     int val_u, u8 *val_raw);
int smblib_set_chg_freq(struct smb_chg_param *param,
				int val_u, u8 *val_raw);

int smblib_vbus_regulator_enable(struct regulator_dev *rdev);
int smblib_vbus_regulator_disable(struct regulator_dev *rdev);
int smblib_vbus_regulator_is_enabled(struct regulator_dev *rdev);

int smblib_vconn_regulator_enable(struct regulator_dev *rdev);
int smblib_vconn_regulator_disable(struct regulator_dev *rdev);
int smblib_vconn_regulator_is_enabled(struct regulator_dev *rdev);

irqreturn_t smblib_handle_debug(int irq, void *data);
irqreturn_t smblib_handle_otg_overcurrent(int irq, void *data);
irqreturn_t smblib_handle_chg_state_change(int irq, void *data);
irqreturn_t smblib_handle_batt_temp_changed(int irq, void *data);
irqreturn_t smblib_handle_batt_psy_changed(int irq, void *data);
irqreturn_t smblib_handle_usb_psy_changed(int irq, void *data);
irqreturn_t smblib_handle_usbin_uv(int irq, void *data);
irqreturn_t smblib_handle_usb_plugin(int irq, void *data);
irqreturn_t smblib_handle_usb_source_change(int irq, void *data);
irqreturn_t smblib_handle_icl_change(int irq, void *data);
irqreturn_t smblib_handle_usb_typec_change(int irq, void *data);
irqreturn_t smblib_handle_dc_plugin(int irq, void *data);
irqreturn_t smblib_handle_high_duty_cycle(int irq, void *data);
irqreturn_t smblib_handle_switcher_power_ok(int irq, void *data);
irqreturn_t smblib_handle_wdog_bark(int irq, void *data);

int smblib_get_prop_input_suspend(struct smb_charger *chg,
				union power_supply_propval *val);
int smblib_get_prop_batt_present(struct smb_charger *chg,
				union power_supply_propval *val);
int smblib_get_prop_batt_capacity(struct smb_charger *chg,
				union power_supply_propval *val);
int smblib_get_prop_batt_status(struct smb_charger *chg,
				union power_supply_propval *val);
int smblib_get_prop_batt_charge_type(struct smb_charger *chg,
				union power_supply_propval *val);
int smblib_get_prop_batt_charge_done(struct smb_charger *chg,
				union power_supply_propval *val);
int smblib_get_prop_batt_health(struct smb_charger *chg,
				union power_supply_propval *val);
int smblib_get_prop_system_temp_level(struct smb_charger *chg,
				union power_supply_propval *val);
int smblib_get_prop_system_temp_level_max(struct smb_charger *chg,
				union power_supply_propval *val);
int smblib_get_prop_input_current_limited(struct smb_charger *chg,
				union power_supply_propval *val);
int smblib_set_prop_input_suspend(struct smb_charger *chg,
				const union power_supply_propval *val);
int smblib_set_prop_batt_capacity(struct smb_charger *chg,
				const union power_supply_propval *val);
int smblib_set_prop_batt_status(struct smb_charger *chg,
				const union power_supply_propval *val);
int smblib_set_prop_system_temp_level(struct smb_charger *chg,
				const union power_supply_propval *val);
int smblib_set_prop_input_current_limited(struct smb_charger *chg,
				const union power_supply_propval *val);

int smblib_get_prop_dc_present(struct smb_charger *chg,
				union power_supply_propval *val);
int smblib_get_prop_dc_online(struct smb_charger *chg,
				union power_supply_propval *val);
int smblib_get_prop_dc_current_max(struct smb_charger *chg,
				union power_supply_propval *val);
int smblib_set_prop_dc_current_max(struct smb_charger *chg,
				const union power_supply_propval *val);

int smblib_get_prop_usb_present(struct smb_charger *chg,
				union power_supply_propval *val);
int smblib_get_prop_usb_online(struct smb_charger *chg,
				union power_supply_propval *val);
int smblib_get_prop_usb_suspend(struct smb_charger *chg,
				union power_supply_propval *val);
int smblib_get_prop_usb_voltage_max(struct smb_charger *chg,
				union power_supply_propval *val);
int smblib_get_prop_usb_voltage_max_design(struct smb_charger *chg,
				union power_supply_propval *val);
int smblib_get_prop_usb_voltage_now(struct smb_charger *chg,
				union power_supply_propval *val);
int smblib_get_prop_usb_current_now(struct smb_charger *chg,
				union power_supply_propval *val);
int smblib_get_prop_typec_cc_orientation(struct smb_charger *chg,
				union power_supply_propval *val);
int smblib_get_prop_typec_power_role(struct smb_charger *chg,
				union power_supply_propval *val);
int smblib_get_prop_pd_allowed(struct smb_charger *chg,
				union power_supply_propval *val);
int smblib_get_prop_input_current_settled(struct smb_charger *chg,
				union power_supply_propval *val);
int smblib_get_prop_input_voltage_settled(struct smb_charger *chg,
				union power_supply_propval *val);
int smblib_get_prop_pd_in_hard_reset(struct smb_charger *chg,
			       union power_supply_propval *val);
int smblib_get_pe_start(struct smb_charger *chg,
			       union power_supply_propval *val);
int smblib_get_prop_charger_temp(struct smb_charger *chg,
				union power_supply_propval *val);
int smblib_get_prop_charger_temp_max(struct smb_charger *chg,
				union power_supply_propval *val);
int smblib_get_prop_die_health(struct smb_charger *chg,
			       union power_supply_propval *val);
int smblib_get_prop_charge_qnovo_enable(struct smb_charger *chg,
			       union power_supply_propval *val);
int smblib_set_prop_pd_current_max(struct smb_charger *chg,
				const union power_supply_propval *val);
int smblib_set_prop_sdp_current_max(struct smb_charger *chg,
				const union power_supply_propval *val);
int smblib_set_prop_pd_voltage_max(struct smb_charger *chg,
				const union power_supply_propval *val);
int smblib_set_prop_pd_voltage_min(struct smb_charger *chg,
				const union power_supply_propval *val);
int smblib_set_prop_boost_current(struct smb_charger *chg,
				const union power_supply_propval *val);
int smblib_set_prop_typec_power_role(struct smb_charger *chg,
				const union power_supply_propval *val);
int smblib_set_prop_pd_active(struct smb_charger *chg,
				const union power_supply_propval *val);
int smblib_set_prop_pd_in_hard_reset(struct smb_charger *chg,
				const union power_supply_propval *val);
int smblib_get_prop_slave_current_now(struct smb_charger *chg,
				union power_supply_propval *val);
int smblib_set_prop_ship_mode(struct smb_charger *chg,
				const union power_supply_propval *val);
int smblib_set_prop_charge_qnovo_enable(struct smb_charger *chg,
				const union power_supply_propval *val);
void smblib_suspend_on_debug_battery(struct smb_charger *chg);
int smblib_rerun_apsd_if_required(struct smb_charger *chg);
int smblib_get_prop_fcc_delta(struct smb_charger *chg,
				union power_supply_propval *val);
int smblib_icl_override(struct smb_charger *chg, bool override);
int smblib_dp_dm(struct smb_charger *chg, int val);
int smblib_disable_hw_jeita(struct smb_charger *chg, bool disable);
int smblib_rerun_aicl(struct smb_charger *chg);
int smblib_set_icl_current(struct smb_charger *chg, int icl_ua);
int smblib_get_icl_current(struct smb_charger *chg, int *icl_ua);
int smblib_get_charge_current(struct smb_charger *chg, int *total_current_ua);
int smblib_get_prop_pr_swap_in_progress(struct smb_charger *chg,
				union power_supply_propval *val);
int smblib_get_prop_from_bms(struct smb_charger *chg,
				enum power_supply_property psp,
				union power_supply_propval *val);
int smblib_set_prop_pr_swap_in_progress(struct smb_charger *chg,
				const union power_supply_propval *val);
int smblib_stat_sw_override_cfg(struct smb_charger *chg, bool override);
void smblib_usb_typec_change(struct smb_charger *chg);
int smblib_toggle_stat(struct smb_charger *chg, int reset);

int smblib_init(struct smb_charger *chg);
int smblib_deinit(struct smb_charger *chg);
#endif /* __SMB2_CHARGER_H */<|MERGE_RESOLUTION|>--- conflicted
+++ resolved
@@ -71,10 +71,7 @@
 #define WBC_VOTER			"WBC_VOTER"
 #define OV_VOTER			"OV_VOTER"
 #define MOISTURE_VOTER			"MOISTURE_VOTER"
-<<<<<<< HEAD
-=======
 #define FG_ESR_VOTER			"FG_ESR_VOTER"
->>>>>>> b448c746
 
 #define VCONN_MAX_ATTEMPTS	3
 #define OTG_MAX_ATTEMPTS	3
