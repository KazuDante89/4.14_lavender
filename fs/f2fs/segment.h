// SPDX-License-Identifier: GPL-2.0
/*
 * fs/f2fs/segment.h
 *
 * Copyright (c) 2012 Samsung Electronics Co., Ltd.
 *             http://www.samsung.com/
 */
#include <linux/blkdev.h>
#include <linux/backing-dev.h>

/* constant macro */
#define NULL_SEGNO			((unsigned int)(~0))
#define NULL_SECNO			((unsigned int)(~0))

#define DEF_RECLAIM_PREFREE_SEGMENTS	5	/* 5% over total segments */
#define DEF_MAX_RECLAIM_PREFREE_SEGMENTS	4096	/* 8GB in maximum */

#define F2FS_MIN_SEGMENTS	9 /* SB + 2 (CP + SIT + NAT) + SSA + MAIN */

/* L: Logical segment # in volume, R: Relative segment # in main area */
#define GET_L2R_SEGNO(free_i, segno)	((segno) - (free_i)->start_segno)
#define GET_R2L_SEGNO(free_i, segno)	((segno) + (free_i)->start_segno)

#define IS_DATASEG(t)	((t) <= CURSEG_COLD_DATA)
#define IS_NODESEG(t)	((t) >= CURSEG_HOT_NODE)

#define IS_HOT(t)	((t) == CURSEG_HOT_NODE || (t) == CURSEG_HOT_DATA)
#define IS_WARM(t)	((t) == CURSEG_WARM_NODE || (t) == CURSEG_WARM_DATA)
#define IS_COLD(t)	((t) == CURSEG_COLD_NODE || (t) == CURSEG_COLD_DATA)

#define IS_CURSEG(sbi, seg)						\
	(((seg) == CURSEG_I(sbi, CURSEG_HOT_DATA)->segno) ||	\
	 ((seg) == CURSEG_I(sbi, CURSEG_WARM_DATA)->segno) ||	\
	 ((seg) == CURSEG_I(sbi, CURSEG_COLD_DATA)->segno) ||	\
	 ((seg) == CURSEG_I(sbi, CURSEG_HOT_NODE)->segno) ||	\
	 ((seg) == CURSEG_I(sbi, CURSEG_WARM_NODE)->segno) ||	\
	 ((seg) == CURSEG_I(sbi, CURSEG_COLD_NODE)->segno))

#define IS_CURSEC(sbi, secno)						\
	(((secno) == CURSEG_I(sbi, CURSEG_HOT_DATA)->segno /		\
	  (sbi)->segs_per_sec) ||	\
	 ((secno) == CURSEG_I(sbi, CURSEG_WARM_DATA)->segno /		\
	  (sbi)->segs_per_sec) ||	\
	 ((secno) == CURSEG_I(sbi, CURSEG_COLD_DATA)->segno /		\
	  (sbi)->segs_per_sec) ||	\
	 ((secno) == CURSEG_I(sbi, CURSEG_HOT_NODE)->segno /		\
	  (sbi)->segs_per_sec) ||	\
	 ((secno) == CURSEG_I(sbi, CURSEG_WARM_NODE)->segno /		\
	  (sbi)->segs_per_sec) ||	\
	 ((secno) == CURSEG_I(sbi, CURSEG_COLD_NODE)->segno /		\
	  (sbi)->segs_per_sec))	\

#define MAIN_BLKADDR(sbi)						\
	(SM_I(sbi) ? SM_I(sbi)->main_blkaddr : 				\
		le32_to_cpu(F2FS_RAW_SUPER(sbi)->main_blkaddr))
#define SEG0_BLKADDR(sbi)						\
	(SM_I(sbi) ? SM_I(sbi)->seg0_blkaddr : 				\
		le32_to_cpu(F2FS_RAW_SUPER(sbi)->segment0_blkaddr))

#define MAIN_SEGS(sbi)	(SM_I(sbi)->main_segments)
#define MAIN_SECS(sbi)	((sbi)->total_sections)

#define TOTAL_SEGS(sbi)							\
	(SM_I(sbi) ? SM_I(sbi)->segment_count : 				\
		le32_to_cpu(F2FS_RAW_SUPER(sbi)->segment_count))
#define TOTAL_BLKS(sbi)	(TOTAL_SEGS(sbi) << (sbi)->log_blocks_per_seg)

#define MAX_BLKADDR(sbi)	(SEG0_BLKADDR(sbi) + TOTAL_BLKS(sbi))
#define SEGMENT_SIZE(sbi)	(1ULL << ((sbi)->log_blocksize +	\
					(sbi)->log_blocks_per_seg))

#define START_BLOCK(sbi, segno)	(SEG0_BLKADDR(sbi) +			\
	 (GET_R2L_SEGNO(FREE_I(sbi), segno) << (sbi)->log_blocks_per_seg))

#define NEXT_FREE_BLKADDR(sbi, curseg)					\
	(START_BLOCK(sbi, (curseg)->segno) + (curseg)->next_blkoff)

#define GET_SEGOFF_FROM_SEG0(sbi, blk_addr)	((blk_addr) - SEG0_BLKADDR(sbi))
#define GET_SEGNO_FROM_SEG0(sbi, blk_addr)				\
	(GET_SEGOFF_FROM_SEG0(sbi, blk_addr) >> (sbi)->log_blocks_per_seg)
#define GET_BLKOFF_FROM_SEG0(sbi, blk_addr)				\
	(GET_SEGOFF_FROM_SEG0(sbi, blk_addr) & ((sbi)->blocks_per_seg - 1))

#define GET_SEGNO(sbi, blk_addr)					\
	((!__is_valid_data_blkaddr(blk_addr)) ?			\
	NULL_SEGNO : GET_L2R_SEGNO(FREE_I(sbi),			\
		GET_SEGNO_FROM_SEG0(sbi, blk_addr)))
#define BLKS_PER_SEC(sbi)					\
	((sbi)->segs_per_sec * (sbi)->blocks_per_seg)
#define GET_SEC_FROM_SEG(sbi, segno)				\
	((segno) / (sbi)->segs_per_sec)
#define GET_SEG_FROM_SEC(sbi, secno)				\
	((secno) * (sbi)->segs_per_sec)
#define GET_ZONE_FROM_SEC(sbi, secno)				\
	((secno) / (sbi)->secs_per_zone)
#define GET_ZONE_FROM_SEG(sbi, segno)				\
	GET_ZONE_FROM_SEC(sbi, GET_SEC_FROM_SEG(sbi, segno))

#define GET_SUM_BLOCK(sbi, segno)				\
	((sbi)->sm_info->ssa_blkaddr + (segno))

#define GET_SUM_TYPE(footer) ((footer)->entry_type)
#define SET_SUM_TYPE(footer, type) ((footer)->entry_type = (type))

#define SIT_ENTRY_OFFSET(sit_i, segno)					\
	((segno) % (sit_i)->sents_per_block)
#define SIT_BLOCK_OFFSET(segno)					\
	((segno) / SIT_ENTRY_PER_BLOCK)
#define	START_SEGNO(segno)		\
	(SIT_BLOCK_OFFSET(segno) * SIT_ENTRY_PER_BLOCK)
#define SIT_BLK_CNT(sbi)			\
	DIV_ROUND_UP(MAIN_SEGS(sbi), SIT_ENTRY_PER_BLOCK)
#define f2fs_bitmap_size(nr)			\
	(BITS_TO_LONGS(nr) * sizeof(unsigned long))

#define SECTOR_FROM_BLOCK(blk_addr)					\
	(((sector_t)blk_addr) << F2FS_LOG_SECTORS_PER_BLOCK)
#define SECTOR_TO_BLOCK(sectors)					\
	((sectors) >> F2FS_LOG_SECTORS_PER_BLOCK)

/*
 * indicate a block allocation direction: RIGHT and LEFT.
 * RIGHT means allocating new sections towards the end of volume.
 * LEFT means the opposite direction.
 */
enum {
	ALLOC_RIGHT = 0,
	ALLOC_LEFT
};

/*
 * In the victim_sel_policy->alloc_mode, there are two block allocation modes.
 * LFS writes data sequentially with cleaning operations.
 * SSR (Slack Space Recycle) reuses obsolete space without cleaning operations.
 */
enum {
	LFS = 0,
	SSR
};

/*
 * In the victim_sel_policy->gc_mode, there are two gc, aka cleaning, modes.
 * GC_CB is based on cost-benefit algorithm.
 * GC_GREEDY is based on greedy algorithm.
 */
enum {
	GC_CB = 0,
	GC_GREEDY,
	ALLOC_NEXT,
	FLUSH_DEVICE,
	MAX_GC_POLICY,
};

/*
 * BG_GC means the background cleaning job.
 * FG_GC means the on-demand cleaning job.
 * FORCE_FG_GC means on-demand cleaning job in background.
 */
enum {
	BG_GC = 0,
	FG_GC,
	FORCE_FG_GC,
};

/* for a function parameter to select a victim segment */
struct victim_sel_policy {
	int alloc_mode;			/* LFS or SSR */
	int gc_mode;			/* GC_CB or GC_GREEDY */
	unsigned long *dirty_segmap;	/* dirty segment bitmap */
	unsigned int max_search;	/* maximum # of segments to search */
	unsigned int offset;		/* last scanned bitmap offset */
	unsigned int ofs_unit;		/* bitmap search unit */
	unsigned int min_cost;		/* minimum cost */
	unsigned int min_segno;		/* segment # having min. cost */
};

struct seg_entry {
	unsigned int type:6;		/* segment type like CURSEG_XXX_TYPE */
	unsigned int valid_blocks:10;	/* # of valid blocks */
	unsigned int ckpt_valid_blocks:10;	/* # of valid blocks last cp */
	unsigned int padding:6;		/* padding */
	unsigned char *cur_valid_map;	/* validity bitmap of blocks */
#ifdef CONFIG_F2FS_CHECK_FS
	unsigned char *cur_valid_map_mir;	/* mirror of current valid bitmap */
#endif
	/*
	 * # of valid blocks and the validity bitmap stored in the the last
	 * checkpoint pack. This information is used by the SSR mode.
	 */
	unsigned char *ckpt_valid_map;	/* validity bitmap of blocks last cp */
	unsigned char *discard_map;
	unsigned long long mtime;	/* modification time of the segment */
};

struct sec_entry {
	unsigned int valid_blocks;	/* # of valid blocks in a section */
};

struct segment_allocation {
	void (*allocate_segment)(struct f2fs_sb_info *, int, bool);
};

/*
 * this value is set in page as a private data which indicate that
 * the page is atomically written, and it is in inmem_pages list.
 */
#define ATOMIC_WRITTEN_PAGE		((unsigned long)-1)
#define DUMMY_WRITTEN_PAGE		((unsigned long)-2)

#define IS_ATOMIC_WRITTEN_PAGE(page)			\
		(page_private(page) == (unsigned long)ATOMIC_WRITTEN_PAGE)
#define IS_DUMMY_WRITTEN_PAGE(page)			\
		(page_private(page) == (unsigned long)DUMMY_WRITTEN_PAGE)

#define MAX_SKIP_GC_COUNT			16

struct inmem_pages {
	struct list_head list;
	struct page *page;
	block_t old_addr;		/* for revoking when fail to commit */
};

struct sit_info {
	const struct segment_allocation *s_ops;

	block_t sit_base_addr;		/* start block address of SIT area */
	block_t sit_blocks;		/* # of blocks used by SIT area */
	block_t written_valid_blocks;	/* # of valid blocks in main area */
	char *bitmap;			/* all bitmaps pointer */
	char *sit_bitmap;		/* SIT bitmap pointer */
#ifdef CONFIG_F2FS_CHECK_FS
	char *sit_bitmap_mir;		/* SIT bitmap mirror */

	/* bitmap of segments to be ignored by GC in case of errors */
	unsigned long *invalid_segmap;
#endif
	unsigned int bitmap_size;	/* SIT bitmap size */

	unsigned long *tmp_map;			/* bitmap for temporal use */
	unsigned long *dirty_sentries_bitmap;	/* bitmap for dirty sentries */
	unsigned int dirty_sentries;		/* # of dirty sentries */
	unsigned int sents_per_block;		/* # of SIT entries per block */
	struct rw_semaphore sentry_lock;	/* to protect SIT cache */
	struct seg_entry *sentries;		/* SIT segment-level cache */
	struct sec_entry *sec_entries;		/* SIT section-level cache */

	/* for cost-benefit algorithm in cleaning procedure */
	unsigned long long elapsed_time;	/* elapsed time after mount */
	unsigned long long mounted_time;	/* mount time */
	unsigned long long min_mtime;		/* min. modification time */
	unsigned long long max_mtime;		/* max. modification time */

	unsigned int last_victim[MAX_GC_POLICY]; /* last victim segment # */
};

struct free_segmap_info {
	unsigned int start_segno;	/* start segment number logically */
	unsigned int free_segments;	/* # of free segments */
	unsigned int free_sections;	/* # of free sections */
	spinlock_t segmap_lock;		/* free segmap lock */
	unsigned long *free_segmap;	/* free segment bitmap */
	unsigned long *free_secmap;	/* free section bitmap */
};

/* Notice: The order of dirty type is same with CURSEG_XXX in f2fs.h */
enum dirty_type {
	DIRTY_HOT_DATA,		/* dirty segments assigned as hot data logs */
	DIRTY_WARM_DATA,	/* dirty segments assigned as warm data logs */
	DIRTY_COLD_DATA,	/* dirty segments assigned as cold data logs */
	DIRTY_HOT_NODE,		/* dirty segments assigned as hot node logs */
	DIRTY_WARM_NODE,	/* dirty segments assigned as warm node logs */
	DIRTY_COLD_NODE,	/* dirty segments assigned as cold node logs */
	DIRTY,			/* to count # of dirty segments */
	PRE,			/* to count # of entirely obsolete segments */
	NR_DIRTY_TYPE
};

struct dirty_seglist_info {
	const struct victim_selection *v_ops;	/* victim selction operation */
	unsigned long *dirty_segmap[NR_DIRTY_TYPE];
	struct mutex seglist_lock;		/* lock for segment bitmaps */
	int nr_dirty[NR_DIRTY_TYPE];		/* # of dirty segments */
	unsigned long *victim_secmap;		/* background GC victims */
};

/* victim selection function for cleaning and SSR */
struct victim_selection {
	int (*get_victim)(struct f2fs_sb_info *, unsigned int *,
							int, int, char);
};

/* for active log information */
struct curseg_info {
	struct mutex curseg_mutex;		/* lock for consistency */
	struct f2fs_summary_block *sum_blk;	/* cached summary block */
	struct rw_semaphore journal_rwsem;	/* protect journal area */
	struct f2fs_journal *journal;		/* cached journal info */
	unsigned char alloc_type;		/* current allocation type */
	unsigned int segno;			/* current segment number */
	unsigned short next_blkoff;		/* next block offset to write */
	unsigned int zone;			/* current zone number */
	unsigned int next_segno;		/* preallocated segment */
};

struct sit_entry_set {
	struct list_head set_list;	/* link with all sit sets */
	unsigned int start_segno;	/* start segno of sits in set */
	unsigned int entry_cnt;		/* the # of sit entries in set */
};

/*
 * inline functions
 */
static inline struct curseg_info *CURSEG_I(struct f2fs_sb_info *sbi, int type)
{
	return (struct curseg_info *)(SM_I(sbi)->curseg_array + type);
}

static inline struct seg_entry *get_seg_entry(struct f2fs_sb_info *sbi,
						unsigned int segno)
{
	struct sit_info *sit_i = SIT_I(sbi);
	return &sit_i->sentries[segno];
}

static inline struct sec_entry *get_sec_entry(struct f2fs_sb_info *sbi,
						unsigned int segno)
{
	struct sit_info *sit_i = SIT_I(sbi);
	return &sit_i->sec_entries[GET_SEC_FROM_SEG(sbi, segno)];
}

static inline unsigned int get_valid_blocks(struct f2fs_sb_info *sbi,
				unsigned int segno, bool use_section)
{
	/*
	 * In order to get # of valid blocks in a section instantly from many
	 * segments, f2fs manages two counting structures separately.
	 */
	if (use_section && __is_large_section(sbi))
		return get_sec_entry(sbi, segno)->valid_blocks;
	else
		return get_seg_entry(sbi, segno)->valid_blocks;
}

static inline unsigned int get_ckpt_valid_blocks(struct f2fs_sb_info *sbi,
				unsigned int segno)
{
	return get_seg_entry(sbi, segno)->ckpt_valid_blocks;
}

static inline void seg_info_from_raw_sit(struct seg_entry *se,
					struct f2fs_sit_entry *rs)
{
	se->valid_blocks = GET_SIT_VBLOCKS(rs);
	se->ckpt_valid_blocks = GET_SIT_VBLOCKS(rs);
	memcpy(se->cur_valid_map, rs->valid_map, SIT_VBLOCK_MAP_SIZE);
	memcpy(se->ckpt_valid_map, rs->valid_map, SIT_VBLOCK_MAP_SIZE);
#ifdef CONFIG_F2FS_CHECK_FS
	memcpy(se->cur_valid_map_mir, rs->valid_map, SIT_VBLOCK_MAP_SIZE);
#endif
	se->type = GET_SIT_TYPE(rs);
	se->mtime = le64_to_cpu(rs->mtime);
}

static inline void __seg_info_to_raw_sit(struct seg_entry *se,
					struct f2fs_sit_entry *rs)
{
	unsigned short raw_vblocks = (se->type << SIT_VBLOCKS_SHIFT) |
					se->valid_blocks;
	rs->vblocks = cpu_to_le16(raw_vblocks);
	memcpy(rs->valid_map, se->cur_valid_map, SIT_VBLOCK_MAP_SIZE);
	rs->mtime = cpu_to_le64(se->mtime);
}

static inline void seg_info_to_sit_page(struct f2fs_sb_info *sbi,
				struct page *page, unsigned int start)
{
	struct f2fs_sit_block *raw_sit;
	struct seg_entry *se;
	struct f2fs_sit_entry *rs;
	unsigned int end = min(start + SIT_ENTRY_PER_BLOCK,
					(unsigned long)MAIN_SEGS(sbi));
	int i;

	raw_sit = (struct f2fs_sit_block *)page_address(page);
	memset(raw_sit, 0, PAGE_SIZE);
	for (i = 0; i < end - start; i++) {
		rs = &raw_sit->entries[i];
		se = get_seg_entry(sbi, start + i);
		__seg_info_to_raw_sit(se, rs);
	}
}

static inline void seg_info_to_raw_sit(struct seg_entry *se,
					struct f2fs_sit_entry *rs)
{
	__seg_info_to_raw_sit(se, rs);

	memcpy(se->ckpt_valid_map, rs->valid_map, SIT_VBLOCK_MAP_SIZE);
	se->ckpt_valid_blocks = se->valid_blocks;
}

static inline unsigned int find_next_inuse(struct free_segmap_info *free_i,
		unsigned int max, unsigned int segno)
{
	unsigned int ret;
	spin_lock(&free_i->segmap_lock);
	ret = find_next_bit(free_i->free_segmap, max, segno);
	spin_unlock(&free_i->segmap_lock);
	return ret;
}

static inline void __set_free(struct f2fs_sb_info *sbi, unsigned int segno)
{
	struct free_segmap_info *free_i = FREE_I(sbi);
	unsigned int secno = GET_SEC_FROM_SEG(sbi, segno);
	unsigned int start_segno = GET_SEG_FROM_SEC(sbi, secno);
	unsigned int next;

	spin_lock(&free_i->segmap_lock);
	clear_bit(segno, free_i->free_segmap);
	free_i->free_segments++;

	next = find_next_bit(free_i->free_segmap,
			start_segno + sbi->segs_per_sec, start_segno);
	if (next >= start_segno + sbi->segs_per_sec) {
		clear_bit(secno, free_i->free_secmap);
		free_i->free_sections++;
	}
	spin_unlock(&free_i->segmap_lock);
}

static inline void __set_inuse(struct f2fs_sb_info *sbi,
		unsigned int segno)
{
	struct free_segmap_info *free_i = FREE_I(sbi);
	unsigned int secno = GET_SEC_FROM_SEG(sbi, segno);

	set_bit(segno, free_i->free_segmap);
	free_i->free_segments--;
	if (!test_and_set_bit(secno, free_i->free_secmap))
		free_i->free_sections--;
}

static inline void __set_test_and_free(struct f2fs_sb_info *sbi,
		unsigned int segno)
{
	struct free_segmap_info *free_i = FREE_I(sbi);
	unsigned int secno = GET_SEC_FROM_SEG(sbi, segno);
	unsigned int start_segno = GET_SEG_FROM_SEC(sbi, secno);
	unsigned int next;

	spin_lock(&free_i->segmap_lock);
	if (test_and_clear_bit(segno, free_i->free_segmap)) {
		free_i->free_segments++;

		if (IS_CURSEC(sbi, secno))
			goto skip_free;
		next = find_next_bit(free_i->free_segmap,
				start_segno + sbi->segs_per_sec, start_segno);
		if (next >= start_segno + sbi->segs_per_sec) {
			if (test_and_clear_bit(secno, free_i->free_secmap))
				free_i->free_sections++;
		}
	}
skip_free:
	spin_unlock(&free_i->segmap_lock);
}

static inline void __set_test_and_inuse(struct f2fs_sb_info *sbi,
		unsigned int segno)
{
	struct free_segmap_info *free_i = FREE_I(sbi);
	unsigned int secno = GET_SEC_FROM_SEG(sbi, segno);

	spin_lock(&free_i->segmap_lock);
	if (!test_and_set_bit(segno, free_i->free_segmap)) {
		free_i->free_segments--;
		if (!test_and_set_bit(secno, free_i->free_secmap))
			free_i->free_sections--;
	}
	spin_unlock(&free_i->segmap_lock);
}

static inline void get_sit_bitmap(struct f2fs_sb_info *sbi,
		void *dst_addr)
{
	struct sit_info *sit_i = SIT_I(sbi);

#ifdef CONFIG_F2FS_CHECK_FS
	if (memcmp(sit_i->sit_bitmap, sit_i->sit_bitmap_mir,
						sit_i->bitmap_size))
		f2fs_bug_on(sbi, 1);
#endif
	memcpy(dst_addr, sit_i->sit_bitmap, sit_i->bitmap_size);
}

static inline block_t written_block_count(struct f2fs_sb_info *sbi)
{
	return SIT_I(sbi)->written_valid_blocks;
}

static inline unsigned int free_segments(struct f2fs_sb_info *sbi)
{
	return FREE_I(sbi)->free_segments;
}

static inline int reserved_segments(struct f2fs_sb_info *sbi)
{
	return SM_I(sbi)->reserved_segments;
}

static inline unsigned int free_sections(struct f2fs_sb_info *sbi)
{
	return FREE_I(sbi)->free_sections;
}

static inline unsigned int prefree_segments(struct f2fs_sb_info *sbi)
{
	return DIRTY_I(sbi)->nr_dirty[PRE];
}

static inline unsigned int dirty_segments(struct f2fs_sb_info *sbi)
{
	return DIRTY_I(sbi)->nr_dirty[DIRTY_HOT_DATA] +
		DIRTY_I(sbi)->nr_dirty[DIRTY_WARM_DATA] +
		DIRTY_I(sbi)->nr_dirty[DIRTY_COLD_DATA] +
		DIRTY_I(sbi)->nr_dirty[DIRTY_HOT_NODE] +
		DIRTY_I(sbi)->nr_dirty[DIRTY_WARM_NODE] +
		DIRTY_I(sbi)->nr_dirty[DIRTY_COLD_NODE];
}

static inline int overprovision_segments(struct f2fs_sb_info *sbi)
{
	return SM_I(sbi)->ovp_segments;
}

static inline int reserved_sections(struct f2fs_sb_info *sbi)
{
	return GET_SEC_FROM_SEG(sbi, (unsigned int)reserved_segments(sbi));
}

static inline bool has_curseg_enough_space(struct f2fs_sb_info *sbi)
{
	unsigned int node_blocks = get_pages(sbi, F2FS_DIRTY_NODES) +
					get_pages(sbi, F2FS_DIRTY_DENTS);
	unsigned int dent_blocks = get_pages(sbi, F2FS_DIRTY_DENTS);
	unsigned int segno, left_blocks;
	int i;

	/* check current node segment */
	for (i = CURSEG_HOT_NODE; i <= CURSEG_COLD_NODE; i++) {
		segno = CURSEG_I(sbi, i)->segno;
		left_blocks = sbi->blocks_per_seg -
			get_seg_entry(sbi, segno)->ckpt_valid_blocks;

		if (node_blocks > left_blocks)
			return false;
	}

	/* check current data segment */
	segno = CURSEG_I(sbi, CURSEG_HOT_DATA)->segno;
	left_blocks = sbi->blocks_per_seg -
			get_seg_entry(sbi, segno)->ckpt_valid_blocks;
	if (dent_blocks > left_blocks)
		return false;
	return true;
}

static inline bool has_not_enough_free_secs(struct f2fs_sb_info *sbi,
					int freed, int needed)
{
	int node_secs = get_blocktype_secs(sbi, F2FS_DIRTY_NODES);
	int dent_secs = get_blocktype_secs(sbi, F2FS_DIRTY_DENTS);
	int imeta_secs = get_blocktype_secs(sbi, F2FS_DIRTY_IMETA);

	if (unlikely(is_sbi_flag_set(sbi, SBI_POR_DOING)))
		return false;

	if (free_sections(sbi) + freed == reserved_sections(sbi) + needed &&
			has_curseg_enough_space(sbi))
		return false;
	return (free_sections(sbi) + freed) <=
		(node_secs + 2 * dent_secs + imeta_secs +
		reserved_sections(sbi) + needed);
}

<<<<<<< HEAD
static inline int f2fs_is_checkpoint_ready(struct f2fs_sb_info *sbi)
{
	if (likely(!is_sbi_flag_set(sbi, SBI_CP_DISABLED)))
		return 0;
	if (likely(!has_not_enough_free_secs(sbi, 0, 0)))
		return 0;
	return -ENOSPC;
=======
static inline bool f2fs_is_checkpoint_ready(struct f2fs_sb_info *sbi)
{
	if (likely(!is_sbi_flag_set(sbi, SBI_CP_DISABLED)))
		return true;
	if (likely(!has_not_enough_free_secs(sbi, 0, 0)))
		return true;
	return false;
>>>>>>> 2bb70f40
}

static inline bool excess_prefree_segs(struct f2fs_sb_info *sbi)
{
	return prefree_segments(sbi) > SM_I(sbi)->rec_prefree_segments;
}

static inline int utilization(struct f2fs_sb_info *sbi)
{
	return div_u64((u64)valid_user_blocks(sbi) * 100,
					sbi->user_block_count);
}

/*
 * Sometimes f2fs may be better to drop out-of-place update policy.
 * And, users can control the policy through sysfs entries.
 * There are five policies with triggering conditions as follows.
 * F2FS_IPU_FORCE - all the time,
 * F2FS_IPU_SSR - if SSR mode is activated,
 * F2FS_IPU_UTIL - if FS utilization is over threashold,
 * F2FS_IPU_SSR_UTIL - if SSR mode is activated and FS utilization is over
 *                     threashold,
 * F2FS_IPU_FSYNC - activated in fsync path only for high performance flash
 *                     storages. IPU will be triggered only if the # of dirty
 *                     pages over min_fsync_blocks.
 * F2FS_IPUT_DISABLE - disable IPU. (=default option)
 */
#define DEF_MIN_IPU_UTIL	70
#define DEF_MIN_FSYNC_BLOCKS	8
#define DEF_MIN_HOT_BLOCKS	16

#define SMALL_VOLUME_SEGMENTS	(16 * 512)	/* 16GB */

enum {
	F2FS_IPU_FORCE,
	F2FS_IPU_SSR,
	F2FS_IPU_UTIL,
	F2FS_IPU_SSR_UTIL,
	F2FS_IPU_FSYNC,
	F2FS_IPU_ASYNC,
};

static inline unsigned int curseg_segno(struct f2fs_sb_info *sbi,
		int type)
{
	struct curseg_info *curseg = CURSEG_I(sbi, type);
	return curseg->segno;
}

static inline unsigned char curseg_alloc_type(struct f2fs_sb_info *sbi,
		int type)
{
	struct curseg_info *curseg = CURSEG_I(sbi, type);
	return curseg->alloc_type;
}

static inline unsigned short curseg_blkoff(struct f2fs_sb_info *sbi, int type)
{
	struct curseg_info *curseg = CURSEG_I(sbi, type);
	return curseg->next_blkoff;
}

static inline void check_seg_range(struct f2fs_sb_info *sbi, unsigned int segno)
{
	f2fs_bug_on(sbi, segno > TOTAL_SEGS(sbi) - 1);
}

static inline void verify_fio_blkaddr(struct f2fs_io_info *fio)
{
	struct f2fs_sb_info *sbi = fio->sbi;

	if (__is_valid_data_blkaddr(fio->old_blkaddr))
		verify_blkaddr(sbi, fio->old_blkaddr, __is_meta_io(fio) ?
					META_GENERIC : DATA_GENERIC);
	verify_blkaddr(sbi, fio->new_blkaddr, __is_meta_io(fio) ?
					META_GENERIC : DATA_GENERIC_ENHANCE);
}

/*
 * Summary block is always treated as an invalid block
 */
static inline int check_block_count(struct f2fs_sb_info *sbi,
		int segno, struct f2fs_sit_entry *raw_sit)
{
	bool is_valid  = test_bit_le(0, raw_sit->valid_map) ? true : false;
	int valid_blocks = 0;
	int cur_pos = 0, next_pos;

	/* check bitmap with valid block count */
	do {
		if (is_valid) {
			next_pos = find_next_zero_bit_le(&raw_sit->valid_map,
					sbi->blocks_per_seg,
					cur_pos);
			valid_blocks += next_pos - cur_pos;
		} else
			next_pos = find_next_bit_le(&raw_sit->valid_map,
					sbi->blocks_per_seg,
					cur_pos);
		cur_pos = next_pos;
		is_valid = !is_valid;
	} while (cur_pos < sbi->blocks_per_seg);

	if (unlikely(GET_SIT_VBLOCKS(raw_sit) != valid_blocks)) {
		f2fs_err(sbi, "Mismatch valid blocks %d vs. %d",
			 GET_SIT_VBLOCKS(raw_sit), valid_blocks);
		set_sbi_flag(sbi, SBI_NEED_FSCK);
		return -EFSCORRUPTED;
	}

	/* check segment usage, and check boundary of a given segment number */
	if (unlikely(GET_SIT_VBLOCKS(raw_sit) > sbi->blocks_per_seg
					|| segno > TOTAL_SEGS(sbi) - 1)) {
		f2fs_err(sbi, "Wrong valid blocks %d or segno %u",
			 GET_SIT_VBLOCKS(raw_sit), segno);
		set_sbi_flag(sbi, SBI_NEED_FSCK);
		return -EFSCORRUPTED;
	}
	return 0;
}

static inline pgoff_t current_sit_addr(struct f2fs_sb_info *sbi,
						unsigned int start)
{
	struct sit_info *sit_i = SIT_I(sbi);
	unsigned int offset = SIT_BLOCK_OFFSET(start);
	block_t blk_addr = sit_i->sit_base_addr + offset;

	check_seg_range(sbi, start);

#ifdef CONFIG_F2FS_CHECK_FS
	if (f2fs_test_bit(offset, sit_i->sit_bitmap) !=
			f2fs_test_bit(offset, sit_i->sit_bitmap_mir))
		f2fs_bug_on(sbi, 1);
#endif

	/* calculate sit block address */
	if (f2fs_test_bit(offset, sit_i->sit_bitmap))
		blk_addr += sit_i->sit_blocks;

	return blk_addr;
}

static inline pgoff_t next_sit_addr(struct f2fs_sb_info *sbi,
						pgoff_t block_addr)
{
	struct sit_info *sit_i = SIT_I(sbi);
	block_addr -= sit_i->sit_base_addr;
	if (block_addr < sit_i->sit_blocks)
		block_addr += sit_i->sit_blocks;
	else
		block_addr -= sit_i->sit_blocks;

	return block_addr + sit_i->sit_base_addr;
}

static inline void set_to_next_sit(struct sit_info *sit_i, unsigned int start)
{
	unsigned int block_off = SIT_BLOCK_OFFSET(start);

	f2fs_change_bit(block_off, sit_i->sit_bitmap);
#ifdef CONFIG_F2FS_CHECK_FS
	f2fs_change_bit(block_off, sit_i->sit_bitmap_mir);
#endif
}

static inline unsigned long long get_mtime(struct f2fs_sb_info *sbi,
						bool base_time)
{
	struct sit_info *sit_i = SIT_I(sbi);
	time64_t diff, now = ktime_get_real_seconds();

	if (now >= sit_i->mounted_time)
		return sit_i->elapsed_time + now - sit_i->mounted_time;

	/* system time is set to the past */
	if (!base_time) {
		diff = sit_i->mounted_time - now;
		if (sit_i->elapsed_time >= diff)
			return sit_i->elapsed_time - diff;
		return 0;
	}
	return sit_i->elapsed_time;
}

static inline void set_summary(struct f2fs_summary *sum, nid_t nid,
			unsigned int ofs_in_node, unsigned char version)
{
	sum->nid = cpu_to_le32(nid);
	sum->ofs_in_node = cpu_to_le16(ofs_in_node);
	sum->version = version;
}

static inline block_t start_sum_block(struct f2fs_sb_info *sbi)
{
	return __start_cp_addr(sbi) +
		le32_to_cpu(F2FS_CKPT(sbi)->cp_pack_start_sum);
}

static inline block_t sum_blk_addr(struct f2fs_sb_info *sbi, int base, int type)
{
	return __start_cp_addr(sbi) +
		le32_to_cpu(F2FS_CKPT(sbi)->cp_pack_total_block_count)
				- (base + 1) + type;
}

static inline bool sec_usage_check(struct f2fs_sb_info *sbi, unsigned int secno)
{
	if (IS_CURSEC(sbi, secno) || (sbi->cur_victim_sec == secno))
		return true;
	return false;
}

/*
 * It is very important to gather dirty pages and write at once, so that we can
 * submit a big bio without interfering other data writes.
 * By default, 512 pages for directory data,
 * 512 pages (2MB) * 8 for nodes, and
 * 256 pages * 8 for meta are set.
 */
static inline int nr_pages_to_skip(struct f2fs_sb_info *sbi, int type)
{
	if (sbi->sb->s_bdi->wb.dirty_exceeded)
		return 0;

	if (type == DATA)
		return sbi->blocks_per_seg;
	else if (type == NODE)
		return 8 * sbi->blocks_per_seg;
	else if (type == META)
		return 8 * BIO_MAX_PAGES;
	else
		return 0;
}

/*
 * When writing pages, it'd better align nr_to_write for segment size.
 */
static inline long nr_pages_to_write(struct f2fs_sb_info *sbi, int type,
					struct writeback_control *wbc)
{
	long nr_to_write, desired;

	if (wbc->sync_mode != WB_SYNC_NONE)
		return 0;

	nr_to_write = wbc->nr_to_write;
	desired = BIO_MAX_PAGES;
	if (type == NODE)
		desired <<= 1;

	wbc->nr_to_write = desired;
	return desired - nr_to_write;
}

static inline void wake_up_discard_thread(struct f2fs_sb_info *sbi, bool force)
{
	struct discard_cmd_control *dcc = SM_I(sbi)->dcc_info;
	bool wakeup = false;
	int i;

	if (force)
		goto wake_up;

	mutex_lock(&dcc->cmd_lock);
	for (i = MAX_PLIST_NUM - 1; i >= 0; i--) {
		if (i + 1 < dcc->discard_granularity)
			break;
		if (!list_empty(&dcc->pend_list[i])) {
			wakeup = true;
			break;
		}
	}
	mutex_unlock(&dcc->cmd_lock);
	if (!wakeup || !is_idle(sbi, DISCARD_TIME))
		return;
wake_up:
	dcc->discard_wake = 1;
	wake_up_interruptible_all(&dcc->discard_wait_queue);
}<|MERGE_RESOLUTION|>--- conflicted
+++ resolved
@@ -586,15 +586,6 @@
 		reserved_sections(sbi) + needed);
 }
 
-<<<<<<< HEAD
-static inline int f2fs_is_checkpoint_ready(struct f2fs_sb_info *sbi)
-{
-	if (likely(!is_sbi_flag_set(sbi, SBI_CP_DISABLED)))
-		return 0;
-	if (likely(!has_not_enough_free_secs(sbi, 0, 0)))
-		return 0;
-	return -ENOSPC;
-=======
 static inline bool f2fs_is_checkpoint_ready(struct f2fs_sb_info *sbi)
 {
 	if (likely(!is_sbi_flag_set(sbi, SBI_CP_DISABLED)))
@@ -602,7 +593,6 @@
 	if (likely(!has_not_enough_free_secs(sbi, 0, 0)))
 		return true;
 	return false;
->>>>>>> 2bb70f40
 }
 
 static inline bool excess_prefree_segs(struct f2fs_sb_info *sbi)
