--- conflicted
+++ resolved
@@ -7,34 +7,20 @@
  */
 #include <linux/blkdev.h>
 #include <linux/backing-dev.h>
-
 /* constant macro */
 #define NULL_SEGNO			((unsigned int)(~0))
 #define NULL_SECNO			((unsigned int)(~0))
-
 #define DEF_RECLAIM_PREFREE_SEGMENTS	5	/* 5% over total segments */
 #define DEF_MAX_RECLAIM_PREFREE_SEGMENTS	4096	/* 8GB in maximum */
-
 #define F2FS_MIN_SEGMENTS	9 /* SB + 2 (CP + SIT + NAT) + SSA + MAIN */
-
 /* L: Logical segment # in volume, R: Relative segment # in main area */
 #define GET_L2R_SEGNO(free_i, segno)	((segno) - (free_i)->start_segno)
 #define GET_R2L_SEGNO(free_i, segno)	((segno) + (free_i)->start_segno)
-<<<<<<< HEAD
-
 #define IS_DATASEG(t)	((t) <= CURSEG_COLD_DATA)
 #define IS_NODESEG(t)	((t) >= CURSEG_HOT_NODE)
-
-=======
-
-#define IS_DATASEG(t)	((t) <= CURSEG_COLD_DATA)
-#define IS_NODESEG(t)	((t) >= CURSEG_HOT_NODE)
-
->>>>>>> 052680e5
 #define IS_HOT(t)	((t) == CURSEG_HOT_NODE || (t) == CURSEG_HOT_DATA)
 #define IS_WARM(t)	((t) == CURSEG_WARM_NODE || (t) == CURSEG_WARM_DATA)
 #define IS_COLD(t)	((t) == CURSEG_COLD_NODE || (t) == CURSEG_COLD_DATA)
-
 #define IS_CURSEG(sbi, seg)						\
 	(((seg) == CURSEG_I(sbi, CURSEG_HOT_DATA)->segno) ||	\
 	 ((seg) == CURSEG_I(sbi, CURSEG_WARM_DATA)->segno) ||	\
@@ -42,7 +28,6 @@
 	 ((seg) == CURSEG_I(sbi, CURSEG_HOT_NODE)->segno) ||	\
 	 ((seg) == CURSEG_I(sbi, CURSEG_WARM_NODE)->segno) ||	\
 	 ((seg) == CURSEG_I(sbi, CURSEG_COLD_NODE)->segno))
-
 #define IS_CURSEC(sbi, secno)						\
 	(((secno) == CURSEG_I(sbi, CURSEG_HOT_DATA)->segno /		\
 	  (sbi)->segs_per_sec) ||	\
@@ -56,44 +41,32 @@
 	  (sbi)->segs_per_sec) ||	\
 	 ((secno) == CURSEG_I(sbi, CURSEG_COLD_NODE)->segno /		\
 	  (sbi)->segs_per_sec))	\
-
 #define MAIN_BLKADDR(sbi)						\
 	(SM_I(sbi) ? SM_I(sbi)->main_blkaddr : 				\
 		le32_to_cpu(F2FS_RAW_SUPER(sbi)->main_blkaddr))
 #define SEG0_BLKADDR(sbi)						\
 	(SM_I(sbi) ? SM_I(sbi)->seg0_blkaddr : 				\
 		le32_to_cpu(F2FS_RAW_SUPER(sbi)->segment0_blkaddr))
-
 #define MAIN_SEGS(sbi)	(SM_I(sbi)->main_segments)
 #define MAIN_SECS(sbi)	((sbi)->total_sections)
-
 #define TOTAL_SEGS(sbi)							\
 	(SM_I(sbi) ? SM_I(sbi)->segment_count : 				\
 		le32_to_cpu(F2FS_RAW_SUPER(sbi)->segment_count))
 #define TOTAL_BLKS(sbi)	(TOTAL_SEGS(sbi) << (sbi)->log_blocks_per_seg)
-
 #define MAX_BLKADDR(sbi)	(SEG0_BLKADDR(sbi) + TOTAL_BLKS(sbi))
 #define SEGMENT_SIZE(sbi)	(1ULL << ((sbi)->log_blocksize +	\
 					(sbi)->log_blocks_per_seg))
-
 #define START_BLOCK(sbi, segno)	(SEG0_BLKADDR(sbi) +			\
 	 (GET_R2L_SEGNO(FREE_I(sbi), segno) << (sbi)->log_blocks_per_seg))
-
 #define NEXT_FREE_BLKADDR(sbi, curseg)					\
 	(START_BLOCK(sbi, (curseg)->segno) + (curseg)->next_blkoff)
-
 #define GET_SEGOFF_FROM_SEG0(sbi, blk_addr)	((blk_addr) - SEG0_BLKADDR(sbi))
 #define GET_SEGNO_FROM_SEG0(sbi, blk_addr)				\
 	(GET_SEGOFF_FROM_SEG0(sbi, blk_addr) >> (sbi)->log_blocks_per_seg)
 #define GET_BLKOFF_FROM_SEG0(sbi, blk_addr)				\
 	(GET_SEGOFF_FROM_SEG0(sbi, blk_addr) & ((sbi)->blocks_per_seg - 1))
-
 #define GET_SEGNO(sbi, blk_addr)					\
-<<<<<<< HEAD
 	((!__is_valid_data_blkaddr(blk_addr)) ?			\
-=======
-	((!is_valid_blkaddr(blk_addr)) ?			\
->>>>>>> 052680e5
 	NULL_SEGNO : GET_L2R_SEGNO(FREE_I(sbi),			\
 		GET_SEGNO_FROM_SEG0(sbi, blk_addr)))
 #define BLKS_PER_SEC(sbi)					\
@@ -106,13 +79,10 @@
 	((secno) / (sbi)->secs_per_zone)
 #define GET_ZONE_FROM_SEG(sbi, segno)				\
 	GET_ZONE_FROM_SEC(sbi, GET_SEC_FROM_SEG(sbi, segno))
-
 #define GET_SUM_BLOCK(sbi, segno)				\
 	((sbi)->sm_info->ssa_blkaddr + (segno))
-
 #define GET_SUM_TYPE(footer) ((footer)->entry_type)
 #define SET_SUM_TYPE(footer, type) ((footer)->entry_type = (type))
-
 #define SIT_ENTRY_OFFSET(sit_i, segno)					\
 	((segno) % (sit_i)->sents_per_block)
 #define SIT_BLOCK_OFFSET(segno)					\
@@ -123,12 +93,10 @@
 	DIV_ROUND_UP(MAIN_SEGS(sbi), SIT_ENTRY_PER_BLOCK)
 #define f2fs_bitmap_size(nr)			\
 	(BITS_TO_LONGS(nr) * sizeof(unsigned long))
-
 #define SECTOR_FROM_BLOCK(blk_addr)					\
 	(((sector_t)blk_addr) << F2FS_LOG_SECTORS_PER_BLOCK)
 #define SECTOR_TO_BLOCK(sectors)					\
 	((sectors) >> F2FS_LOG_SECTORS_PER_BLOCK)
-
 /*
  * indicate a block allocation direction: RIGHT and LEFT.
  * RIGHT means allocating new sections towards the end of volume.
@@ -138,7 +106,6 @@
 	ALLOC_RIGHT = 0,
 	ALLOC_LEFT
 };
-
 /*
  * In the victim_sel_policy->alloc_mode, there are two block allocation modes.
  * LFS writes data sequentially with cleaning operations.
@@ -148,7 +115,6 @@
 	LFS = 0,
 	SSR
 };
-
 /*
  * In the victim_sel_policy->gc_mode, there are two gc, aka cleaning, modes.
  * GC_CB is based on cost-benefit algorithm.
@@ -161,7 +127,6 @@
 	FLUSH_DEVICE,
 	MAX_GC_POLICY,
 };
-
 /*
  * BG_GC means the background cleaning job.
  * FG_GC means the on-demand cleaning job.
@@ -172,7 +137,6 @@
 	FG_GC,
 	FORCE_FG_GC,
 };
-
 /* for a function parameter to select a victim segment */
 struct victim_sel_policy {
 	int alloc_mode;			/* LFS or SSR */
@@ -184,7 +148,6 @@
 	unsigned int min_cost;		/* minimum cost */
 	unsigned int min_segno;		/* segment # having min. cost */
 };
-
 struct seg_entry {
 	unsigned int type:6;		/* segment type like CURSEG_XXX_TYPE */
 	unsigned int valid_blocks:10;	/* # of valid blocks */
@@ -202,42 +165,30 @@
 	unsigned char *discard_map;
 	unsigned long long mtime;	/* modification time of the segment */
 };
-
 struct sec_entry {
 	unsigned int valid_blocks;	/* # of valid blocks in a section */
 };
-
 struct segment_allocation {
 	void (*allocate_segment)(struct f2fs_sb_info *, int, bool);
 };
-
 /*
  * this value is set in page as a private data which indicate that
  * the page is atomically written, and it is in inmem_pages list.
  */
 #define ATOMIC_WRITTEN_PAGE		((unsigned long)-1)
 #define DUMMY_WRITTEN_PAGE		((unsigned long)-2)
-
 #define IS_ATOMIC_WRITTEN_PAGE(page)			\
 		(page_private(page) == (unsigned long)ATOMIC_WRITTEN_PAGE)
 #define IS_DUMMY_WRITTEN_PAGE(page)			\
 		(page_private(page) == (unsigned long)DUMMY_WRITTEN_PAGE)
-
-<<<<<<< HEAD
 #define MAX_SKIP_GC_COUNT			16
-=======
-#define MAX_SKIP_ATOMIC_COUNT			16
->>>>>>> 052680e5
-
 struct inmem_pages {
 	struct list_head list;
 	struct page *page;
 	block_t old_addr;		/* for revoking when fail to commit */
 };
-
 struct sit_info {
 	const struct segment_allocation *s_ops;
-
 	block_t sit_base_addr;		/* start block address of SIT area */
 	block_t sit_blocks;		/* # of blocks used by SIT area */
 	block_t written_valid_blocks;	/* # of valid blocks in main area */
@@ -246,7 +197,6 @@
 	char *sit_bitmap_mir;		/* SIT bitmap mirror */
 #endif
 	unsigned int bitmap_size;	/* SIT bitmap size */
-
 	unsigned long *tmp_map;			/* bitmap for temporal use */
 	unsigned long *dirty_sentries_bitmap;	/* bitmap for dirty sentries */
 	unsigned int dirty_sentries;		/* # of dirty sentries */
@@ -254,16 +204,13 @@
 	struct rw_semaphore sentry_lock;	/* to protect SIT cache */
 	struct seg_entry *sentries;		/* SIT segment-level cache */
 	struct sec_entry *sec_entries;		/* SIT section-level cache */
-
 	/* for cost-benefit algorithm in cleaning procedure */
 	unsigned long long elapsed_time;	/* elapsed time after mount */
 	unsigned long long mounted_time;	/* mount time */
 	unsigned long long min_mtime;		/* min. modification time */
 	unsigned long long max_mtime;		/* max. modification time */
-
 	unsigned int last_victim[MAX_GC_POLICY]; /* last victim segment # */
 };
-
 struct free_segmap_info {
 	unsigned int start_segno;	/* start segment number logically */
 	unsigned int free_segments;	/* # of free segments */
@@ -272,7 +219,6 @@
 	unsigned long *free_segmap;	/* free segment bitmap */
 	unsigned long *free_secmap;	/* free section bitmap */
 };
-
 /* Notice: The order of dirty type is same with CURSEG_XXX in f2fs.h */
 enum dirty_type {
 	DIRTY_HOT_DATA,		/* dirty segments assigned as hot data logs */
@@ -285,7 +231,6 @@
 	PRE,			/* to count # of entirely obsolete segments */
 	NR_DIRTY_TYPE
 };
-
 struct dirty_seglist_info {
 	const struct victim_selection *v_ops;	/* victim selction operation */
 	unsigned long *dirty_segmap[NR_DIRTY_TYPE];
@@ -293,13 +238,11 @@
 	int nr_dirty[NR_DIRTY_TYPE];		/* # of dirty segments */
 	unsigned long *victim_secmap;		/* background GC victims */
 };
-
 /* victim selection function for cleaning and SSR */
 struct victim_selection {
 	int (*get_victim)(struct f2fs_sb_info *, unsigned int *,
 							int, int, char);
 };
-
 /* for active log information */
 struct curseg_info {
 	struct mutex curseg_mutex;		/* lock for consistency */
@@ -312,13 +255,11 @@
 	unsigned int zone;			/* current zone number */
 	unsigned int next_segno;		/* preallocated segment */
 };
-
 struct sit_entry_set {
 	struct list_head set_list;	/* link with all sit sets */
 	unsigned int start_segno;	/* start segno of sits in set */
 	unsigned int entry_cnt;		/* the # of sit entries in set */
 };
-
 /*
  * inline functions
  */
@@ -326,21 +267,18 @@
 {
 	return (struct curseg_info *)(SM_I(sbi)->curseg_array + type);
 }
-
 static inline struct seg_entry *get_seg_entry(struct f2fs_sb_info *sbi,
 						unsigned int segno)
 {
 	struct sit_info *sit_i = SIT_I(sbi);
 	return &sit_i->sentries[segno];
 }
-
 static inline struct sec_entry *get_sec_entry(struct f2fs_sb_info *sbi,
 						unsigned int segno)
 {
 	struct sit_info *sit_i = SIT_I(sbi);
 	return &sit_i->sec_entries[GET_SEC_FROM_SEG(sbi, segno)];
 }
-
 static inline unsigned int get_valid_blocks(struct f2fs_sb_info *sbi,
 				unsigned int segno, bool use_section)
 {
@@ -348,22 +286,16 @@
 	 * In order to get # of valid blocks in a section instantly from many
 	 * segments, f2fs manages two counting structures separately.
 	 */
-<<<<<<< HEAD
 	if (use_section && __is_large_section(sbi))
-=======
-	if (use_section && sbi->segs_per_sec > 1)
->>>>>>> 052680e5
 		return get_sec_entry(sbi, segno)->valid_blocks;
 	else
 		return get_seg_entry(sbi, segno)->valid_blocks;
 }
-
 static inline unsigned int get_ckpt_valid_blocks(struct f2fs_sb_info *sbi,
 				unsigned int segno)
 {
 	return get_seg_entry(sbi, segno)->ckpt_valid_blocks;
 }
-
 static inline void seg_info_from_raw_sit(struct seg_entry *se,
 					struct f2fs_sit_entry *rs)
 {
@@ -377,7 +309,6 @@
 	se->type = GET_SIT_TYPE(rs);
 	se->mtime = le64_to_cpu(rs->mtime);
 }
-
 static inline void __seg_info_to_raw_sit(struct seg_entry *se,
 					struct f2fs_sit_entry *rs)
 {
@@ -387,7 +318,6 @@
 	memcpy(rs->valid_map, se->cur_valid_map, SIT_VBLOCK_MAP_SIZE);
 	rs->mtime = cpu_to_le64(se->mtime);
 }
-
 static inline void seg_info_to_sit_page(struct f2fs_sb_info *sbi,
 				struct page *page, unsigned int start)
 {
@@ -397,7 +327,6 @@
 	unsigned int end = min(start + SIT_ENTRY_PER_BLOCK,
 					(unsigned long)MAIN_SEGS(sbi));
 	int i;
-
 	raw_sit = (struct f2fs_sit_block *)page_address(page);
 	memset(raw_sit, 0, PAGE_SIZE);
 	for (i = 0; i < end - start; i++) {
@@ -406,16 +335,13 @@
 		__seg_info_to_raw_sit(se, rs);
 	}
 }
-
 static inline void seg_info_to_raw_sit(struct seg_entry *se,
 					struct f2fs_sit_entry *rs)
 {
 	__seg_info_to_raw_sit(se, rs);
-
 	memcpy(se->ckpt_valid_map, rs->valid_map, SIT_VBLOCK_MAP_SIZE);
 	se->ckpt_valid_blocks = se->valid_blocks;
 }
-
 static inline unsigned int find_next_inuse(struct free_segmap_info *free_i,
 		unsigned int max, unsigned int segno)
 {
@@ -425,18 +351,15 @@
 	spin_unlock(&free_i->segmap_lock);
 	return ret;
 }
-
 static inline void __set_free(struct f2fs_sb_info *sbi, unsigned int segno)
 {
 	struct free_segmap_info *free_i = FREE_I(sbi);
 	unsigned int secno = GET_SEC_FROM_SEG(sbi, segno);
 	unsigned int start_segno = GET_SEG_FROM_SEC(sbi, secno);
 	unsigned int next;
-
 	spin_lock(&free_i->segmap_lock);
 	clear_bit(segno, free_i->free_segmap);
 	free_i->free_segments++;
-
 	next = find_next_bit(free_i->free_segmap,
 			start_segno + sbi->segs_per_sec, start_segno);
 	if (next >= start_segno + sbi->segs_per_sec) {
@@ -445,19 +368,16 @@
 	}
 	spin_unlock(&free_i->segmap_lock);
 }
-
 static inline void __set_inuse(struct f2fs_sb_info *sbi,
 		unsigned int segno)
 {
 	struct free_segmap_info *free_i = FREE_I(sbi);
 	unsigned int secno = GET_SEC_FROM_SEG(sbi, segno);
-
 	set_bit(segno, free_i->free_segmap);
 	free_i->free_segments--;
 	if (!test_and_set_bit(secno, free_i->free_secmap))
 		free_i->free_sections--;
 }
-
 static inline void __set_test_and_free(struct f2fs_sb_info *sbi,
 		unsigned int segno)
 {
@@ -465,11 +385,9 @@
 	unsigned int secno = GET_SEC_FROM_SEG(sbi, segno);
 	unsigned int start_segno = GET_SEG_FROM_SEC(sbi, secno);
 	unsigned int next;
-
 	spin_lock(&free_i->segmap_lock);
 	if (test_and_clear_bit(segno, free_i->free_segmap)) {
 		free_i->free_segments++;
-
 		if (IS_CURSEC(sbi, secno))
 			goto skip_free;
 		next = find_next_bit(free_i->free_segmap,
@@ -482,13 +400,11 @@
 skip_free:
 	spin_unlock(&free_i->segmap_lock);
 }
-
 static inline void __set_test_and_inuse(struct f2fs_sb_info *sbi,
 		unsigned int segno)
 {
 	struct free_segmap_info *free_i = FREE_I(sbi);
 	unsigned int secno = GET_SEC_FROM_SEG(sbi, segno);
-
 	spin_lock(&free_i->segmap_lock);
 	if (!test_and_set_bit(segno, free_i->free_segmap)) {
 		free_i->free_segments--;
@@ -497,12 +413,10 @@
 	}
 	spin_unlock(&free_i->segmap_lock);
 }
-
 static inline void get_sit_bitmap(struct f2fs_sb_info *sbi,
 		void *dst_addr)
 {
 	struct sit_info *sit_i = SIT_I(sbi);
-
 #ifdef CONFIG_F2FS_CHECK_FS
 	if (memcmp(sit_i->sit_bitmap, sit_i->sit_bitmap_mir,
 						sit_i->bitmap_size))
@@ -510,32 +424,26 @@
 #endif
 	memcpy(dst_addr, sit_i->sit_bitmap, sit_i->bitmap_size);
 }
-
 static inline block_t written_block_count(struct f2fs_sb_info *sbi)
 {
 	return SIT_I(sbi)->written_valid_blocks;
 }
-
 static inline unsigned int free_segments(struct f2fs_sb_info *sbi)
 {
 	return FREE_I(sbi)->free_segments;
 }
-
 static inline int reserved_segments(struct f2fs_sb_info *sbi)
 {
 	return SM_I(sbi)->reserved_segments;
 }
-
 static inline unsigned int free_sections(struct f2fs_sb_info *sbi)
 {
 	return FREE_I(sbi)->free_sections;
 }
-
 static inline unsigned int prefree_segments(struct f2fs_sb_info *sbi)
 {
 	return DIRTY_I(sbi)->nr_dirty[PRE];
 }
-
 static inline unsigned int dirty_segments(struct f2fs_sb_info *sbi)
 {
 	return DIRTY_I(sbi)->nr_dirty[DIRTY_HOT_DATA] +
@@ -545,17 +453,14 @@
 		DIRTY_I(sbi)->nr_dirty[DIRTY_WARM_NODE] +
 		DIRTY_I(sbi)->nr_dirty[DIRTY_COLD_NODE];
 }
-
 static inline int overprovision_segments(struct f2fs_sb_info *sbi)
 {
 	return SM_I(sbi)->ovp_segments;
 }
-
 static inline int reserved_sections(struct f2fs_sb_info *sbi)
 {
 	return GET_SEC_FROM_SEG(sbi, (unsigned int)reserved_segments(sbi));
 }
-
 static inline bool has_curseg_enough_space(struct f2fs_sb_info *sbi)
 {
 	unsigned int node_blocks = get_pages(sbi, F2FS_DIRTY_NODES) +
@@ -563,17 +468,14 @@
 	unsigned int dent_blocks = get_pages(sbi, F2FS_DIRTY_DENTS);
 	unsigned int segno, left_blocks;
 	int i;
-
 	/* check current node segment */
 	for (i = CURSEG_HOT_NODE; i <= CURSEG_COLD_NODE; i++) {
 		segno = CURSEG_I(sbi, i)->segno;
 		left_blocks = sbi->blocks_per_seg -
 			get_seg_entry(sbi, segno)->ckpt_valid_blocks;
-
 		if (node_blocks > left_blocks)
 			return false;
 	}
-
 	/* check current data segment */
 	segno = CURSEG_I(sbi, CURSEG_HOT_DATA)->segno;
 	left_blocks = sbi->blocks_per_seg -
@@ -582,26 +484,21 @@
 		return false;
 	return true;
 }
-
 static inline bool has_not_enough_free_secs(struct f2fs_sb_info *sbi,
 					int freed, int needed)
 {
 	int node_secs = get_blocktype_secs(sbi, F2FS_DIRTY_NODES);
 	int dent_secs = get_blocktype_secs(sbi, F2FS_DIRTY_DENTS);
 	int imeta_secs = get_blocktype_secs(sbi, F2FS_DIRTY_IMETA);
-
 	if (unlikely(is_sbi_flag_set(sbi, SBI_POR_DOING)))
 		return false;
-
 	if (free_sections(sbi) + freed == reserved_sections(sbi) + needed &&
 			has_curseg_enough_space(sbi))
 		return false;
 	return (free_sections(sbi) + freed) <=
 		(node_secs + 2 * dent_secs + imeta_secs +
 		reserved_sections(sbi) + needed);
-<<<<<<< HEAD
-}
-
+}
 static inline int f2fs_is_checkpoint_ready(struct f2fs_sb_info *sbi)
 {
 	if (likely(!is_sbi_flag_set(sbi, SBI_CP_DISABLED)))
@@ -609,21 +506,16 @@
 	if (likely(!has_not_enough_free_secs(sbi, 0, 0)))
 		return 0;
 	return -ENOSPC;
-=======
->>>>>>> 052680e5
-}
-
+}
 static inline bool excess_prefree_segs(struct f2fs_sb_info *sbi)
 {
 	return prefree_segments(sbi) > SM_I(sbi)->rec_prefree_segments;
 }
-
 static inline int utilization(struct f2fs_sb_info *sbi)
 {
 	return div_u64((u64)valid_user_blocks(sbi) * 100,
 					sbi->user_block_count);
 }
-
 /*
  * Sometimes f2fs may be better to drop out-of-place update policy.
  * And, users can control the policy through sysfs entries.
@@ -641,9 +533,7 @@
 #define DEF_MIN_IPU_UTIL	70
 #define DEF_MIN_FSYNC_BLOCKS	8
 #define DEF_MIN_HOT_BLOCKS	16
-
 #define SMALL_VOLUME_SEGMENTS	(16 * 512)	/* 16GB */
-
 enum {
 	F2FS_IPU_FORCE,
 	F2FS_IPU_SSR,
@@ -652,53 +542,36 @@
 	F2FS_IPU_FSYNC,
 	F2FS_IPU_ASYNC,
 };
-
 static inline unsigned int curseg_segno(struct f2fs_sb_info *sbi,
 		int type)
 {
 	struct curseg_info *curseg = CURSEG_I(sbi, type);
 	return curseg->segno;
 }
-
 static inline unsigned char curseg_alloc_type(struct f2fs_sb_info *sbi,
 		int type)
 {
 	struct curseg_info *curseg = CURSEG_I(sbi, type);
 	return curseg->alloc_type;
 }
-
 static inline unsigned short curseg_blkoff(struct f2fs_sb_info *sbi, int type)
 {
 	struct curseg_info *curseg = CURSEG_I(sbi, type);
 	return curseg->next_blkoff;
 }
-
 static inline void check_seg_range(struct f2fs_sb_info *sbi, unsigned int segno)
 {
 	f2fs_bug_on(sbi, segno > TOTAL_SEGS(sbi) - 1);
 }
-
 static inline void verify_fio_blkaddr(struct f2fs_io_info *fio)
 {
 	struct f2fs_sb_info *sbi = fio->sbi;
-
-<<<<<<< HEAD
 	if (__is_valid_data_blkaddr(fio->old_blkaddr))
 		verify_blkaddr(sbi, fio->old_blkaddr, __is_meta_io(fio) ?
 					META_GENERIC : DATA_GENERIC);
 	verify_blkaddr(sbi, fio->new_blkaddr, __is_meta_io(fio) ?
 					META_GENERIC : DATA_GENERIC_ENHANCE);
-=======
-	if (PAGE_TYPE_OF_BIO(fio->type) == META &&
-				(!is_read_io(fio->op) || fio->is_meta))
-		BUG_ON(blk_addr < SEG0_BLKADDR(sbi) ||
-				blk_addr >= MAIN_BLKADDR(sbi));
-	else
-		BUG_ON(blk_addr < MAIN_BLKADDR(sbi) ||
-				blk_addr >= MAX_BLKADDR(sbi));
->>>>>>> 052680e5
-}
-
+}
 /*
  * Summary block is always treated as an invalid block
  */
@@ -708,7 +581,6 @@
 	bool is_valid  = test_bit_le(0, raw_sit->valid_map) ? true : false;
 	int valid_blocks = 0;
 	int cur_pos = 0, next_pos;
-
 	/* check bitmap with valid block count */
 	do {
 		if (is_valid) {
@@ -723,14 +595,12 @@
 		cur_pos = next_pos;
 		is_valid = !is_valid;
 	} while (cur_pos < sbi->blocks_per_seg);
-
 	if (unlikely(GET_SIT_VBLOCKS(raw_sit) != valid_blocks)) {
 		f2fs_err(sbi, "Mismatch valid blocks %d vs. %d",
 			 GET_SIT_VBLOCKS(raw_sit), valid_blocks);
 		set_sbi_flag(sbi, SBI_NEED_FSCK);
 		return -EFSCORRUPTED;
 	}
-
 	/* check segment usage, and check boundary of a given segment number */
 	if (unlikely(GET_SIT_VBLOCKS(raw_sit) > sbi->blocks_per_seg
 					|| segno > TOTAL_SEGS(sbi) - 1)) {
@@ -741,29 +611,23 @@
 	}
 	return 0;
 }
-
 static inline pgoff_t current_sit_addr(struct f2fs_sb_info *sbi,
 						unsigned int start)
 {
 	struct sit_info *sit_i = SIT_I(sbi);
 	unsigned int offset = SIT_BLOCK_OFFSET(start);
 	block_t blk_addr = sit_i->sit_base_addr + offset;
-
 	check_seg_range(sbi, start);
-
 #ifdef CONFIG_F2FS_CHECK_FS
 	if (f2fs_test_bit(offset, sit_i->sit_bitmap) !=
 			f2fs_test_bit(offset, sit_i->sit_bitmap_mir))
 		f2fs_bug_on(sbi, 1);
 #endif
-
 	/* calculate sit block address */
 	if (f2fs_test_bit(offset, sit_i->sit_bitmap))
 		blk_addr += sit_i->sit_blocks;
-
 	return blk_addr;
 }
-
 static inline pgoff_t next_sit_addr(struct f2fs_sb_info *sbi,
 						pgoff_t block_addr)
 {
@@ -773,29 +637,23 @@
 		block_addr += sit_i->sit_blocks;
 	else
 		block_addr -= sit_i->sit_blocks;
-
 	return block_addr + sit_i->sit_base_addr;
 }
-
 static inline void set_to_next_sit(struct sit_info *sit_i, unsigned int start)
 {
 	unsigned int block_off = SIT_BLOCK_OFFSET(start);
-
 	f2fs_change_bit(block_off, sit_i->sit_bitmap);
 #ifdef CONFIG_F2FS_CHECK_FS
 	f2fs_change_bit(block_off, sit_i->sit_bitmap_mir);
 #endif
 }
-
 static inline unsigned long long get_mtime(struct f2fs_sb_info *sbi,
 						bool base_time)
 {
 	struct sit_info *sit_i = SIT_I(sbi);
 	time64_t diff, now = ktime_get_real_seconds();
-
 	if (now >= sit_i->mounted_time)
 		return sit_i->elapsed_time + now - sit_i->mounted_time;
-
 	/* system time is set to the past */
 	if (!base_time) {
 		diff = sit_i->mounted_time - now;
@@ -805,7 +663,6 @@
 	}
 	return sit_i->elapsed_time;
 }
-
 static inline void set_summary(struct f2fs_summary *sum, nid_t nid,
 			unsigned int ofs_in_node, unsigned char version)
 {
@@ -813,27 +670,23 @@
 	sum->ofs_in_node = cpu_to_le16(ofs_in_node);
 	sum->version = version;
 }
-
 static inline block_t start_sum_block(struct f2fs_sb_info *sbi)
 {
 	return __start_cp_addr(sbi) +
 		le32_to_cpu(F2FS_CKPT(sbi)->cp_pack_start_sum);
 }
-
 static inline block_t sum_blk_addr(struct f2fs_sb_info *sbi, int base, int type)
 {
 	return __start_cp_addr(sbi) +
 		le32_to_cpu(F2FS_CKPT(sbi)->cp_pack_total_block_count)
 				- (base + 1) + type;
 }
-
 static inline bool sec_usage_check(struct f2fs_sb_info *sbi, unsigned int secno)
 {
 	if (IS_CURSEC(sbi, secno) || (sbi->cur_victim_sec == secno))
 		return true;
 	return false;
 }
-
 /*
  * It is very important to gather dirty pages and write at once, so that we can
  * submit a big bio without interfering other data writes.
@@ -845,7 +698,6 @@
 {
 	if (sbi->sb->s_bdi->wb.dirty_exceeded)
 		return 0;
-
 	if (type == DATA)
 		return sbi->blocks_per_seg;
 	else if (type == NODE)
@@ -855,7 +707,6 @@
 	else
 		return 0;
 }
-
 /*
  * When writing pages, it'd better align nr_to_write for segment size.
  */
@@ -863,28 +714,22 @@
 					struct writeback_control *wbc)
 {
 	long nr_to_write, desired;
-
 	if (wbc->sync_mode != WB_SYNC_NONE)
 		return 0;
-
 	nr_to_write = wbc->nr_to_write;
 	desired = BIO_MAX_PAGES;
 	if (type == NODE)
 		desired <<= 1;
-
 	wbc->nr_to_write = desired;
 	return desired - nr_to_write;
 }
-
 static inline void wake_up_discard_thread(struct f2fs_sb_info *sbi, bool force)
 {
 	struct discard_cmd_control *dcc = SM_I(sbi)->dcc_info;
 	bool wakeup = false;
 	int i;
-
 	if (force)
 		goto wake_up;
-
 	mutex_lock(&dcc->cmd_lock);
 	for (i = MAX_PLIST_NUM - 1; i >= 0; i--) {
 		if (i + 1 < dcc->discard_granularity)
@@ -895,11 +740,7 @@
 		}
 	}
 	mutex_unlock(&dcc->cmd_lock);
-<<<<<<< HEAD
 	if (!wakeup || !is_idle(sbi, DISCARD_TIME))
-=======
-	if (!wakeup)
->>>>>>> 052680e5
 		return;
 wake_up:
 	dcc->discard_wake = 1;
