--- conflicted
+++ resolved
@@ -143,11 +143,8 @@
 
 static void f2fs_read_end_io(struct bio *bio)
 {
-<<<<<<< HEAD
-=======
 	struct page *first_page = bio->bi_io_vec[0].bv_page;
 
->>>>>>> 6da3fbc3
 	if (time_to_inject(F2FS_P_SB(bio->bi_io_vec->bv_page), FAULT_READ_IO)) {
 		f2fs_show_injection_info(FAULT_READ_IO);
 		bio->bi_error = -EIO;
@@ -161,8 +158,6 @@
 		return;
 	}
 
-<<<<<<< HEAD
-=======
 	if (first_page != NULL &&
 		__read_io_type(first_page) == F2FS_RD_DATA) {
 		trace_android_fs_dataread_end(first_page->mapping->host,
@@ -170,7 +165,6 @@
 						bio->bi_iter.bi_size);
 	}
 
->>>>>>> 6da3fbc3
 	__read_end_io(bio);
 }
 
@@ -194,21 +188,12 @@
 			ClearPagePrivate(page);
 			unlock_page(page);
 			mempool_free(page, sbi->write_io_dummy);
-<<<<<<< HEAD
 
 			if (unlikely(bio->bi_error))
 				f2fs_stop_checkpoint(sbi, true);
 			continue;
 		}
 
-=======
-
-			if (unlikely(bio->bi_error))
-				f2fs_stop_checkpoint(sbi, true);
-			continue;
-		}
-
->>>>>>> 6da3fbc3
 		fscrypt_pullback_bio_page(&page, true);
 
 		if (unlikely(bio->bi_error)) {
@@ -352,8 +337,6 @@
 	submit_bio(bio_op(bio), bio);
 }
 
-<<<<<<< HEAD
-=======
 static void __f2fs_submit_read_bio(struct f2fs_sb_info *sbi,
 				struct bio *bio, enum page_type type)
 {
@@ -380,7 +363,6 @@
 	__submit_bio(sbi, bio, type);
 }
 
->>>>>>> 6da3fbc3
 static void __submit_merged_bio(struct f2fs_bio_info *io)
 {
 	struct f2fs_io_info *fio = &io->fio;
@@ -411,7 +393,6 @@
 
 	if (!inode && !page && !ino)
 		return true;
-<<<<<<< HEAD
 
 	bio_for_each_segment_all(bvec, bio, i) {
 
@@ -428,24 +409,6 @@
 			return true;
 	}
 
-=======
-
-	bio_for_each_segment_all(bvec, bio, i) {
-
-		if (bvec->bv_page->mapping)
-			target = bvec->bv_page;
-		else
-			target = fscrypt_control_page(bvec->bv_page);
-
-		if (inode && inode == target->mapping->host)
-			return true;
-		if (page && page == target)
-			return true;
-		if (ino && ino == ino_of_node(target))
-			return true;
-	}
-
->>>>>>> 6da3fbc3
 	return false;
 }
 
@@ -548,11 +511,7 @@
 	inc_page_count(fio->sbi, is_read_io(fio->op) ?
 			__read_io_type(page): WB_DATA_TYPE(fio->page));
 
-<<<<<<< HEAD
-	__submit_bio(fio->sbi, bio, fio->type);
-=======
 	__f2fs_submit_read_bio(fio->sbi, bio, fio->type);
->>>>>>> 6da3fbc3
 	return 0;
 }
 
@@ -734,11 +693,7 @@
 	}
 	ClearPageError(page);
 	inc_page_count(sbi, F2FS_RD_DATA);
-<<<<<<< HEAD
-	__submit_bio(sbi, bio, DATA);
-=======
 	__f2fs_submit_read_bio(sbi, bio, DATA);
->>>>>>> 6da3fbc3
 	return 0;
 }
 
@@ -782,36 +737,20 @@
 {
 	struct f2fs_sb_info *sbi = F2FS_I_SB(dn->inode);
 	int err;
-<<<<<<< HEAD
 
 	if (!count)
 		return 0;
 
-=======
-
-	if (!count)
-		return 0;
-
->>>>>>> 6da3fbc3
 	if (unlikely(is_inode_flag_set(dn->inode, FI_NO_ALLOC)))
 		return -EPERM;
 	if (unlikely((err = inc_valid_block_count(sbi, dn->inode, &count))))
 		return err;
-<<<<<<< HEAD
 
 	trace_f2fs_reserve_new_blocks(dn->inode, dn->nid,
 						dn->ofs_in_node, count);
 
 	f2fs_wait_on_page_writeback(dn->node_page, NODE, true, true);
 
-=======
-
-	trace_f2fs_reserve_new_blocks(dn->inode, dn->nid,
-						dn->ofs_in_node, count);
-
-	f2fs_wait_on_page_writeback(dn->node_page, NODE, true, true);
-
->>>>>>> 6da3fbc3
 	for (; count > 0; dn->ofs_in_node++) {
 		block_t blkaddr = datablock_addr(dn->inode,
 					dn->node_page, dn->ofs_in_node);
@@ -1455,7 +1394,6 @@
 static int get_data_block(struct inode *inode, sector_t iblock,
 			struct buffer_head *bh_result, int create, int flag,
 			pgoff_t *next_pgofs)
-<<<<<<< HEAD
 {
 	return __get_data_block(inode, iblock, bh_result, create,
 							flag, next_pgofs,
@@ -1466,18 +1404,6 @@
 			struct buffer_head *bh_result, int create)
 {
 	return __get_data_block(inode, iblock, bh_result, create,
-=======
-{
-	return __get_data_block(inode, iblock, bh_result, create,
-							flag, next_pgofs,
-							NO_CHECK_TYPE, create);
-}
-
-static int get_data_block_dio_write(struct inode *inode, sector_t iblock,
-			struct buffer_head *bh_result, int create)
-{
-	return __get_data_block(inode, iblock, bh_result, create,
->>>>>>> 6da3fbc3
 				F2FS_GET_BLOCK_DIO, NULL,
 				f2fs_rw_hint_to_seg_type(inode->i_write_hint),
 				true);
@@ -1650,7 +1576,6 @@
 		ret = fiemap_fill_next_extent(fieinfo, logical,
 				phys, size, flags);
 	}
-<<<<<<< HEAD
 
 	if (start_blk > last_blk || ret)
 		goto out;
@@ -1664,21 +1589,6 @@
 
 	start_blk += logical_to_blk(inode, size);
 
-=======
-
-	if (start_blk > last_blk || ret)
-		goto out;
-
-	logical = blk_to_logical(inode, start_blk);
-	phys = blk_to_logical(inode, map_bh.b_blocknr);
-	size = map_bh.b_size;
-	flags = 0;
-	if (buffer_unwritten(&map_bh))
-		flags = FIEMAP_EXTENT_UNWRITTEN;
-
-	start_blk += logical_to_blk(inode, size);
-
->>>>>>> 6da3fbc3
 prep_next:
 	cond_resched();
 	if (fatal_signal_pending(current))
@@ -1726,7 +1636,6 @@
 			block_in_file > map->m_lblk &&
 			block_in_file < (map->m_lblk + map->m_len))
 		goto got_it;
-<<<<<<< HEAD
 
 	/*
 	 * Then do more f2fs_map_blocks() calls until we are
@@ -1735,16 +1644,6 @@
 	map->m_lblk = block_in_file;
 	map->m_len = last_block - block_in_file;
 
-=======
-
-	/*
-	 * Then do more f2fs_map_blocks() calls until we are
-	 * done with this page.
-	 */
-	map->m_lblk = block_in_file;
-	map->m_len = last_block - block_in_file;
-
->>>>>>> 6da3fbc3
 	ret = f2fs_map_blocks(inode, map, 0, F2FS_GET_BLOCK_DEFAULT);
 	if (ret)
 		goto out;
@@ -1780,11 +1679,7 @@
 	if (bio && (*last_block_in_bio != block_nr - 1 ||
 		!__same_bdev(F2FS_I_SB(inode), block_nr, bio))) {
 submit_and_realloc:
-<<<<<<< HEAD
-		__submit_bio(F2FS_I_SB(inode), bio, DATA);
-=======
 		__f2fs_submit_read_bio(F2FS_I_SB(inode), bio, DATA);
->>>>>>> 6da3fbc3
 		bio = NULL;
 	}
 	if (bio == NULL) {
@@ -1812,11 +1707,7 @@
 	goto out;
 confused:
 	if (bio) {
-<<<<<<< HEAD
-		__submit_bio(F2FS_I_SB(inode), bio, DATA);
-=======
 		__f2fs_submit_read_bio(F2FS_I_SB(inode), bio, DATA);
->>>>>>> 6da3fbc3
 		bio = NULL;
 	}
 	unlock_page(page);
@@ -1877,11 +1768,7 @@
 	}
 	BUG_ON(pages && !list_empty(pages));
 	if (bio)
-<<<<<<< HEAD
-		__submit_bio(F2FS_I_SB(inode), bio, DATA);
-=======
 		__f2fs_submit_read_bio(F2FS_I_SB(inode), bio, DATA);
->>>>>>> 6da3fbc3
 	return pages ? 0 : ret;
 }
 
@@ -2598,7 +2485,6 @@
 	struct extent_info ei = {0,0,0};
 	int err = 0;
 	int flag;
-<<<<<<< HEAD
 
 	/*
 	 * we already allocated all the blocks, so we don't need to get
@@ -2629,38 +2515,6 @@
 
 	set_new_dnode(&dn, inode, ipage, ipage, 0);
 
-=======
-
-	/*
-	 * we already allocated all the blocks, so we don't need to get
-	 * the block addresses when there is no need to fill the page.
-	 */
-	if (!f2fs_has_inline_data(inode) && len == PAGE_SIZE &&
-			!is_inode_flag_set(inode, FI_NO_PREALLOC))
-		return 0;
-
-	/* f2fs_lock_op avoids race between write CP and convert_inline_page */
-	if (f2fs_has_inline_data(inode) && pos + len > MAX_INLINE_DATA(inode))
-		flag = F2FS_GET_BLOCK_DEFAULT;
-	else
-		flag = F2FS_GET_BLOCK_PRE_AIO;
-
-	if (f2fs_has_inline_data(inode) ||
-			(pos & PAGE_MASK) >= i_size_read(inode)) {
-		__do_map_lock(sbi, flag, true);
-		locked = true;
-	}
-restart:
-	/* check inline_data */
-	ipage = f2fs_get_node_page(sbi, inode->i_ino);
-	if (IS_ERR(ipage)) {
-		err = PTR_ERR(ipage);
-		goto unlock_out;
-	}
-
-	set_new_dnode(&dn, inode, ipage, ipage, 0);
-
->>>>>>> 6da3fbc3
 	if (f2fs_has_inline_data(inode)) {
 		if (pos + len <= MAX_INLINE_DATA(inode)) {
 			f2fs_do_read_inline_data(page, ipage);
@@ -2877,7 +2731,6 @@
 	}
 	return 0;
 }
-<<<<<<< HEAD
 
 static void f2fs_dio_end_io(struct bio *bio)
 {
@@ -2889,19 +2742,6 @@
 	bio->bi_private = dio->orig_private;
 	bio->bi_end_io = dio->orig_end_io;
 
-=======
-
-static void f2fs_dio_end_io(struct bio *bio)
-{
-	struct f2fs_private_dio *dio = bio->bi_private;
-
-	dec_page_count(F2FS_I_SB(dio->inode),
-			dio->write ? F2FS_DIO_WRITE : F2FS_DIO_READ);
-
-	bio->bi_private = dio->orig_private;
-	bio->bi_end_io = dio->orig_end_io;
-
->>>>>>> 6da3fbc3
 	kvfree(dio);
 
 	bio_endio(bio);
@@ -2957,12 +2797,6 @@
 	if (f2fs_force_buffered_io(inode, iocb, iter))
 		return 0;
 
-<<<<<<< HEAD
-	do_opu = allow_outplace_dio(inode, iocb, iter);
-
-	trace_f2fs_direct_IO_enter(inode, offset, count, rw);
-
-=======
 	if (trace_android_fs_dataread_start_enabled() &&
 	    (iov_iter_rw(iter) == READ)) {
 		char *path, pathbuf[MAX_TRACE_PATHBUF_LEN];
@@ -2990,7 +2824,6 @@
 
 	trace_f2fs_direct_IO_enter(inode, offset, count, rw);
 
->>>>>>> 6da3fbc3
 	if (rw == WRITE && whint_mode == WHINT_MODE_OFF)
 		iocb->ki_hint = WRITE_LIFE_NOT_SET;
 
