/*
 * fs/f2fs/data.c
 *
 * Copyright (c) 2012 Samsung Electronics Co., Ltd.
 *             http://www.samsung.com/
 *
 * This program is free software; you can redistribute it and/or modify
 * it under the terms of the GNU General Public License version 2 as
 * published by the Free Software Foundation.
 */
#include <linux/fs.h>
#include <linux/f2fs_fs.h>
#include <linux/buffer_head.h>
#include <linux/mpage.h>
#include <linux/writeback.h>
#include <linux/backing-dev.h>
#include <linux/pagevec.h>
#include <linux/blkdev.h>
#include <linux/bio.h>
#include <linux/prefetch.h>
#include <linux/uio.h>
#include <linux/cleancache.h>
#include <linux/sched/signal.h>

#include "f2fs.h"
#include "node.h"
#include "segment.h"
#include "trace.h"
#include <trace/events/f2fs.h>
#include <trace/events/android_fs.h>

#define NUM_PREALLOC_POST_READ_CTXS	128

static struct kmem_cache *bio_post_read_ctx_cache;
static mempool_t *bio_post_read_ctx_pool;

static bool __is_cp_guaranteed(struct page *page)
{
	struct address_space *mapping = page->mapping;
	struct inode *inode;
	struct f2fs_sb_info *sbi;

	if (!mapping)
		return false;

	inode = mapping->host;
	sbi = F2FS_I_SB(inode);

	if (inode->i_ino == F2FS_META_INO(sbi) ||
			inode->i_ino ==  F2FS_NODE_INO(sbi) ||
			S_ISDIR(inode->i_mode) ||
			(S_ISREG(inode->i_mode) &&
			is_inode_flag_set(inode, FI_ATOMIC_FILE)) ||
			is_cold_data(page))
		return true;
	return false;
}

/* postprocessing steps for read bios */
enum bio_post_read_step {
	STEP_INITIAL = 0,
	STEP_DECRYPT,
};

struct bio_post_read_ctx {
	struct bio *bio;
	struct work_struct work;
	unsigned int cur_step;
	unsigned int enabled_steps;
};

static void __read_end_io(struct bio *bio)
{
	struct page *page;
	struct bio_vec *bv;
	int i;

	bio_for_each_segment_all(bv, bio, i) {
		page = bv->bv_page;

		/* PG_error was set if any post_read step failed */
		if (bio->bi_status || PageError(page)) {
			ClearPageUptodate(page);
			SetPageError(page);
		} else {
			SetPageUptodate(page);
		}
		unlock_page(page);
	}
	if (bio->bi_private)
		mempool_free(bio->bi_private, bio_post_read_ctx_pool);
	bio_put(bio);
}

static void bio_post_read_processing(struct bio_post_read_ctx *ctx);

static void decrypt_work(struct work_struct *work)
{
	struct bio_post_read_ctx *ctx =
		container_of(work, struct bio_post_read_ctx, work);

	fscrypt_decrypt_bio(ctx->bio);

	bio_post_read_processing(ctx);
}

static void bio_post_read_processing(struct bio_post_read_ctx *ctx)
{
	switch (++ctx->cur_step) {
	case STEP_DECRYPT:
		if (ctx->enabled_steps & (1 << STEP_DECRYPT)) {
			INIT_WORK(&ctx->work, decrypt_work);
			fscrypt_enqueue_decrypt_work(&ctx->work);
			return;
		}
		ctx->cur_step++;
		/* fall-through */
	default:
		__read_end_io(ctx->bio);
	}
}

static bool f2fs_bio_post_read_required(struct bio *bio)
{
	return bio->bi_private && !bio->bi_status;
}

static void f2fs_read_end_io(struct bio *bio)
{
#ifdef CONFIG_F2FS_FAULT_INJECTION
	if (time_to_inject(F2FS_P_SB(bio->bi_io_vec->bv_page), FAULT_IO)) {
		f2fs_show_injection_info(FAULT_IO);
		bio->bi_status = BLK_STS_IOERR;
	}
#endif

	if (f2fs_bio_post_read_required(bio)) {
		struct bio_post_read_ctx *ctx = bio->bi_private;

		ctx->cur_step = STEP_INITIAL;
		bio_post_read_processing(ctx);
		return;
	}

	__read_end_io(bio);
}

static void f2fs_write_end_io(struct bio *bio)
{
	struct f2fs_sb_info *sbi = bio->bi_private;
	struct bio_vec *bvec;
	int i;

	bio_for_each_segment_all(bvec, bio, i) {
		struct page *page = bvec->bv_page;
		enum count_type type = WB_DATA_TYPE(page);

		if (IS_DUMMY_WRITTEN_PAGE(page)) {
			set_page_private(page, (unsigned long)NULL);
			ClearPagePrivate(page);
			unlock_page(page);
			mempool_free(page, sbi->write_io_dummy);

			if (unlikely(bio->bi_status))
				f2fs_stop_checkpoint(sbi, true);
			continue;
		}

		fscrypt_pullback_bio_page(&page, true);

		if (unlikely(bio->bi_status)) {
			mapping_set_error(page->mapping, -EIO);
			if (type == F2FS_WB_CP_DATA)
				f2fs_stop_checkpoint(sbi, true);
		}

		f2fs_bug_on(sbi, page->mapping == NODE_MAPPING(sbi) &&
					page->index != nid_of_node(page));

		dec_page_count(sbi, type);
		clear_cold_data(page);
		end_page_writeback(page);
	}
	if (!get_pages(sbi, F2FS_WB_CP_DATA) &&
				wq_has_sleeper(&sbi->cp_wait))
		wake_up(&sbi->cp_wait);

	bio_put(bio);
}

/*
 * Return true, if pre_bio's bdev is same as its target device.
 */
struct block_device *f2fs_target_device(struct f2fs_sb_info *sbi,
				block_t blk_addr, struct bio *bio)
{
	struct block_device *bdev = sbi->sb->s_bdev;
	int i;

	for (i = 0; i < sbi->s_ndevs; i++) {
		if (FDEV(i).start_blk <= blk_addr &&
					FDEV(i).end_blk >= blk_addr) {
			blk_addr -= FDEV(i).start_blk;
			bdev = FDEV(i).bdev;
			break;
		}
	}
	if (bio) {
		bio_set_dev(bio, bdev);
		bio->bi_iter.bi_sector = SECTOR_FROM_BLOCK(blk_addr);
	}
	return bdev;
}

int f2fs_target_device_index(struct f2fs_sb_info *sbi, block_t blkaddr)
{
	int i;

	for (i = 0; i < sbi->s_ndevs; i++)
		if (FDEV(i).start_blk <= blkaddr && FDEV(i).end_blk >= blkaddr)
			return i;
	return 0;
}

static bool __same_bdev(struct f2fs_sb_info *sbi,
				block_t blk_addr, struct bio *bio)
{
	struct block_device *b = f2fs_target_device(sbi, blk_addr, NULL);
	return bio->bi_disk == b->bd_disk && bio->bi_partno == b->bd_partno;
}

/*
 * Low-level block read/write IO operations.
 */
static struct bio *__bio_alloc(struct f2fs_sb_info *sbi, block_t blk_addr,
				struct writeback_control *wbc,
				int npages, bool is_read,
				enum page_type type, enum temp_type temp)
{
	struct bio *bio;

	bio = f2fs_bio_alloc(sbi, npages, true);

	f2fs_target_device(sbi, blk_addr, bio);
	if (is_read) {
		bio->bi_end_io = f2fs_read_end_io;
		bio->bi_private = NULL;
	} else {
		bio->bi_end_io = f2fs_write_end_io;
		bio->bi_private = sbi;
		bio->bi_write_hint = f2fs_io_type_to_rw_hint(sbi, type, temp);
	}
	if (wbc)
		wbc_init_bio(wbc, bio);

	return bio;
}

static inline void __submit_bio(struct f2fs_sb_info *sbi,
				struct bio *bio, enum page_type type)
{
	if (!is_read_io(bio_op(bio))) {
		unsigned int start;

		if (type != DATA && type != NODE)
			goto submit_io;

		if (f2fs_sb_has_blkzoned(sbi->sb) && current->plug)
			blk_finish_plug(current->plug);

		start = bio->bi_iter.bi_size >> F2FS_BLKSIZE_BITS;
		start %= F2FS_IO_SIZE(sbi);

		if (start == 0)
			goto submit_io;

		/* fill dummy pages */
		for (; start < F2FS_IO_SIZE(sbi); start++) {
			struct page *page =
				mempool_alloc(sbi->write_io_dummy,
					GFP_NOIO | __GFP_ZERO | __GFP_NOFAIL);
			f2fs_bug_on(sbi, !page);

			SetPagePrivate(page);
			set_page_private(page, (unsigned long)DUMMY_WRITTEN_PAGE);
			lock_page(page);
			if (bio_add_page(bio, page, PAGE_SIZE, 0) < PAGE_SIZE)
				f2fs_bug_on(sbi, 1);
		}
		/*
		 * In the NODE case, we lose next block address chain. So, we
		 * need to do checkpoint in f2fs_sync_file.
		 */
		if (type == NODE)
			set_sbi_flag(sbi, SBI_NEED_CP);
	}
submit_io:
	if (is_read_io(bio_op(bio)))
		trace_f2fs_submit_read_bio(sbi->sb, type, bio);
	else
		trace_f2fs_submit_write_bio(sbi->sb, type, bio);
	submit_bio(bio);
}

static void __submit_merged_bio(struct f2fs_bio_info *io)
{
	struct f2fs_io_info *fio = &io->fio;

	if (!io->bio)
		return;

	bio_set_op_attrs(io->bio, fio->op, fio->op_flags);

	if (is_read_io(fio->op))
		trace_f2fs_prepare_read_bio(io->sbi->sb, fio->type, io->bio);
	else
		trace_f2fs_prepare_write_bio(io->sbi->sb, fio->type, io->bio);

	__submit_bio(io->sbi, io->bio, fio->type);
	io->bio = NULL;
}

static bool __has_merged_page(struct f2fs_bio_info *io,
				struct inode *inode, nid_t ino, pgoff_t idx)
{
	struct bio_vec *bvec;
	struct page *target;
	int i;

	if (!io->bio)
		return false;

	if (!inode && !ino)
		return true;

	bio_for_each_segment_all(bvec, io->bio, i) {

		if (bvec->bv_page->mapping)
			target = bvec->bv_page;
		else
			target = fscrypt_control_page(bvec->bv_page);

		if (idx != target->index)
			continue;

		if (inode && inode == target->mapping->host)
			return true;
		if (ino && ino == ino_of_node(target))
			return true;
	}

	return false;
}

static bool has_merged_page(struct f2fs_sb_info *sbi, struct inode *inode,
				nid_t ino, pgoff_t idx, enum page_type type)
{
	enum page_type btype = PAGE_TYPE_OF_BIO(type);
	enum temp_type temp;
	struct f2fs_bio_info *io;
	bool ret = false;

	for (temp = HOT; temp < NR_TEMP_TYPE; temp++) {
		io = sbi->write_io[btype] + temp;

		down_read(&io->io_rwsem);
		ret = __has_merged_page(io, inode, ino, idx);
		up_read(&io->io_rwsem);

		/* TODO: use HOT temp only for meta pages now. */
		if (ret || btype == META)
			break;
	}
	return ret;
}

static void __f2fs_submit_merged_write(struct f2fs_sb_info *sbi,
				enum page_type type, enum temp_type temp)
{
	enum page_type btype = PAGE_TYPE_OF_BIO(type);
	struct f2fs_bio_info *io = sbi->write_io[btype] + temp;

	down_write(&io->io_rwsem);

	/* change META to META_FLUSH in the checkpoint procedure */
	if (type >= META_FLUSH) {
		io->fio.type = META_FLUSH;
		io->fio.op = REQ_OP_WRITE;
		io->fio.op_flags = REQ_META | REQ_PRIO | REQ_SYNC;
		if (!test_opt(sbi, NOBARRIER))
			io->fio.op_flags |= REQ_PREFLUSH | REQ_FUA;
	}
	__submit_merged_bio(io);
	up_write(&io->io_rwsem);
}

static void __submit_merged_write_cond(struct f2fs_sb_info *sbi,
				struct inode *inode, nid_t ino, pgoff_t idx,
				enum page_type type, bool force)
{
	enum temp_type temp;

	if (!force && !has_merged_page(sbi, inode, ino, idx, type))
		return;

	for (temp = HOT; temp < NR_TEMP_TYPE; temp++) {

		__f2fs_submit_merged_write(sbi, type, temp);

		/* TODO: use HOT temp only for meta pages now. */
		if (type >= META)
			break;
	}
}

void f2fs_submit_merged_write(struct f2fs_sb_info *sbi, enum page_type type)
{
	__submit_merged_write_cond(sbi, NULL, 0, 0, type, true);
}

void f2fs_submit_merged_write_cond(struct f2fs_sb_info *sbi,
				struct inode *inode, nid_t ino, pgoff_t idx,
				enum page_type type)
{
	__submit_merged_write_cond(sbi, inode, ino, idx, type, false);
}

void f2fs_flush_merged_writes(struct f2fs_sb_info *sbi)
{
	f2fs_submit_merged_write(sbi, DATA);
	f2fs_submit_merged_write(sbi, NODE);
	f2fs_submit_merged_write(sbi, META);
}

/*
 * Fill the locked page with data located in the block address.
 * A caller needs to unlock the page on failure.
 */
int f2fs_submit_page_bio(struct f2fs_io_info *fio)
{
	struct bio *bio;
	struct page *page = fio->encrypted_page ?
			fio->encrypted_page : fio->page;
	struct inode *inode = fio->page->mapping->host;

	if (!f2fs_is_valid_blkaddr(fio->sbi, fio->new_blkaddr,
			__is_meta_io(fio) ? META_GENERIC : DATA_GENERIC))
		return -EFAULT;

	trace_f2fs_submit_page_bio(page, fio);
	f2fs_trace_ios(fio, 0);

	/* Allocate a new bio */
	bio = __bio_alloc(fio->sbi, fio->new_blkaddr, fio->io_wbc,
				1, is_read_io(fio->op), fio->type, fio->temp);

	if (f2fs_may_encrypt_bio(inode, fio))
		fscrypt_set_ice_dun(inode, bio, PG_DUN(inode, fio->page));
	fscrypt_set_ice_skip(bio, fio->encrypted_page ? 1 : 0);

	if (bio_add_page(bio, page, PAGE_SIZE, 0) < PAGE_SIZE) {
		bio_put(bio);
		return -EFAULT;
	}
	fio->op_flags |= fio->encrypted_page ? REQ_NOENCRYPT : 0;
	bio_set_op_attrs(bio, fio->op, fio->op_flags);

	if (!is_read_io(fio->op))
		inc_page_count(fio->sbi, WB_DATA_TYPE(fio->page));

	__submit_bio(fio->sbi, bio, fio->type);
	return 0;
}

void f2fs_submit_page_write(struct f2fs_io_info *fio)
{
	struct f2fs_sb_info *sbi = fio->sbi;
	enum page_type btype = PAGE_TYPE_OF_BIO(fio->type);
	struct f2fs_bio_info *io = sbi->write_io[btype] + fio->temp;
	struct page *bio_page;
<<<<<<< HEAD
	struct inode *inode;
	bool bio_encrypted;
	int bi_crypt_skip;
	u64 dun;
	int err = 0;
=======
>>>>>>> 38d74d51

	f2fs_bug_on(sbi, is_read_io(fio->op));

	down_write(&io->io_rwsem);
next:
	if (fio->in_list) {
		spin_lock(&io->io_lock);
		if (list_empty(&io->io_list)) {
			spin_unlock(&io->io_lock);
			goto out;
		}
		fio = list_first_entry(&io->io_list,
						struct f2fs_io_info, list);
		list_del(&fio->list);
		spin_unlock(&io->io_lock);
	}

	if (__is_valid_data_blkaddr(fio->old_blkaddr))
		verify_block_addr(fio, fio->old_blkaddr);
	verify_block_addr(fio, fio->new_blkaddr);

	bio_page = fio->encrypted_page ? fio->encrypted_page : fio->page;
	inode = fio->page->mapping->host;
	dun = PG_DUN(inode, fio->page);
	bi_crypt_skip = fio->encrypted_page ? 1 : 0;
	bio_encrypted = f2fs_may_encrypt_bio(inode, fio);
	fio->op_flags |= fio->encrypted_page ? REQ_NOENCRYPT : 0;

	/* set submitted = true as a return value */
	fio->submitted = true;

	inc_page_count(sbi, WB_DATA_TYPE(bio_page));

	if (io->bio && (io->last_block_in_bio != fio->new_blkaddr - 1 ||
	    (io->fio.op != fio->op || io->fio.op_flags != fio->op_flags) ||
			!__same_bdev(sbi, fio->new_blkaddr, io->bio)))
		__submit_merged_bio(io);

	/* ICE support */
	if (!fscrypt_mergeable_bio(io->bio, dun, bio_encrypted, bi_crypt_skip))
		__submit_merged_bio(io);

alloc_new:
	if (io->bio == NULL) {
		if ((fio->type == DATA || fio->type == NODE) &&
				fio->new_blkaddr & F2FS_IO_SIZE_MASK(sbi)) {
			dec_page_count(sbi, WB_DATA_TYPE(bio_page));
			fio->retry = true;
			goto skip;
		}
		io->bio = __bio_alloc(sbi, fio->new_blkaddr, fio->io_wbc,
						BIO_MAX_PAGES, false,
						fio->type, fio->temp);
		if (bio_encrypted)
			fscrypt_set_ice_dun(inode, io->bio, dun);
		fscrypt_set_ice_skip(io->bio, bi_crypt_skip);
		io->fio = *fio;
	}

	if (bio_add_page(io->bio, bio_page, PAGE_SIZE, 0) < PAGE_SIZE) {
		__submit_merged_bio(io);
		goto alloc_new;
	}

	if (fio->io_wbc)
		wbc_account_io(fio->io_wbc, bio_page, PAGE_SIZE);

	io->last_block_in_bio = fio->new_blkaddr;
	f2fs_trace_ios(fio, 0);

	trace_f2fs_submit_page_write(fio->page, fio);
skip:
	if (fio->in_list)
		goto next;
out:
	up_write(&io->io_rwsem);
}

static struct bio *f2fs_grab_read_bio(struct inode *inode, block_t blkaddr,
							 unsigned nr_pages)
{
	struct f2fs_sb_info *sbi = F2FS_I_SB(inode);
	struct bio *bio;
	struct bio_post_read_ctx *ctx;
	unsigned int post_read_steps = 0;

	if (!f2fs_is_valid_blkaddr(sbi, blkaddr, DATA_GENERIC))
		return ERR_PTR(-EFAULT);

	bio = f2fs_bio_alloc(sbi, min_t(int, nr_pages, BIO_MAX_PAGES), false);
	if (!bio)
		return ERR_PTR(-ENOMEM);
	f2fs_target_device(sbi, blkaddr, bio);
	bio->bi_end_io = f2fs_read_end_io;
	bio_set_op_attrs(bio, REQ_OP_READ,
			 (f2fs_encrypted_inode(inode) ?
			  REQ_NOENCRYPT :
			  0));

	if (f2fs_encrypted_file(inode) &&
		!fscrypt_using_hardware_encryption(inode))
		post_read_steps |= 1 << STEP_DECRYPT;
	if (post_read_steps) {
		ctx = mempool_alloc(bio_post_read_ctx_pool, GFP_NOFS);
		if (!ctx) {
			bio_put(bio);
			return ERR_PTR(-ENOMEM);
		}
		ctx->bio = bio;
		ctx->enabled_steps = post_read_steps;
		bio->bi_private = ctx;
	}

	return bio;
}

/* This can handle encryption stuffs */
static int f2fs_submit_page_read(struct inode *inode, struct page *page,
							block_t blkaddr)
{
	struct bio *bio = f2fs_grab_read_bio(inode, blkaddr, 1);

	if (IS_ERR(bio))
		return PTR_ERR(bio);

	if (f2fs_may_encrypt_bio(inode, NULL))
		fscrypt_set_ice_dun(inode, bio, PG_DUN(inode, page));

	/* wait for GCed page writeback via META_MAPPING */
	f2fs_wait_on_block_writeback(inode, blkaddr);

	if (bio_add_page(bio, page, PAGE_SIZE, 0) < PAGE_SIZE) {
		bio_put(bio);
		return -EFAULT;
	}
	__submit_bio(F2FS_I_SB(inode), bio, DATA);
	return 0;
}

static void __set_data_blkaddr(struct dnode_of_data *dn)
{
	struct f2fs_node *rn = F2FS_NODE(dn->node_page);
	__le32 *addr_array;
	int base = 0;

	if (IS_INODE(dn->node_page) && f2fs_has_extra_attr(dn->inode))
		base = get_extra_isize(dn->inode);

	/* Get physical address of data block */
	addr_array = blkaddr_in_node(rn);
	addr_array[base + dn->ofs_in_node] = cpu_to_le32(dn->data_blkaddr);
}

/*
 * Lock ordering for the change of data block address:
 * ->data_page
 *  ->node_page
 *    update block addresses in the node page
 */
void f2fs_set_data_blkaddr(struct dnode_of_data *dn)
{
	f2fs_wait_on_page_writeback(dn->node_page, NODE, true);
	__set_data_blkaddr(dn);
	if (set_page_dirty(dn->node_page))
		dn->node_changed = true;
}

void f2fs_update_data_blkaddr(struct dnode_of_data *dn, block_t blkaddr)
{
	dn->data_blkaddr = blkaddr;
	f2fs_set_data_blkaddr(dn);
	f2fs_update_extent_cache(dn);
}

/* dn->ofs_in_node will be returned with up-to-date last block pointer */
int f2fs_reserve_new_blocks(struct dnode_of_data *dn, blkcnt_t count)
{
	struct f2fs_sb_info *sbi = F2FS_I_SB(dn->inode);
	int err;

	if (!count)
		return 0;

	if (unlikely(is_inode_flag_set(dn->inode, FI_NO_ALLOC)))
		return -EPERM;
	if (unlikely((err = inc_valid_block_count(sbi, dn->inode, &count))))
		return err;

	trace_f2fs_reserve_new_blocks(dn->inode, dn->nid,
						dn->ofs_in_node, count);

	f2fs_wait_on_page_writeback(dn->node_page, NODE, true);

	for (; count > 0; dn->ofs_in_node++) {
		block_t blkaddr = datablock_addr(dn->inode,
					dn->node_page, dn->ofs_in_node);
		if (blkaddr == NULL_ADDR) {
			dn->data_blkaddr = NEW_ADDR;
			__set_data_blkaddr(dn);
			count--;
		}
	}

	if (set_page_dirty(dn->node_page))
		dn->node_changed = true;
	return 0;
}

/* Should keep dn->ofs_in_node unchanged */
int f2fs_reserve_new_block(struct dnode_of_data *dn)
{
	unsigned int ofs_in_node = dn->ofs_in_node;
	int ret;

	ret = f2fs_reserve_new_blocks(dn, 1);
	dn->ofs_in_node = ofs_in_node;
	return ret;
}

int f2fs_reserve_block(struct dnode_of_data *dn, pgoff_t index)
{
	bool need_put = dn->inode_page ? false : true;
	int err;

	err = f2fs_get_dnode_of_data(dn, index, ALLOC_NODE);
	if (err)
		return err;

	if (dn->data_blkaddr == NULL_ADDR)
		err = f2fs_reserve_new_block(dn);
	if (err || need_put)
		f2fs_put_dnode(dn);
	return err;
}

int f2fs_get_block(struct dnode_of_data *dn, pgoff_t index)
{
	struct extent_info ei  = {0,0,0};
	struct inode *inode = dn->inode;

	if (f2fs_lookup_extent_cache(inode, index, &ei)) {
		dn->data_blkaddr = ei.blk + index - ei.fofs;
		return 0;
	}

	return f2fs_reserve_block(dn, index);
}

struct page *f2fs_get_read_data_page(struct inode *inode, pgoff_t index,
						int op_flags, bool for_write)
{
	struct address_space *mapping = inode->i_mapping;
	struct dnode_of_data dn;
	struct page *page;
	struct extent_info ei = {0,0,0};
	int err;

	page = f2fs_grab_cache_page(mapping, index, for_write);
	if (!page)
		return ERR_PTR(-ENOMEM);

	if (f2fs_lookup_extent_cache(inode, index, &ei)) {
		dn.data_blkaddr = ei.blk + index - ei.fofs;
		goto got_it;
	}

	set_new_dnode(&dn, inode, NULL, NULL, 0);
	err = f2fs_get_dnode_of_data(&dn, index, LOOKUP_NODE);
	if (err)
		goto put_err;
	f2fs_put_dnode(&dn);

	if (unlikely(dn.data_blkaddr == NULL_ADDR)) {
		err = -ENOENT;
		goto put_err;
	}
got_it:
	if (PageUptodate(page)) {
		unlock_page(page);
		return page;
	}

	/*
	 * A new dentry page is allocated but not able to be written, since its
	 * new inode page couldn't be allocated due to -ENOSPC.
	 * In such the case, its blkaddr can be remained as NEW_ADDR.
	 * see, f2fs_add_link -> f2fs_get_new_data_page ->
	 * f2fs_init_inode_metadata.
	 */
	if (dn.data_blkaddr == NEW_ADDR) {
		zero_user_segment(page, 0, PAGE_SIZE);
		if (!PageUptodate(page))
			SetPageUptodate(page);
		unlock_page(page);
		return page;
	}

	err = f2fs_submit_page_read(inode, page, dn.data_blkaddr);
	if (err)
		goto put_err;
	return page;

put_err:
	f2fs_put_page(page, 1);
	return ERR_PTR(err);
}

struct page *f2fs_find_data_page(struct inode *inode, pgoff_t index)
{
	struct address_space *mapping = inode->i_mapping;
	struct page *page;

	page = find_get_page(mapping, index);
	if (page && PageUptodate(page))
		return page;
	f2fs_put_page(page, 0);

	page = f2fs_get_read_data_page(inode, index, 0, false);
	if (IS_ERR(page))
		return page;

	if (PageUptodate(page))
		return page;

	wait_on_page_locked(page);
	if (unlikely(!PageUptodate(page))) {
		f2fs_put_page(page, 0);
		return ERR_PTR(-EIO);
	}
	return page;
}

/*
 * If it tries to access a hole, return an error.
 * Because, the callers, functions in dir.c and GC, should be able to know
 * whether this page exists or not.
 */
struct page *f2fs_get_lock_data_page(struct inode *inode, pgoff_t index,
							bool for_write)
{
	struct address_space *mapping = inode->i_mapping;
	struct page *page;
repeat:
	page = f2fs_get_read_data_page(inode, index, 0, for_write);
	if (IS_ERR(page))
		return page;

	/* wait for read completion */
	lock_page(page);
	if (unlikely(page->mapping != mapping)) {
		f2fs_put_page(page, 1);
		goto repeat;
	}
	if (unlikely(!PageUptodate(page))) {
		f2fs_put_page(page, 1);
		return ERR_PTR(-EIO);
	}
	return page;
}

/*
 * Caller ensures that this data page is never allocated.
 * A new zero-filled data page is allocated in the page cache.
 *
 * Also, caller should grab and release a rwsem by calling f2fs_lock_op() and
 * f2fs_unlock_op().
 * Note that, ipage is set only by make_empty_dir, and if any error occur,
 * ipage should be released by this function.
 */
struct page *f2fs_get_new_data_page(struct inode *inode,
		struct page *ipage, pgoff_t index, bool new_i_size)
{
	struct address_space *mapping = inode->i_mapping;
	struct page *page;
	struct dnode_of_data dn;
	int err;

	page = f2fs_grab_cache_page(mapping, index, true);
	if (!page) {
		/*
		 * before exiting, we should make sure ipage will be released
		 * if any error occur.
		 */
		f2fs_put_page(ipage, 1);
		return ERR_PTR(-ENOMEM);
	}

	set_new_dnode(&dn, inode, ipage, NULL, 0);
	err = f2fs_reserve_block(&dn, index);
	if (err) {
		f2fs_put_page(page, 1);
		return ERR_PTR(err);
	}
	if (!ipage)
		f2fs_put_dnode(&dn);

	if (PageUptodate(page))
		goto got_it;

	if (dn.data_blkaddr == NEW_ADDR) {
		zero_user_segment(page, 0, PAGE_SIZE);
		if (!PageUptodate(page))
			SetPageUptodate(page);
	} else {
		f2fs_put_page(page, 1);

		/* if ipage exists, blkaddr should be NEW_ADDR */
		f2fs_bug_on(F2FS_I_SB(inode), ipage);
		page = f2fs_get_lock_data_page(inode, index, true);
		if (IS_ERR(page))
			return page;
	}
got_it:
	if (new_i_size && i_size_read(inode) <
				((loff_t)(index + 1) << PAGE_SHIFT))
		f2fs_i_size_write(inode, ((loff_t)(index + 1) << PAGE_SHIFT));
	return page;
}

static int __allocate_data_block(struct dnode_of_data *dn, int seg_type)
{
	struct f2fs_sb_info *sbi = F2FS_I_SB(dn->inode);
	struct f2fs_summary sum;
	struct node_info ni;
	pgoff_t fofs;
	blkcnt_t count = 1;
	int err;

	if (unlikely(is_inode_flag_set(dn->inode, FI_NO_ALLOC)))
		return -EPERM;

	err = get_node_info(sbi, dn->nid, &ni);
	if (err)
		return err;

	dn->data_blkaddr = datablock_addr(dn->inode,
				dn->node_page, dn->ofs_in_node);
	if (dn->data_blkaddr == NEW_ADDR)
		goto alloc;

	if (unlikely((err = inc_valid_block_count(sbi, dn->inode, &count))))
		return err;

alloc:
<<<<<<< HEAD
=======
	f2fs_get_node_info(sbi, dn->nid, &ni);
>>>>>>> 38d74d51
	set_summary(&sum, dn->nid, dn->ofs_in_node, ni.version);

	f2fs_allocate_data_block(sbi, NULL, dn->data_blkaddr, &dn->data_blkaddr,
					&sum, seg_type, NULL, false);
	f2fs_set_data_blkaddr(dn);

	/* update i_size */
	fofs = f2fs_start_bidx_of_node(ofs_of_node(dn->node_page), dn->inode) +
							dn->ofs_in_node;
	if (i_size_read(dn->inode) < ((loff_t)(fofs + 1) << PAGE_SHIFT))
		f2fs_i_size_write(dn->inode,
				((loff_t)(fofs + 1) << PAGE_SHIFT));
	return 0;
}

int f2fs_preallocate_blocks(struct kiocb *iocb, struct iov_iter *from)
{
	struct inode *inode = file_inode(iocb->ki_filp);
	struct f2fs_map_blocks map;
	int flag;
	int err = 0;
	bool direct_io = iocb->ki_flags & IOCB_DIRECT;

	/* convert inline data for Direct I/O*/
	if (direct_io) {
		err = f2fs_convert_inline_inode(inode);
		if (err)
			return err;
	}

	if (is_inode_flag_set(inode, FI_NO_PREALLOC))
		return 0;

	map.m_lblk = F2FS_BLK_ALIGN(iocb->ki_pos);
	map.m_len = F2FS_BYTES_TO_BLK(iocb->ki_pos + iov_iter_count(from));
	if (map.m_len > map.m_lblk)
		map.m_len -= map.m_lblk;
	else
		map.m_len = 0;

	map.m_next_pgofs = NULL;
	map.m_next_extent = NULL;
	map.m_seg_type = NO_CHECK_TYPE;

	if (direct_io) {
		map.m_seg_type = f2fs_rw_hint_to_seg_type(iocb->ki_hint);
		flag = f2fs_force_buffered_io(inode, WRITE) ?
					F2FS_GET_BLOCK_PRE_AIO :
					F2FS_GET_BLOCK_PRE_DIO;
		goto map_blocks;
	}
	if (iocb->ki_pos + iov_iter_count(from) > MAX_INLINE_DATA(inode)) {
		err = f2fs_convert_inline_inode(inode);
		if (err)
			return err;
	}
	if (f2fs_has_inline_data(inode))
		return err;

	flag = F2FS_GET_BLOCK_PRE_AIO;

map_blocks:
	err = f2fs_map_blocks(inode, &map, 1, flag);
	if (map.m_len > 0 && err == -ENOSPC) {
		if (!direct_io)
			set_inode_flag(inode, FI_NO_PREALLOC);
		err = 0;
	}
	return err;
}

static inline void __do_map_lock(struct f2fs_sb_info *sbi, int flag, bool lock)
{
	if (flag == F2FS_GET_BLOCK_PRE_AIO) {
		if (lock)
			down_read(&sbi->node_change);
		else
			up_read(&sbi->node_change);
	} else {
		if (lock)
			f2fs_lock_op(sbi);
		else
			f2fs_unlock_op(sbi);
	}
}

/*
 * f2fs_map_blocks() now supported readahead/bmap/rw direct_IO with
 * f2fs_map_blocks structure.
 * If original data blocks are allocated, then give them to blockdev.
 * Otherwise,
 *     a. preallocate requested block addresses
 *     b. do not use extent cache for better performance
 *     c. give the block addresses to blockdev
 */
int f2fs_map_blocks(struct inode *inode, struct f2fs_map_blocks *map,
						int create, int flag)
{
	unsigned int maxblocks = map->m_len;
	struct dnode_of_data dn;
	struct f2fs_sb_info *sbi = F2FS_I_SB(inode);
	int mode = create ? ALLOC_NODE : LOOKUP_NODE;
	pgoff_t pgofs, end_offset, end;
	int err = 0, ofs = 1;
	unsigned int ofs_in_node, last_ofs_in_node;
	blkcnt_t prealloc;
	struct extent_info ei = {0,0,0};
	block_t blkaddr;
	unsigned int start_pgofs;

	if (!maxblocks)
		return 0;

	map->m_len = 0;
	map->m_flags = 0;

	/* it only supports block size == page size */
	pgofs =	(pgoff_t)map->m_lblk;
	end = pgofs + maxblocks;

	if (!create && f2fs_lookup_extent_cache(inode, pgofs, &ei)) {
		map->m_pblk = ei.blk + pgofs - ei.fofs;
		map->m_len = min((pgoff_t)maxblocks, ei.fofs + ei.len - pgofs);
		map->m_flags = F2FS_MAP_MAPPED;
		if (map->m_next_extent)
			*map->m_next_extent = pgofs + map->m_len;
		goto out;
	}

next_dnode:
	if (create)
		__do_map_lock(sbi, flag, true);

	/* When reading holes, we need its node page */
	set_new_dnode(&dn, inode, NULL, NULL, 0);
	err = f2fs_get_dnode_of_data(&dn, pgofs, mode);
	if (err) {
		if (flag == F2FS_GET_BLOCK_BMAP)
			map->m_pblk = 0;
		if (err == -ENOENT) {
			err = 0;
			if (map->m_next_pgofs)
				*map->m_next_pgofs =
					f2fs_get_next_page_offset(&dn, pgofs);
			if (map->m_next_extent)
				*map->m_next_extent =
					f2fs_get_next_page_offset(&dn, pgofs);
		}
		goto unlock_out;
	}

	start_pgofs = pgofs;
	prealloc = 0;
	last_ofs_in_node = ofs_in_node = dn.ofs_in_node;
	end_offset = ADDRS_PER_PAGE(dn.node_page, inode);

next_block:
	blkaddr = datablock_addr(dn.inode, dn.node_page, dn.ofs_in_node);

	if (__is_valid_data_blkaddr(blkaddr) &&
		!f2fs_is_valid_blkaddr(sbi, blkaddr, DATA_GENERIC)) {
		err = -EFAULT;
		goto sync_out;
	}

	if (!is_valid_data_blkaddr(sbi, blkaddr)) {
		if (create) {
			if (unlikely(f2fs_cp_error(sbi))) {
				err = -EIO;
				goto sync_out;
			}
			if (flag == F2FS_GET_BLOCK_PRE_AIO) {
				if (blkaddr == NULL_ADDR) {
					prealloc++;
					last_ofs_in_node = dn.ofs_in_node;
				}
			} else {
				err = __allocate_data_block(&dn,
							map->m_seg_type);
				if (!err)
					set_inode_flag(inode, FI_APPEND_WRITE);
			}
			if (err)
				goto sync_out;
			map->m_flags |= F2FS_MAP_NEW;
			blkaddr = dn.data_blkaddr;
		} else {
			if (flag == F2FS_GET_BLOCK_BMAP) {
				map->m_pblk = 0;
				goto sync_out;
			}
			if (flag == F2FS_GET_BLOCK_PRECACHE)
				goto sync_out;
			if (flag == F2FS_GET_BLOCK_FIEMAP &&
						blkaddr == NULL_ADDR) {
				if (map->m_next_pgofs)
					*map->m_next_pgofs = pgofs + 1;
				goto sync_out;
			}
			if (flag != F2FS_GET_BLOCK_FIEMAP) {
				/* for defragment case */
				if (map->m_next_pgofs)
					*map->m_next_pgofs = pgofs + 1;
				goto sync_out;
			}
		}
	}

	if (flag == F2FS_GET_BLOCK_PRE_AIO)
		goto skip;

	if (map->m_len == 0) {
		/* preallocated unwritten block should be mapped for fiemap. */
		if (blkaddr == NEW_ADDR)
			map->m_flags |= F2FS_MAP_UNWRITTEN;
		map->m_flags |= F2FS_MAP_MAPPED;

		map->m_pblk = blkaddr;
		map->m_len = 1;
	} else if ((map->m_pblk != NEW_ADDR &&
			blkaddr == (map->m_pblk + ofs)) ||
			(map->m_pblk == NEW_ADDR && blkaddr == NEW_ADDR) ||
			flag == F2FS_GET_BLOCK_PRE_DIO) {
		ofs++;
		map->m_len++;
	} else {
		goto sync_out;
	}

skip:
	dn.ofs_in_node++;
	pgofs++;

	/* preallocate blocks in batch for one dnode page */
	if (flag == F2FS_GET_BLOCK_PRE_AIO &&
			(pgofs == end || dn.ofs_in_node == end_offset)) {

		dn.ofs_in_node = ofs_in_node;
		err = f2fs_reserve_new_blocks(&dn, prealloc);
		if (err)
			goto sync_out;

		map->m_len += dn.ofs_in_node - ofs_in_node;
		if (prealloc && dn.ofs_in_node != last_ofs_in_node + 1) {
			err = -ENOSPC;
			goto sync_out;
		}
		dn.ofs_in_node = end_offset;
	}

	if (pgofs >= end)
		goto sync_out;
	else if (dn.ofs_in_node < end_offset)
		goto next_block;

	if (flag == F2FS_GET_BLOCK_PRECACHE) {
		if (map->m_flags & F2FS_MAP_MAPPED) {
			unsigned int ofs = start_pgofs - map->m_lblk;

			f2fs_update_extent_cache_range(&dn,
				start_pgofs, map->m_pblk + ofs,
				map->m_len - ofs);
		}
	}

	f2fs_put_dnode(&dn);

	if (create) {
		__do_map_lock(sbi, flag, false);
		f2fs_balance_fs(sbi, dn.node_changed);
	}
	goto next_dnode;

sync_out:
	if (flag == F2FS_GET_BLOCK_PRECACHE) {
		if (map->m_flags & F2FS_MAP_MAPPED) {
			unsigned int ofs = start_pgofs - map->m_lblk;

			f2fs_update_extent_cache_range(&dn,
				start_pgofs, map->m_pblk + ofs,
				map->m_len - ofs);
		}
		if (map->m_next_extent)
			*map->m_next_extent = pgofs + 1;
	}
	f2fs_put_dnode(&dn);
unlock_out:
	if (create) {
		__do_map_lock(sbi, flag, false);
		f2fs_balance_fs(sbi, dn.node_changed);
	}
out:
	trace_f2fs_map_blocks(inode, map, err);
	return err;
}

bool f2fs_overwrite_io(struct inode *inode, loff_t pos, size_t len)
{
	struct f2fs_map_blocks map;
	block_t last_lblk;
	int err;

	if (pos + len > i_size_read(inode))
		return false;

	map.m_lblk = F2FS_BYTES_TO_BLK(pos);
	map.m_next_pgofs = NULL;
	map.m_next_extent = NULL;
	map.m_seg_type = NO_CHECK_TYPE;
	last_lblk = F2FS_BLK_ALIGN(pos + len);

	while (map.m_lblk < last_lblk) {
		map.m_len = last_lblk - map.m_lblk;
		err = f2fs_map_blocks(inode, &map, 0, F2FS_GET_BLOCK_DEFAULT);
		if (err || map.m_len == 0)
			return false;
		map.m_lblk += map.m_len;
	}
	return true;
}

static int __get_data_block(struct inode *inode, sector_t iblock,
			struct buffer_head *bh, int create, int flag,
			pgoff_t *next_pgofs, int seg_type)
{
	struct f2fs_map_blocks map;
	int err;

	map.m_lblk = iblock;
	map.m_len = bh->b_size >> inode->i_blkbits;
	map.m_next_pgofs = next_pgofs;
	map.m_next_extent = NULL;
	map.m_seg_type = seg_type;

	err = f2fs_map_blocks(inode, &map, create, flag);
	if (!err) {
		map_bh(bh, inode->i_sb, map.m_pblk);
		bh->b_state = (bh->b_state & ~F2FS_MAP_FLAGS) | map.m_flags;
		bh->b_size = (u64)map.m_len << inode->i_blkbits;
	}
	return err;
}

static int get_data_block(struct inode *inode, sector_t iblock,
			struct buffer_head *bh_result, int create, int flag,
			pgoff_t *next_pgofs)
{
	return __get_data_block(inode, iblock, bh_result, create,
							flag, next_pgofs,
							NO_CHECK_TYPE);
}

static int get_data_block_dio(struct inode *inode, sector_t iblock,
			struct buffer_head *bh_result, int create)
{
	return __get_data_block(inode, iblock, bh_result, create,
						F2FS_GET_BLOCK_DEFAULT, NULL,
						f2fs_rw_hint_to_seg_type(
							inode->i_write_hint));
}

static int get_data_block_bmap(struct inode *inode, sector_t iblock,
			struct buffer_head *bh_result, int create)
{
	/* Block number less than F2FS MAX BLOCKS */
	if (unlikely(iblock >= F2FS_I_SB(inode)->max_file_blocks))
		return -EFBIG;

	return __get_data_block(inode, iblock, bh_result, create,
						F2FS_GET_BLOCK_BMAP, NULL,
						NO_CHECK_TYPE);
}

static inline sector_t logical_to_blk(struct inode *inode, loff_t offset)
{
	return (offset >> inode->i_blkbits);
}

static inline loff_t blk_to_logical(struct inode *inode, sector_t blk)
{
	return (blk << inode->i_blkbits);
}

static int f2fs_xattr_fiemap(struct inode *inode,
				struct fiemap_extent_info *fieinfo)
{
	struct f2fs_sb_info *sbi = F2FS_I_SB(inode);
	struct page *page;
	struct node_info ni;
	__u64 phys = 0, len;
	__u32 flags;
	nid_t xnid = F2FS_I(inode)->i_xattr_nid;
	int err = 0;

	if (f2fs_has_inline_xattr(inode)) {
		int offset;

		page = f2fs_grab_cache_page(NODE_MAPPING(sbi),
						inode->i_ino, false);
		if (!page)
			return -ENOMEM;

<<<<<<< HEAD
		err = get_node_info(sbi, inode->i_ino, &ni);
		if (err) {
			f2fs_put_page(page, 1);
			return err;
		}

=======
		f2fs_get_node_info(sbi, inode->i_ino, &ni);
>>>>>>> 38d74d51

		phys = (__u64)blk_to_logical(inode, ni.blk_addr);
		offset = offsetof(struct f2fs_inode, i_addr) +
					sizeof(__le32) * (DEF_ADDRS_PER_INODE -
					get_inline_xattr_addrs(inode));

		phys += offset;
		len = inline_xattr_size(inode);

		f2fs_put_page(page, 1);

		flags = FIEMAP_EXTENT_DATA_INLINE | FIEMAP_EXTENT_NOT_ALIGNED;

		if (!xnid)
			flags |= FIEMAP_EXTENT_LAST;

		err = fiemap_fill_next_extent(fieinfo, 0, phys, len, flags);
		if (err || err == 1)
			return err;
	}

	if (xnid) {
		page = f2fs_grab_cache_page(NODE_MAPPING(sbi), xnid, false);
		if (!page)
			return -ENOMEM;

<<<<<<< HEAD
		err = get_node_info(sbi, xnid, &ni);
		if (err) {
			f2fs_put_page(page, 1);
			return err;
		}
=======
		f2fs_get_node_info(sbi, xnid, &ni);
>>>>>>> 38d74d51

		phys = (__u64)blk_to_logical(inode, ni.blk_addr);
		len = inode->i_sb->s_blocksize;

		f2fs_put_page(page, 1);

		flags = FIEMAP_EXTENT_LAST;
	}

	if (phys)
		err = fiemap_fill_next_extent(fieinfo, 0, phys, len, flags);

	return (err < 0 ? err : 0);
}

int f2fs_fiemap(struct inode *inode, struct fiemap_extent_info *fieinfo,
		u64 start, u64 len)
{
	struct buffer_head map_bh;
	sector_t start_blk, last_blk;
	pgoff_t next_pgofs;
	u64 logical = 0, phys = 0, size = 0;
	u32 flags = 0;
	int ret = 0;

	if (fieinfo->fi_flags & FIEMAP_FLAG_CACHE) {
		ret = f2fs_precache_extents(inode);
		if (ret)
			return ret;
	}

	ret = fiemap_check_flags(fieinfo, FIEMAP_FLAG_SYNC | FIEMAP_FLAG_XATTR);
	if (ret)
		return ret;

	inode_lock(inode);

	if (fieinfo->fi_flags & FIEMAP_FLAG_XATTR) {
		ret = f2fs_xattr_fiemap(inode, fieinfo);
		goto out;
	}

	if (f2fs_has_inline_data(inode)) {
		ret = f2fs_inline_data_fiemap(inode, fieinfo, start, len);
		if (ret != -EAGAIN)
			goto out;
	}

	if (logical_to_blk(inode, len) == 0)
		len = blk_to_logical(inode, 1);

	start_blk = logical_to_blk(inode, start);
	last_blk = logical_to_blk(inode, start + len - 1);

next:
	memset(&map_bh, 0, sizeof(struct buffer_head));
	map_bh.b_size = len;

	ret = get_data_block(inode, start_blk, &map_bh, 0,
					F2FS_GET_BLOCK_FIEMAP, &next_pgofs);
	if (ret)
		goto out;

	/* HOLE */
	if (!buffer_mapped(&map_bh)) {
		start_blk = next_pgofs;

		if (blk_to_logical(inode, start_blk) < blk_to_logical(inode,
					F2FS_I_SB(inode)->max_file_blocks))
			goto prep_next;

		flags |= FIEMAP_EXTENT_LAST;
	}

	if (size) {
		if (f2fs_encrypted_inode(inode))
			flags |= FIEMAP_EXTENT_DATA_ENCRYPTED;

		ret = fiemap_fill_next_extent(fieinfo, logical,
				phys, size, flags);
	}

	if (start_blk > last_blk || ret)
		goto out;

	logical = blk_to_logical(inode, start_blk);
	phys = blk_to_logical(inode, map_bh.b_blocknr);
	size = map_bh.b_size;
	flags = 0;
	if (buffer_unwritten(&map_bh))
		flags = FIEMAP_EXTENT_UNWRITTEN;

	start_blk += logical_to_blk(inode, size);

prep_next:
	cond_resched();
	if (fatal_signal_pending(current))
		ret = -EINTR;
	else
		goto next;
out:
	if (ret == 1)
		ret = 0;

	inode_unlock(inode);
	return ret;
}

/*
 * This function was originally taken from fs/mpage.c, and customized for f2fs.
 * Major change was from block_size == page_size in f2fs by default.
 */
static int f2fs_mpage_readpages(struct address_space *mapping,
			struct list_head *pages, struct page *page,
			unsigned nr_pages)
{
	struct bio *bio = NULL;
	sector_t last_block_in_bio = 0;
	struct inode *inode = mapping->host;
	const unsigned blkbits = inode->i_blkbits;
	const unsigned blocksize = 1 << blkbits;
	sector_t block_in_file;
	sector_t last_block;
	sector_t last_block_in_file;
	sector_t block_nr;
	struct f2fs_map_blocks map;
	bool bio_encrypted;
	u64 dun;

	map.m_pblk = 0;
	map.m_lblk = 0;
	map.m_len = 0;
	map.m_flags = 0;
	map.m_next_pgofs = NULL;
	map.m_next_extent = NULL;
	map.m_seg_type = NO_CHECK_TYPE;

	for (; nr_pages; nr_pages--) {
		if (pages) {
			page = list_last_entry(pages, struct page, lru);

			prefetchw(&page->flags);
			list_del(&page->lru);
			if (add_to_page_cache_lru(page, mapping,
						  page->index,
						  readahead_gfp_mask(mapping)))
				goto next_page;
		}

		block_in_file = (sector_t)page->index;
		last_block = block_in_file + nr_pages;
		last_block_in_file = (i_size_read(inode) + blocksize - 1) >>
								blkbits;
		if (last_block > last_block_in_file)
			last_block = last_block_in_file;

		/*
		 * Map blocks using the previous result first.
		 */
		if ((map.m_flags & F2FS_MAP_MAPPED) &&
				block_in_file > map.m_lblk &&
				block_in_file < (map.m_lblk + map.m_len))
			goto got_it;

		/*
		 * Then do more f2fs_map_blocks() calls until we are
		 * done with this page.
		 */
		map.m_flags = 0;

		if (block_in_file < last_block) {
			map.m_lblk = block_in_file;
			map.m_len = last_block - block_in_file;

			if (f2fs_map_blocks(inode, &map, 0,
						F2FS_GET_BLOCK_DEFAULT))
				goto set_error_page;
		}
got_it:
		if ((map.m_flags & F2FS_MAP_MAPPED)) {
			block_nr = map.m_pblk + block_in_file - map.m_lblk;
			SetPageMappedToDisk(page);

			if (!PageUptodate(page) && !cleancache_get_page(page)) {
				SetPageUptodate(page);
				goto confused;
			}

			if (!f2fs_is_valid_blkaddr(F2FS_I_SB(inode), block_nr,
								DATA_GENERIC))
				goto set_error_page;
		} else {
			zero_user_segment(page, 0, PAGE_SIZE);
			if (!PageUptodate(page))
				SetPageUptodate(page);
			unlock_page(page);
			goto next_page;
		}

		/*
		 * This page will go to BIO.  Do we need to send this
		 * BIO off first?
		 */
		if (bio && (last_block_in_bio != block_nr - 1 ||
			!__same_bdev(F2FS_I_SB(inode), block_nr, bio))) {
submit_and_realloc:
			__submit_bio(F2FS_I_SB(inode), bio, DATA);
			bio = NULL;
		}

		dun = PG_DUN(inode, page);
		bio_encrypted = f2fs_may_encrypt_bio(inode, NULL);
		if (!fscrypt_mergeable_bio(bio, dun, bio_encrypted, 0)) {
			__submit_bio(F2FS_I_SB(inode), bio, DATA);
			bio = NULL;
		}

		if (bio == NULL) {
			bio = f2fs_grab_read_bio(inode, block_nr, nr_pages);
			if (IS_ERR(bio)) {
				bio = NULL;
				goto set_error_page;
			}
			if (bio_encrypted)
				fscrypt_set_ice_dun(inode, bio, dun);
		}
		/*
		 * If the page is under writeback, we need to wait for
		 * its completion to see the correct decrypted data.
		 */
		f2fs_wait_on_block_writeback(inode, block_nr);

		if (bio_add_page(bio, page, blocksize, 0) < blocksize)
			goto submit_and_realloc;

		last_block_in_bio = block_nr;
		goto next_page;
set_error_page:
		SetPageError(page);
		zero_user_segment(page, 0, PAGE_SIZE);
		unlock_page(page);
		goto next_page;
confused:
		if (bio) {
			__submit_bio(F2FS_I_SB(inode), bio, DATA);
			bio = NULL;
		}
		unlock_page(page);
next_page:
		if (pages)
			put_page(page);
	}
	BUG_ON(pages && !list_empty(pages));
	if (bio)
		__submit_bio(F2FS_I_SB(inode), bio, DATA);
	return 0;
}

static int f2fs_read_data_page(struct file *file, struct page *page)
{
	struct inode *inode = page->mapping->host;
	int ret = -EAGAIN;

	trace_f2fs_readpage(page, DATA);

	/* If the file has inline data, try to read it directly */
	if (f2fs_has_inline_data(inode))
		ret = f2fs_read_inline_data(inode, page);
	if (ret == -EAGAIN)
		ret = f2fs_mpage_readpages(page->mapping, NULL, page, 1);
	return ret;
}

static int f2fs_read_data_pages(struct file *file,
			struct address_space *mapping,
			struct list_head *pages, unsigned nr_pages)
{
	struct inode *inode = mapping->host;
	struct page *page = list_last_entry(pages, struct page, lru);

	trace_f2fs_readpages(inode, page, nr_pages);

	/* If the file has inline data, skip readpages */
	if (f2fs_has_inline_data(inode))
		return 0;

	return f2fs_mpage_readpages(mapping, pages, NULL, nr_pages);
}

static int encrypt_one_page(struct f2fs_io_info *fio)
{
	struct inode *inode = fio->page->mapping->host;
	gfp_t gfp_flags = GFP_NOFS;

	if (!f2fs_encrypted_file(inode))
		return 0;

	/* wait for GCed page writeback via META_MAPPING */
	f2fs_wait_on_block_writeback(inode, fio->old_blkaddr);

retry_encrypt:
	if (fscrypt_using_hardware_encryption(inode))
		return 0;

	fio->encrypted_page = fscrypt_encrypt_page(inode, fio->page,
			PAGE_SIZE, 0, fio->page->index, gfp_flags);
	if (!IS_ERR(fio->encrypted_page))
		return 0;

	/* flush pending IOs and wait for a while in the ENOMEM case */
	if (PTR_ERR(fio->encrypted_page) == -ENOMEM) {
		f2fs_flush_merged_writes(fio->sbi);
		congestion_wait(BLK_RW_ASYNC, HZ/50);
		gfp_flags |= __GFP_NOFAIL;
		goto retry_encrypt;
	}
	return PTR_ERR(fio->encrypted_page);
}

static inline bool check_inplace_update_policy(struct inode *inode,
				struct f2fs_io_info *fio)
{
	struct f2fs_sb_info *sbi = F2FS_I_SB(inode);
	unsigned int policy = SM_I(sbi)->ipu_policy;

	if (policy & (0x1 << F2FS_IPU_FORCE))
		return true;
	if (policy & (0x1 << F2FS_IPU_SSR) && f2fs_need_SSR(sbi))
		return true;
	if (policy & (0x1 << F2FS_IPU_UTIL) &&
			utilization(sbi) > SM_I(sbi)->min_ipu_util)
		return true;
	if (policy & (0x1 << F2FS_IPU_SSR_UTIL) && f2fs_need_SSR(sbi) &&
			utilization(sbi) > SM_I(sbi)->min_ipu_util)
		return true;

	/*
	 * IPU for rewrite async pages
	 */
	if (policy & (0x1 << F2FS_IPU_ASYNC) &&
			fio && fio->op == REQ_OP_WRITE &&
			!(fio->op_flags & REQ_SYNC) &&
			!f2fs_encrypted_inode(inode))
		return true;

	/* this is only set during fdatasync */
	if (policy & (0x1 << F2FS_IPU_FSYNC) &&
			is_inode_flag_set(inode, FI_NEED_IPU))
		return true;

	return false;
}

bool f2fs_should_update_inplace(struct inode *inode, struct f2fs_io_info *fio)
{
	if (f2fs_is_pinned_file(inode))
		return true;

	/* if this is cold file, we should overwrite to avoid fragmentation */
	if (file_is_cold(inode))
		return true;

	return check_inplace_update_policy(inode, fio);
}

bool f2fs_should_update_outplace(struct inode *inode, struct f2fs_io_info *fio)
{
	struct f2fs_sb_info *sbi = F2FS_I_SB(inode);

	if (test_opt(sbi, LFS))
		return true;
	if (S_ISDIR(inode->i_mode))
		return true;
	if (f2fs_is_atomic_file(inode))
		return true;
	if (fio) {
		if (is_cold_data(fio->page))
			return true;
		if (IS_ATOMIC_WRITTEN_PAGE(fio->page))
			return true;
	}
	return false;
}

static inline bool need_inplace_update(struct f2fs_io_info *fio)
{
	struct inode *inode = fio->page->mapping->host;

	if (f2fs_should_update_outplace(inode, fio))
		return false;

	return f2fs_should_update_inplace(inode, fio);
}

<<<<<<< HEAD
int do_write_data_page(struct f2fs_io_info *fio)
=======
static inline bool valid_ipu_blkaddr(struct f2fs_io_info *fio)
{
	if (fio->old_blkaddr == NEW_ADDR)
		return false;
	if (fio->old_blkaddr == NULL_ADDR)
		return false;
	return true;
}

int f2fs_do_write_data_page(struct f2fs_io_info *fio)
>>>>>>> 38d74d51
{
	struct page *page = fio->page;
	struct inode *inode = page->mapping->host;
	struct dnode_of_data dn;
	struct extent_info ei = {0,0,0};
	struct node_info ni;
	bool ipu_force = false;
	int err = 0;

	set_new_dnode(&dn, inode, NULL, NULL, 0);
	if (need_inplace_update(fio) &&
			f2fs_lookup_extent_cache(inode, page->index, &ei)) {
		fio->old_blkaddr = ei.blk + page->index - ei.fofs;

		if (!f2fs_is_valid_blkaddr(fio->sbi, fio->old_blkaddr,
							DATA_GENERIC))
			return -EFAULT;

		ipu_force = true;
		fio->need_lock = LOCK_DONE;
		goto got_it;
	}

	/* Deadlock due to between page->lock and f2fs_lock_op */
	if (fio->need_lock == LOCK_REQ && !f2fs_trylock_op(fio->sbi))
		return -EAGAIN;

	err = f2fs_get_dnode_of_data(&dn, page->index, LOOKUP_NODE);
	if (err)
		goto out;

	fio->old_blkaddr = dn.data_blkaddr;

	/* This page is already truncated */
	if (fio->old_blkaddr == NULL_ADDR) {
		ClearPageUptodate(page);
		goto out_writepage;
	}
got_it:
	if (__is_valid_data_blkaddr(fio->old_blkaddr) &&
		!f2fs_is_valid_blkaddr(fio->sbi, fio->old_blkaddr,
							DATA_GENERIC)) {
		err = -EFAULT;
		goto out_writepage;
	}
	/*
	 * If current allocation needs SSR,
	 * it had better in-place writes for updated data.
	 */
	if (ipu_force || (is_valid_data_blkaddr(fio->sbi, fio->old_blkaddr) &&
					need_inplace_update(fio))) {
		err = encrypt_one_page(fio);
		if (err)
			goto out_writepage;

		set_page_writeback(page);
		ClearPageError(page);
		f2fs_put_dnode(&dn);
		if (fio->need_lock == LOCK_REQ)
			f2fs_unlock_op(fio->sbi);
		err = f2fs_inplace_write_data(fio);
		trace_f2fs_do_write_data_page(fio->page, IPU);
		set_inode_flag(inode, FI_UPDATE_WRITE);
		return err;
	}

	if (fio->need_lock == LOCK_RETRY) {
		if (!f2fs_trylock_op(fio->sbi)) {
			err = -EAGAIN;
			goto out_writepage;
		}
		fio->need_lock = LOCK_REQ;
	}

	err = get_node_info(fio->sbi, dn.nid, &ni);
	if (err)
		goto out_writepage;

	fio->version = ni.version;

	err = encrypt_one_page(fio);
	if (err)
		goto out_writepage;

	set_page_writeback(page);
	ClearPageError(page);

	/* LFS mode write path */
	f2fs_outplace_write_data(&dn, fio);
	trace_f2fs_do_write_data_page(page, OPU);
	set_inode_flag(inode, FI_APPEND_WRITE);
	if (page->index == 0)
		set_inode_flag(inode, FI_FIRST_BLOCK_WRITTEN);
out_writepage:
	f2fs_put_dnode(&dn);
out:
	if (fio->need_lock == LOCK_REQ)
		f2fs_unlock_op(fio->sbi);
	return err;
}

static int __write_data_page(struct page *page, bool *submitted,
				struct writeback_control *wbc,
				enum iostat_type io_type)
{
	struct inode *inode = page->mapping->host;
	struct f2fs_sb_info *sbi = F2FS_I_SB(inode);
	loff_t i_size = i_size_read(inode);
	const pgoff_t end_index = ((unsigned long long) i_size)
							>> PAGE_SHIFT;
	loff_t psize = (page->index + 1) << PAGE_SHIFT;
	unsigned offset = 0;
	bool need_balance_fs = false;
	int err = 0;
	struct f2fs_io_info fio = {
		.sbi = sbi,
		.ino = inode->i_ino,
		.type = DATA,
		.op = REQ_OP_WRITE,
		.op_flags = wbc_to_write_flags(wbc),
		.old_blkaddr = NULL_ADDR,
		.page = page,
		.encrypted_page = NULL,
		.submitted = false,
		.need_lock = LOCK_RETRY,
		.io_type = io_type,
		.io_wbc = wbc,
	};

	trace_f2fs_writepage(page, DATA);

	/* we should bypass data pages to proceed the kworkder jobs */
	if (unlikely(f2fs_cp_error(sbi))) {
		mapping_set_error(page->mapping, -EIO);
		/*
		 * don't drop any dirty dentry pages for keeping lastest
		 * directory structure.
		 */
		if (S_ISDIR(inode->i_mode))
			goto redirty_out;
		goto out;
	}

	if (unlikely(is_sbi_flag_set(sbi, SBI_POR_DOING)))
		goto redirty_out;

	if (page->index < end_index)
		goto write;

	/*
	 * If the offset is out-of-range of file size,
	 * this page does not have to be written to disk.
	 */
	offset = i_size & (PAGE_SIZE - 1);
	if ((page->index >= end_index + 1) || !offset)
		goto out;

	zero_user_segment(page, offset, PAGE_SIZE);
write:
	if (f2fs_is_drop_cache(inode))
		goto out;
	/* we should not write 0'th page having journal header */
	if (f2fs_is_volatile_file(inode) && (!page->index ||
			(!wbc->for_reclaim &&
			f2fs_available_free_memory(sbi, BASE_CHECK))))
		goto redirty_out;

	/* Dentry blocks are controlled by checkpoint */
	if (S_ISDIR(inode->i_mode)) {
		fio.need_lock = LOCK_DONE;
		err = f2fs_do_write_data_page(&fio);
		goto done;
	}

	if (!wbc->for_reclaim)
		need_balance_fs = true;
	else if (has_not_enough_free_secs(sbi, 0, 0))
		goto redirty_out;
	else
		set_inode_flag(inode, FI_HOT_DATA);

	err = -EAGAIN;
	if (f2fs_has_inline_data(inode)) {
		err = f2fs_write_inline_data(inode, page);
		if (!err)
			goto out;
	}

	if (err == -EAGAIN) {
		err = f2fs_do_write_data_page(&fio);
		if (err == -EAGAIN) {
			fio.need_lock = LOCK_REQ;
			err = f2fs_do_write_data_page(&fio);
		}
	}

	if (err) {
		file_set_keep_isize(inode);
	} else {
		down_write(&F2FS_I(inode)->i_sem);
		if (F2FS_I(inode)->last_disk_size < psize)
			F2FS_I(inode)->last_disk_size = psize;
		up_write(&F2FS_I(inode)->i_sem);
	}

done:
	if (err && err != -ENOENT)
		goto redirty_out;

out:
	inode_dec_dirty_pages(inode);
	if (err)
		ClearPageUptodate(page);

	if (wbc->for_reclaim) {
		f2fs_submit_merged_write_cond(sbi, inode, 0, page->index, DATA);
		clear_inode_flag(inode, FI_HOT_DATA);
		f2fs_remove_dirty_inode(inode);
		submitted = NULL;
	}

	unlock_page(page);
	if (!S_ISDIR(inode->i_mode))
		f2fs_balance_fs(sbi, need_balance_fs);

	if (unlikely(f2fs_cp_error(sbi))) {
		f2fs_submit_merged_write(sbi, DATA);
		submitted = NULL;
	}

	if (submitted)
		*submitted = fio.submitted;

	return 0;

redirty_out:
	redirty_page_for_writepage(wbc, page);
	/*
	 * pageout() in MM traslates EAGAIN, so calls handle_write_error()
	 * -> mapping_set_error() -> set_bit(AS_EIO, ...).
	 * file_write_and_wait_range() will see EIO error, which is critical
	 * to return value of fsync() followed by atomic_write failure to user.
	 */
	if (!err || wbc->for_reclaim)
		return AOP_WRITEPAGE_ACTIVATE;
	unlock_page(page);
	return err;
}

static int f2fs_write_data_page(struct page *page,
					struct writeback_control *wbc)
{
	return __write_data_page(page, NULL, wbc, FS_DATA_IO);
}

/*
 * This function was copied from write_cche_pages from mm/page-writeback.c.
 * The major change is making write step of cold data page separately from
 * warm/hot data page.
 */
static int f2fs_write_cache_pages(struct address_space *mapping,
					struct writeback_control *wbc,
					enum iostat_type io_type)
{
	int ret = 0;
	int done = 0;
	struct pagevec pvec;
	struct f2fs_sb_info *sbi = F2FS_M_SB(mapping);
	int nr_pages;
	pgoff_t uninitialized_var(writeback_index);
	pgoff_t index;
	pgoff_t end;		/* Inclusive */
	pgoff_t done_index;
	pgoff_t last_idx = ULONG_MAX;
	int cycled;
	int range_whole = 0;
	int tag;

	pagevec_init(&pvec, 0);

	if (get_dirty_pages(mapping->host) <=
				SM_I(F2FS_M_SB(mapping))->min_hot_blocks)
		set_inode_flag(mapping->host, FI_HOT_DATA);
	else
		clear_inode_flag(mapping->host, FI_HOT_DATA);

	if (wbc->range_cyclic) {
		writeback_index = mapping->writeback_index; /* prev offset */
		index = writeback_index;
		if (index == 0)
			cycled = 1;
		else
			cycled = 0;
		end = -1;
	} else {
		index = wbc->range_start >> PAGE_SHIFT;
		end = wbc->range_end >> PAGE_SHIFT;
		if (wbc->range_start == 0 && wbc->range_end == LLONG_MAX)
			range_whole = 1;
		cycled = 1; /* ignore range_cyclic tests */
	}
	if (wbc->sync_mode == WB_SYNC_ALL || wbc->tagged_writepages)
		tag = PAGECACHE_TAG_TOWRITE;
	else
		tag = PAGECACHE_TAG_DIRTY;
retry:
	if (wbc->sync_mode == WB_SYNC_ALL || wbc->tagged_writepages)
		tag_pages_for_writeback(mapping, index, end);
	done_index = index;
	while (!done && (index <= end)) {
		int i;

		nr_pages = pagevec_lookup_range_tag(&pvec, mapping, &index, end,
				tag);
		if (nr_pages == 0)
			break;

		for (i = 0; i < nr_pages; i++) {
			struct page *page = pvec.pages[i];
			bool submitted = false;

			/* give a priority to WB_SYNC threads */
			if (atomic_read(&sbi->wb_sync_req[DATA]) &&
					wbc->sync_mode == WB_SYNC_NONE) {
				done = 1;
				break;
			}

			done_index = page->index;
retry_write:
			lock_page(page);

			if (unlikely(page->mapping != mapping)) {
continue_unlock:
				unlock_page(page);
				continue;
			}

			if (!PageDirty(page)) {
				/* someone wrote it for us */
				goto continue_unlock;
			}

			if (PageWriteback(page)) {
				if (wbc->sync_mode != WB_SYNC_NONE)
					f2fs_wait_on_page_writeback(page,
								DATA, true);
				else
					goto continue_unlock;
			}

			BUG_ON(PageWriteback(page));
			if (!clear_page_dirty_for_io(page))
				goto continue_unlock;

			ret = __write_data_page(page, &submitted, wbc, io_type);
			if (unlikely(ret)) {
				/*
				 * keep nr_to_write, since vfs uses this to
				 * get # of written pages.
				 */
				if (ret == AOP_WRITEPAGE_ACTIVATE) {
					unlock_page(page);
					ret = 0;
					continue;
				} else if (ret == -EAGAIN) {
					ret = 0;
					if (wbc->sync_mode == WB_SYNC_ALL) {
						cond_resched();
						congestion_wait(BLK_RW_ASYNC,
									HZ/50);
						goto retry_write;
					}
					continue;
				}
				done_index = page->index + 1;
				done = 1;
				break;
			} else if (submitted) {
				last_idx = page->index;
			}

			if (--wbc->nr_to_write <= 0 &&
					wbc->sync_mode == WB_SYNC_NONE) {
				done = 1;
				break;
			}
		}
		pagevec_release(&pvec);
		cond_resched();
	}

	if (!cycled && !done) {
		cycled = 1;
		index = 0;
		end = writeback_index - 1;
		goto retry;
	}
	if (wbc->range_cyclic || (range_whole && wbc->nr_to_write > 0))
		mapping->writeback_index = done_index;

	if (last_idx != ULONG_MAX)
		f2fs_submit_merged_write_cond(F2FS_M_SB(mapping), mapping->host,
						0, last_idx, DATA);

	return ret;
}

<<<<<<< HEAD
static inline bool __should_serialize_io(struct inode *inode,
					struct writeback_control *wbc)
{
	if (!S_ISREG(inode->i_mode))
		return false;
	if (wbc->sync_mode != WB_SYNC_ALL)
		return true;
	if (get_dirty_pages(inode) >= SM_I(F2FS_I_SB(inode))->min_seq_blocks)
		return true;
	return false;
}

int __f2fs_write_data_pages(struct address_space *mapping,
=======
static int __f2fs_write_data_pages(struct address_space *mapping,
>>>>>>> 38d74d51
						struct writeback_control *wbc,
						enum iostat_type io_type)
{
	struct inode *inode = mapping->host;
	struct f2fs_sb_info *sbi = F2FS_I_SB(inode);
	struct blk_plug plug;
	int ret;
	bool locked = false;

	/* deal with chardevs and other special file */
	if (!mapping->a_ops->writepage)
		return 0;

	/* skip writing if there is no dirty page in this inode */
	if (!get_dirty_pages(inode) && wbc->sync_mode == WB_SYNC_NONE)
		return 0;

	/* during POR, we don't need to trigger writepage at all. */
	if (unlikely(is_sbi_flag_set(sbi, SBI_POR_DOING)))
		goto skip_write;

	if (S_ISDIR(inode->i_mode) && wbc->sync_mode == WB_SYNC_NONE &&
			get_dirty_pages(inode) < nr_pages_to_skip(sbi, DATA) &&
			f2fs_available_free_memory(sbi, DIRTY_DENTS))
		goto skip_write;

	/* skip writing during file defragment */
	if (is_inode_flag_set(inode, FI_DO_DEFRAG))
		goto skip_write;

	trace_f2fs_writepages(mapping->host, wbc, DATA);

	/* to avoid spliting IOs due to mixed WB_SYNC_ALL and WB_SYNC_NONE */
	if (wbc->sync_mode == WB_SYNC_ALL)
		atomic_inc(&sbi->wb_sync_req[DATA]);
	else if (atomic_read(&sbi->wb_sync_req[DATA]))
		goto skip_write;

	if (__should_serialize_io(inode, wbc)) {
		mutex_lock(&sbi->writepages);
		locked = true;
	}

	blk_start_plug(&plug);
	ret = f2fs_write_cache_pages(mapping, wbc, io_type);
	blk_finish_plug(&plug);

	if (locked)
		mutex_unlock(&sbi->writepages);

	if (wbc->sync_mode == WB_SYNC_ALL)
		atomic_dec(&sbi->wb_sync_req[DATA]);
	/*
	 * if some pages were truncated, we cannot guarantee its mapping->host
	 * to detect pending bios.
	 */

	f2fs_remove_dirty_inode(inode);
	return ret;

skip_write:
	wbc->pages_skipped += get_dirty_pages(inode);
	trace_f2fs_writepages(mapping->host, wbc, DATA);
	return 0;
}

static int f2fs_write_data_pages(struct address_space *mapping,
			    struct writeback_control *wbc)
{
	struct inode *inode = mapping->host;

	return __f2fs_write_data_pages(mapping, wbc,
			F2FS_I(inode)->cp_task == current ?
			FS_CP_DATA_IO : FS_DATA_IO);
}

static void f2fs_write_failed(struct address_space *mapping, loff_t to)
{
	struct inode *inode = mapping->host;
	loff_t i_size = i_size_read(inode);

	if (to > i_size) {
		down_write(&F2FS_I(inode)->i_mmap_sem);
		truncate_pagecache(inode, i_size);
		f2fs_truncate_blocks(inode, i_size, true);
		up_write(&F2FS_I(inode)->i_mmap_sem);
	}
}

static int prepare_write_begin(struct f2fs_sb_info *sbi,
			struct page *page, loff_t pos, unsigned len,
			block_t *blk_addr, bool *node_changed)
{
	struct inode *inode = page->mapping->host;
	pgoff_t index = page->index;
	struct dnode_of_data dn;
	struct page *ipage;
	bool locked = false;
	struct extent_info ei = {0,0,0};
	int err = 0;
	int flag;

	/*
	 * we already allocated all the blocks, so we don't need to get
	 * the block addresses when there is no need to fill the page.
	 */
	if (!f2fs_has_inline_data(inode) && len == PAGE_SIZE &&
			!is_inode_flag_set(inode, FI_NO_PREALLOC))
		return 0;

	/* f2fs_lock_op avoids race between write CP and convert_inline_page */
	if (f2fs_has_inline_data(inode) && pos + len > MAX_INLINE_DATA(inode))
		flag = F2FS_GET_BLOCK_DEFAULT;
	else
		flag = F2FS_GET_BLOCK_PRE_AIO;

	if (f2fs_has_inline_data(inode) ||
			(pos & PAGE_MASK) >= i_size_read(inode)) {
		__do_map_lock(sbi, flag, true);
		locked = true;
	}
restart:
	/* check inline_data */
	ipage = f2fs_get_node_page(sbi, inode->i_ino);
	if (IS_ERR(ipage)) {
		err = PTR_ERR(ipage);
		goto unlock_out;
	}

	set_new_dnode(&dn, inode, ipage, ipage, 0);

	if (f2fs_has_inline_data(inode)) {
		if (pos + len <= MAX_INLINE_DATA(inode)) {
			f2fs_do_read_inline_data(page, ipage);
			set_inode_flag(inode, FI_DATA_EXIST);
			if (inode->i_nlink)
				set_inline_node(ipage);
		} else {
			err = f2fs_convert_inline_page(&dn, page);
			if (err)
				goto out;
			if (dn.data_blkaddr == NULL_ADDR)
				err = f2fs_get_block(&dn, index);
		}
	} else if (locked) {
		err = f2fs_get_block(&dn, index);
	} else {
		if (f2fs_lookup_extent_cache(inode, index, &ei)) {
			dn.data_blkaddr = ei.blk + index - ei.fofs;
		} else {
			/* hole case */
			err = f2fs_get_dnode_of_data(&dn, index, LOOKUP_NODE);
			if (err || dn.data_blkaddr == NULL_ADDR) {
				f2fs_put_dnode(&dn);
				__do_map_lock(sbi, F2FS_GET_BLOCK_PRE_AIO,
								true);
				WARN_ON(flag != F2FS_GET_BLOCK_PRE_AIO);
				locked = true;
				goto restart;
			}
		}
	}

	/* convert_inline_page can make node_changed */
	*blk_addr = dn.data_blkaddr;
	*node_changed = dn.node_changed;
out:
	f2fs_put_dnode(&dn);
unlock_out:
	if (locked)
		__do_map_lock(sbi, flag, false);
	return err;
}

static int f2fs_write_begin(struct file *file, struct address_space *mapping,
		loff_t pos, unsigned len, unsigned flags,
		struct page **pagep, void **fsdata)
{
	struct inode *inode = mapping->host;
	struct f2fs_sb_info *sbi = F2FS_I_SB(inode);
	struct page *page = NULL;
	pgoff_t index = ((unsigned long long) pos) >> PAGE_SHIFT;
	bool need_balance = false, drop_atomic = false;
	block_t blkaddr = NULL_ADDR;
	int err = 0;

	if (trace_android_fs_datawrite_start_enabled()) {
		char *path, pathbuf[MAX_TRACE_PATHBUF_LEN];

		path = android_fstrace_get_pathname(pathbuf,
						    MAX_TRACE_PATHBUF_LEN,
						    inode);
		trace_android_fs_datawrite_start(inode, pos, len,
						 current->pid, path,
						 current->comm);
	}
	trace_f2fs_write_begin(inode, pos, len, flags);

	if (f2fs_is_atomic_file(inode) &&
			!f2fs_available_free_memory(sbi, INMEM_PAGES)) {
		err = -ENOMEM;
		drop_atomic = true;
		goto fail;
	}

	/*
	 * We should check this at this moment to avoid deadlock on inode page
	 * and #0 page. The locking rule for inline_data conversion should be:
	 * lock_page(page #0) -> lock_page(inode_page)
	 */
	if (index != 0) {
		err = f2fs_convert_inline_inode(inode);
		if (err)
			goto fail;
	}
repeat:
	/*
	 * Do not use grab_cache_page_write_begin() to avoid deadlock due to
	 * wait_for_stable_page. Will wait that below with our IO control.
	 */
	page = f2fs_pagecache_get_page(mapping, index,
				FGP_LOCK | FGP_WRITE | FGP_CREAT, GFP_NOFS);
	if (!page) {
		err = -ENOMEM;
		goto fail;
	}

	*pagep = page;

	err = prepare_write_begin(sbi, page, pos, len,
					&blkaddr, &need_balance);
	if (err)
		goto fail;

	if (need_balance && has_not_enough_free_secs(sbi, 0, 0)) {
		unlock_page(page);
		f2fs_balance_fs(sbi, true);
		lock_page(page);
		if (page->mapping != mapping) {
			/* The page got truncated from under us */
			f2fs_put_page(page, 1);
			goto repeat;
		}
	}

	f2fs_wait_on_page_writeback(page, DATA, false);

	if (len == PAGE_SIZE || PageUptodate(page))
		return 0;

	if (!(pos & (PAGE_SIZE - 1)) && (pos + len) >= i_size_read(inode)) {
		zero_user_segment(page, len, PAGE_SIZE);
		return 0;
	}

	if (blkaddr == NEW_ADDR) {
		zero_user_segment(page, 0, PAGE_SIZE);
		SetPageUptodate(page);
	} else {
		err = f2fs_submit_page_read(inode, page, blkaddr);
		if (err)
			goto fail;

		lock_page(page);
		if (unlikely(page->mapping != mapping)) {
			f2fs_put_page(page, 1);
			goto repeat;
		}
		if (unlikely(!PageUptodate(page))) {
			err = -EIO;
			goto fail;
		}
	}
	return 0;

fail:
	f2fs_put_page(page, 1);
	f2fs_write_failed(mapping, pos + len);
	if (drop_atomic)
		f2fs_drop_inmem_pages_all(sbi, false);
	return err;
}

static int f2fs_write_end(struct file *file,
			struct address_space *mapping,
			loff_t pos, unsigned len, unsigned copied,
			struct page *page, void *fsdata)
{
	struct inode *inode = page->mapping->host;

	trace_android_fs_datawrite_end(inode, pos, len);
	trace_f2fs_write_end(inode, pos, len, copied);

	/*
	 * This should be come from len == PAGE_SIZE, and we expect copied
	 * should be PAGE_SIZE. Otherwise, we treat it with zero copied and
	 * let generic_perform_write() try to copy data again through copied=0.
	 */
	if (!PageUptodate(page)) {
		if (unlikely(copied != len))
			copied = 0;
		else
			SetPageUptodate(page);
	}
	if (!copied)
		goto unlock_out;

	set_page_dirty(page);

	if (pos + copied > i_size_read(inode))
		f2fs_i_size_write(inode, pos + copied);
unlock_out:
	f2fs_put_page(page, 1);
	f2fs_update_time(F2FS_I_SB(inode), REQ_TIME);
	return copied;
}

static int check_direct_IO(struct inode *inode, struct iov_iter *iter,
			   loff_t offset)
{
	unsigned blocksize_mask = inode->i_sb->s_blocksize - 1;

	if (offset & blocksize_mask)
		return -EINVAL;

	if (iov_iter_alignment(iter) & blocksize_mask)
		return -EINVAL;

	return 0;
}

static ssize_t f2fs_direct_IO(struct kiocb *iocb, struct iov_iter *iter)
{
	struct address_space *mapping = iocb->ki_filp->f_mapping;
	struct inode *inode = mapping->host;
	struct f2fs_sb_info *sbi = F2FS_I_SB(inode);
	size_t count = iov_iter_count(iter);
	loff_t offset = iocb->ki_pos;
	int rw = iov_iter_rw(iter);
	int err;
	enum rw_hint hint = iocb->ki_hint;
	int whint_mode = F2FS_OPTION(sbi).whint_mode;

	err = check_direct_IO(inode, iter, offset);
	if (err)
		return err;

	if (f2fs_force_buffered_io(inode, rw))
		return 0;

	trace_f2fs_direct_IO_enter(inode, offset, count, rw);

	if (trace_android_fs_dataread_start_enabled() &&
	    (rw == READ)) {
		char *path, pathbuf[MAX_TRACE_PATHBUF_LEN];

		path = android_fstrace_get_pathname(pathbuf,
						    MAX_TRACE_PATHBUF_LEN,
						    inode);
		trace_android_fs_dataread_start(inode, offset,
						count, current->pid, path,
						current->comm);
	}
	if (trace_android_fs_datawrite_start_enabled() &&
	    (rw == WRITE)) {
		char *path, pathbuf[MAX_TRACE_PATHBUF_LEN];

		path = android_fstrace_get_pathname(pathbuf,
						    MAX_TRACE_PATHBUF_LEN,
						    inode);
		trace_android_fs_datawrite_start(inode, offset, count,
						 current->pid, path,
						 current->comm);
	}
	if (rw == WRITE && whint_mode == WHINT_MODE_OFF)
		iocb->ki_hint = WRITE_LIFE_NOT_SET;

	if (!down_read_trylock(&F2FS_I(inode)->i_gc_rwsem[rw])) {
		if (iocb->ki_flags & IOCB_NOWAIT) {
			iocb->ki_hint = hint;
			err = -EAGAIN;
			goto out;
		}
		down_read(&F2FS_I(inode)->i_gc_rwsem[rw]);
	}

	err = blockdev_direct_IO(iocb, inode, iter, get_data_block_dio);
	up_read(&F2FS_I(inode)->i_gc_rwsem[rw]);

	if (rw == WRITE) {
		if (whint_mode == WHINT_MODE_OFF)
			iocb->ki_hint = hint;
		if (err > 0) {
			f2fs_update_iostat(F2FS_I_SB(inode), APP_DIRECT_IO,
									err);
			set_inode_flag(inode, FI_UPDATE_WRITE);
		} else if (err < 0) {
			f2fs_write_failed(mapping, offset + count);
		}
	}
out:
	if (trace_android_fs_dataread_start_enabled() &&
	    (rw == READ))
		trace_android_fs_dataread_end(inode, offset, count);
	if (trace_android_fs_datawrite_start_enabled() &&
	    (rw == WRITE))
		trace_android_fs_datawrite_end(inode, offset, count);

	trace_f2fs_direct_IO_exit(inode, offset, count, rw, err);

	return err;
}

void f2fs_invalidate_page(struct page *page, unsigned int offset,
							unsigned int length)
{
	struct inode *inode = page->mapping->host;
	struct f2fs_sb_info *sbi = F2FS_I_SB(inode);

	if (inode->i_ino >= F2FS_ROOT_INO(sbi) &&
		(offset % PAGE_SIZE || length != PAGE_SIZE))
		return;

	if (PageDirty(page)) {
		if (inode->i_ino == F2FS_META_INO(sbi)) {
			dec_page_count(sbi, F2FS_DIRTY_META);
		} else if (inode->i_ino == F2FS_NODE_INO(sbi)) {
			dec_page_count(sbi, F2FS_DIRTY_NODES);
		} else {
			inode_dec_dirty_pages(inode);
			f2fs_remove_dirty_inode(inode);
		}
	}

	/* This is atomic written page, keep Private */
	if (IS_ATOMIC_WRITTEN_PAGE(page))
		return f2fs_drop_inmem_page(inode, page);

	set_page_private(page, 0);
	ClearPagePrivate(page);
}

int f2fs_release_page(struct page *page, gfp_t wait)
{
	/* If this is dirty page, keep PagePrivate */
	if (PageDirty(page))
		return 0;

	/* This is atomic written page, keep Private */
	if (IS_ATOMIC_WRITTEN_PAGE(page))
		return 0;

	set_page_private(page, 0);
	ClearPagePrivate(page);
	return 1;
}

static int f2fs_set_data_page_dirty(struct page *page)
{
	struct address_space *mapping = page->mapping;
	struct inode *inode = mapping->host;

	trace_f2fs_set_page_dirty(page, DATA);

	if (!PageUptodate(page))
		SetPageUptodate(page);

	if (f2fs_is_atomic_file(inode) && !f2fs_is_commit_atomic_write(inode)) {
		if (!IS_ATOMIC_WRITTEN_PAGE(page)) {
			f2fs_register_inmem_page(inode, page);
			return 1;
		}
		/*
		 * Previously, this page has been registered, we just
		 * return here.
		 */
		return 0;
	}

	if (!PageDirty(page)) {
		__set_page_dirty_nobuffers(page);
		f2fs_update_dirty_page(inode, page);
		return 1;
	}
	return 0;
}

static sector_t f2fs_bmap(struct address_space *mapping, sector_t block)
{
	struct inode *inode = mapping->host;

	if (f2fs_has_inline_data(inode))
		return 0;

	/* make sure allocating whole blocks */
	if (mapping_tagged(mapping, PAGECACHE_TAG_DIRTY))
		filemap_write_and_wait(mapping);

	return generic_block_bmap(mapping, block, get_data_block_bmap);
}

#ifdef CONFIG_MIGRATION
#include <linux/migrate.h>

int f2fs_migrate_page(struct address_space *mapping,
		struct page *newpage, struct page *page, enum migrate_mode mode)
{
	int rc, extra_count;
	struct f2fs_inode_info *fi = F2FS_I(mapping->host);
	bool atomic_written = IS_ATOMIC_WRITTEN_PAGE(page);

	BUG_ON(PageWriteback(page));

	/* migrating an atomic written page is safe with the inmem_lock hold */
	if (atomic_written) {
		if (mode != MIGRATE_SYNC)
			return -EBUSY;
		if (!mutex_trylock(&fi->inmem_lock))
			return -EAGAIN;
	}

	/*
	 * A reference is expected if PagePrivate set when move mapping,
	 * however F2FS breaks this for maintaining dirty page counts when
	 * truncating pages. So here adjusting the 'extra_count' make it work.
	 */
	extra_count = (atomic_written ? 1 : 0) - page_has_private(page);
	rc = migrate_page_move_mapping(mapping, newpage,
				page, NULL, mode, extra_count);
	if (rc != MIGRATEPAGE_SUCCESS) {
		if (atomic_written)
			mutex_unlock(&fi->inmem_lock);
		return rc;
	}

	if (atomic_written) {
		struct inmem_pages *cur;
		list_for_each_entry(cur, &fi->inmem_pages, list)
			if (cur->page == page) {
				cur->page = newpage;
				break;
			}
		mutex_unlock(&fi->inmem_lock);
		put_page(page);
		get_page(newpage);
	}

	if (PagePrivate(page))
		SetPagePrivate(newpage);
	set_page_private(newpage, page_private(page));

	if (mode != MIGRATE_SYNC_NO_COPY)
		migrate_page_copy(newpage, page);
	else
		migrate_page_states(newpage, page);

	return MIGRATEPAGE_SUCCESS;
}
#endif

const struct address_space_operations f2fs_dblock_aops = {
	.readpage	= f2fs_read_data_page,
	.readpages	= f2fs_read_data_pages,
	.writepage	= f2fs_write_data_page,
	.writepages	= f2fs_write_data_pages,
	.write_begin	= f2fs_write_begin,
	.write_end	= f2fs_write_end,
	.set_page_dirty	= f2fs_set_data_page_dirty,
	.invalidatepage	= f2fs_invalidate_page,
	.releasepage	= f2fs_release_page,
	.direct_IO	= f2fs_direct_IO,
	.bmap		= f2fs_bmap,
#ifdef CONFIG_MIGRATION
	.migratepage    = f2fs_migrate_page,
#endif
};

void f2fs_clear_radix_tree_dirty_tag(struct page *page)
{
	struct address_space *mapping = page_mapping(page);
	unsigned long flags;

	spin_lock_irqsave(&mapping->tree_lock, flags);
	radix_tree_tag_clear(&mapping->page_tree, page_index(page),
					PAGECACHE_TAG_DIRTY);
	spin_unlock_irqrestore(&mapping->tree_lock, flags);
}

int __init f2fs_init_post_read_processing(void)
{
	bio_post_read_ctx_cache = KMEM_CACHE(bio_post_read_ctx, 0);
	if (!bio_post_read_ctx_cache)
		goto fail;
	bio_post_read_ctx_pool =
		mempool_create_slab_pool(NUM_PREALLOC_POST_READ_CTXS,
					 bio_post_read_ctx_cache);
	if (!bio_post_read_ctx_pool)
		goto fail_free_cache;
	return 0;

fail_free_cache:
	kmem_cache_destroy(bio_post_read_ctx_cache);
fail:
	return -ENOMEM;
}

void __exit f2fs_destroy_post_read_processing(void)
{
	mempool_destroy(bio_post_read_ctx_pool);
	kmem_cache_destroy(bio_post_read_ctx_cache);
}<|MERGE_RESOLUTION|>--- conflicted
+++ resolved
@@ -478,14 +478,10 @@
 	enum page_type btype = PAGE_TYPE_OF_BIO(fio->type);
 	struct f2fs_bio_info *io = sbi->write_io[btype] + fio->temp;
 	struct page *bio_page;
-<<<<<<< HEAD
 	struct inode *inode;
 	bool bio_encrypted;
 	int bi_crypt_skip;
 	u64 dun;
-	int err = 0;
-=======
->>>>>>> 38d74d51
 
 	f2fs_bug_on(sbi, is_read_io(fio->op));
 
@@ -917,7 +913,7 @@
 	if (unlikely(is_inode_flag_set(dn->inode, FI_NO_ALLOC)))
 		return -EPERM;
 
-	err = get_node_info(sbi, dn->nid, &ni);
+	err = f2fs_get_node_info(sbi, dn->nid, &ni);
 	if (err)
 		return err;
 
@@ -930,10 +926,6 @@
 		return err;
 
 alloc:
-<<<<<<< HEAD
-=======
-	f2fs_get_node_info(sbi, dn->nid, &ni);
->>>>>>> 38d74d51
 	set_summary(&sum, dn->nid, dn->ofs_in_node, ni.version);
 
 	f2fs_allocate_data_block(sbi, NULL, dn->data_blkaddr, &dn->data_blkaddr,
@@ -1336,16 +1328,12 @@
 		if (!page)
 			return -ENOMEM;
 
-<<<<<<< HEAD
-		err = get_node_info(sbi, inode->i_ino, &ni);
+		err = f2fs_get_node_info(sbi, inode->i_ino, &ni);
 		if (err) {
 			f2fs_put_page(page, 1);
 			return err;
 		}
 
-=======
-		f2fs_get_node_info(sbi, inode->i_ino, &ni);
->>>>>>> 38d74d51
 
 		phys = (__u64)blk_to_logical(inode, ni.blk_addr);
 		offset = offsetof(struct f2fs_inode, i_addr) +
@@ -1372,15 +1360,11 @@
 		if (!page)
 			return -ENOMEM;
 
-<<<<<<< HEAD
-		err = get_node_info(sbi, xnid, &ni);
+		err = f2fs_get_node_info(sbi, xnid, &ni);
 		if (err) {
 			f2fs_put_page(page, 1);
 			return err;
 		}
-=======
-		f2fs_get_node_info(sbi, xnid, &ni);
->>>>>>> 38d74d51
 
 		phys = (__u64)blk_to_logical(inode, ni.blk_addr);
 		len = inode->i_sb->s_blocksize;
@@ -1775,20 +1759,7 @@
 	return f2fs_should_update_inplace(inode, fio);
 }
 
-<<<<<<< HEAD
-int do_write_data_page(struct f2fs_io_info *fio)
-=======
-static inline bool valid_ipu_blkaddr(struct f2fs_io_info *fio)
-{
-	if (fio->old_blkaddr == NEW_ADDR)
-		return false;
-	if (fio->old_blkaddr == NULL_ADDR)
-		return false;
-	return true;
-}
-
 int f2fs_do_write_data_page(struct f2fs_io_info *fio)
->>>>>>> 38d74d51
 {
 	struct page *page = fio->page;
 	struct inode *inode = page->mapping->host;
@@ -1863,7 +1834,7 @@
 		fio->need_lock = LOCK_REQ;
 	}
 
-	err = get_node_info(fio->sbi, dn.nid, &ni);
+	err = f2fs_get_node_info(fio->sbi, dn.nid, &ni);
 	if (err)
 		goto out_writepage;
 
@@ -2197,7 +2168,6 @@
 	return ret;
 }
 
-<<<<<<< HEAD
 static inline bool __should_serialize_io(struct inode *inode,
 					struct writeback_control *wbc)
 {
@@ -2210,10 +2180,7 @@
 	return false;
 }
 
-int __f2fs_write_data_pages(struct address_space *mapping,
-=======
 static int __f2fs_write_data_pages(struct address_space *mapping,
->>>>>>> 38d74d51
 						struct writeback_control *wbc,
 						enum iostat_type io_type)
 {
