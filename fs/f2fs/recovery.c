// SPDX-License-Identifier: GPL-2.0
/*
 * fs/f2fs/recovery.c
 *
 * Copyright (c) 2012 Samsung Electronics Co., Ltd.
 *             http://www.samsung.com/
 */
#include <linux/fs.h>
#include <linux/f2fs_fs.h>
#include "f2fs.h"
#include "node.h"
#include "segment.h"

/*
 * Roll forward recovery scenarios.
 *
 * [Term] F: fsync_mark, D: dentry_mark
 *
 * 1. inode(x) | CP | inode(x) | dnode(F)
 * -> Update the latest inode(x).
 *
 * 2. inode(x) | CP | inode(F) | dnode(F)
 * -> No problem.
 *
 * 3. inode(x) | CP | dnode(F) | inode(x)
 * -> Recover to the latest dnode(F), and drop the last inode(x)
 *
 * 4. inode(x) | CP | dnode(F) | inode(F)
 * -> No problem.
 *
 * 5. CP | inode(x) | dnode(F)
 * -> The inode(DF) was missing. Should drop this dnode(F).
 *
 * 6. CP | inode(DF) | dnode(F)
 * -> No problem.
 *
 * 7. CP | dnode(F) | inode(DF)
 * -> If f2fs_iget fails, then goto next to find inode(DF).
 *
 * 8. CP | dnode(F) | inode(x)
 * -> If f2fs_iget fails, then goto next to find inode(DF).
 *    But it will fail due to no inode(DF).
 */

static struct kmem_cache *fsync_entry_slab;

bool f2fs_space_for_roll_forward(struct f2fs_sb_info *sbi)
{
	s64 nalloc = percpu_counter_sum_positive(&sbi->alloc_valid_block_count);

	if (sbi->last_valid_block_count + nalloc > sbi->user_block_count)
		return false;
	return true;
}

static struct fsync_inode_entry *get_fsync_inode(struct list_head *head,
								nid_t ino)
{
	struct fsync_inode_entry *entry;

	list_for_each_entry(entry, head, list)
		if (entry->inode->i_ino == ino)
			return entry;

	return NULL;
}

static struct fsync_inode_entry *add_fsync_inode(struct f2fs_sb_info *sbi,
			struct list_head *head, nid_t ino, bool quota_inode)
{
	struct inode *inode;
	struct fsync_inode_entry *entry;
	int err;
<<<<<<< HEAD

	inode = f2fs_iget_retry(sbi->sb, ino);
	if (IS_ERR(inode))
		return ERR_CAST(inode);

	err = dquot_initialize(inode);
	if (err)
		goto err_out;

	if (quota_inode) {
		err = dquot_alloc_inode(inode);
		if (err)
			goto err_out;
	}

=======

	inode = f2fs_iget_retry(sbi->sb, ino);
	if (IS_ERR(inode))
		return ERR_CAST(inode);

	err = dquot_initialize(inode);
	if (err)
		goto err_out;

	if (quota_inode) {
		err = dquot_alloc_inode(inode);
		if (err)
			goto err_out;
	}

>>>>>>> 052680e5
	entry = f2fs_kmem_cache_alloc(fsync_entry_slab, GFP_F2FS_ZERO);
	entry->inode = inode;
	list_add_tail(&entry->list, head);

	return entry;
err_out:
	iput(inode);
	return ERR_PTR(err);
}

static void del_fsync_inode(struct fsync_inode_entry *entry, int drop)
{
	if (drop) {
		/* inode should not be recovered, drop it */
		f2fs_inode_synced(entry->inode);
	}
	iput(entry->inode);
	list_del(&entry->list);
	kmem_cache_free(fsync_entry_slab, entry);
}

static int recover_dentry(struct inode *inode, struct page *ipage,
						struct list_head *dir_list)
{
	struct f2fs_inode *raw_inode = F2FS_INODE(ipage);
	nid_t pino = le32_to_cpu(raw_inode->i_pino);
	struct f2fs_dir_entry *de;
	struct fscrypt_name fname;
	struct page *page;
	struct inode *dir, *einode;
	struct fsync_inode_entry *entry;
	int err = 0;
	char *name;

	entry = get_fsync_inode(dir_list, pino);
	if (!entry) {
		entry = add_fsync_inode(F2FS_I_SB(inode), dir_list,
							pino, false);
		if (IS_ERR(entry)) {
			dir = ERR_CAST(entry);
			err = PTR_ERR(entry);
			goto out;
		}
	}

	dir = entry->inode;

	memset(&fname, 0, sizeof(struct fscrypt_name));
	fname.disk_name.len = le32_to_cpu(raw_inode->i_namelen);
	fname.disk_name.name = raw_inode->i_name;

	if (unlikely(fname.disk_name.len > F2FS_NAME_LEN)) {
		WARN_ON(1);
		err = -ENAMETOOLONG;
		goto out;
	}
retry:
	de = __f2fs_find_entry(dir, &fname, &page);
	if (de && inode->i_ino == le32_to_cpu(de->ino))
		goto out_put;

	if (de) {
		einode = f2fs_iget_retry(inode->i_sb, le32_to_cpu(de->ino));
		if (IS_ERR(einode)) {
			WARN_ON(1);
			err = PTR_ERR(einode);
			if (err == -ENOENT)
				err = -EEXIST;
			goto out_put;
		}

		err = dquot_initialize(einode);
		if (err) {
			iput(einode);
			goto out_put;
		}

		err = f2fs_acquire_orphan_inode(F2FS_I_SB(inode));
		if (err) {
			iput(einode);
			goto out_put;
		}
		f2fs_delete_entry(de, page, dir, einode);
		iput(einode);
		goto retry;
	} else if (IS_ERR(page)) {
		err = PTR_ERR(page);
	} else {
		err = f2fs_add_dentry(dir, &fname, inode,
					inode->i_ino, inode->i_mode);
	}
	if (err == -ENOMEM)
		goto retry;
	goto out;

out_put:
	f2fs_put_page(page, 0);
out:
	if (file_enc_name(inode))
		name = "<encrypted>";
	else
		name = raw_inode->i_name;
<<<<<<< HEAD
	f2fs_notice(F2FS_I_SB(inode), "%s: ino = %x, name = %s, dir = %lx, err = %d",
		    __func__, ino_of_node(ipage), name,
		    IS_ERR(dir) ? 0 : dir->i_ino, err);
	return err;
}

static int recover_quota_data(struct inode *inode, struct page *page)
{
	struct f2fs_inode *raw = F2FS_INODE(page);
	struct iattr attr;
	uid_t i_uid = le32_to_cpu(raw->i_uid);
	gid_t i_gid = le32_to_cpu(raw->i_gid);
	int err;

	memset(&attr, 0, sizeof(attr));

	attr.ia_uid = make_kuid(&init_user_ns, i_uid);
	attr.ia_gid = make_kgid(&init_user_ns, i_gid);

	if (!uid_eq(attr.ia_uid, inode->i_uid))
		attr.ia_valid |= ATTR_UID;
	if (!gid_eq(attr.ia_gid, inode->i_gid))
		attr.ia_valid |= ATTR_GID;

	if (!attr.ia_valid)
		return 0;

	err = dquot_transfer(inode, &attr);
	if (err)
		set_sbi_flag(F2FS_I_SB(inode), SBI_QUOTA_NEED_REPAIR);
	return err;
}

=======
	f2fs_msg(inode->i_sb, KERN_NOTICE,
			"%s: ino = %x, name = %s, dir = %lx, err = %d",
			__func__, ino_of_node(ipage), name,
			IS_ERR(dir) ? 0 : dir->i_ino, err);
	return err;
}

>>>>>>> 052680e5
static void recover_inline_flags(struct inode *inode, struct f2fs_inode *ri)
{
	if (ri->i_inline & F2FS_PIN_FILE)
		set_inode_flag(inode, FI_PIN_FILE);
	else
		clear_inode_flag(inode, FI_PIN_FILE);
	if (ri->i_inline & F2FS_DATA_EXIST)
		set_inode_flag(inode, FI_DATA_EXIST);
	else
		clear_inode_flag(inode, FI_DATA_EXIST);
}

<<<<<<< HEAD
static int recover_inode(struct inode *inode, struct page *page)
=======
static void recover_inode(struct inode *inode, struct page *page)
>>>>>>> 052680e5
{
	struct f2fs_inode *raw = F2FS_INODE(page);
	char *name;
	int err;

	inode->i_mode = le16_to_cpu(raw->i_mode);
<<<<<<< HEAD

	err = recover_quota_data(inode, page);
	if (err)
		return err;

	i_uid_write(inode, le32_to_cpu(raw->i_uid));
	i_gid_write(inode, le32_to_cpu(raw->i_gid));

	if (raw->i_inline & F2FS_EXTRA_ATTR) {
		if (f2fs_sb_has_project_quota(F2FS_I_SB(inode)) &&
			F2FS_FITS_IN_INODE(raw, le16_to_cpu(raw->i_extra_isize),
								i_projid)) {
			projid_t i_projid;

			i_projid = (projid_t)le32_to_cpu(raw->i_projid);
			F2FS_I(inode)->i_projid =
				make_kprojid(&init_user_ns, i_projid);
		}
	}

=======
>>>>>>> 052680e5
	f2fs_i_size_write(inode, le64_to_cpu(raw->i_size));
	inode->i_atime.tv_sec = le64_to_cpu(raw->i_atime);
	inode->i_ctime.tv_sec = le64_to_cpu(raw->i_ctime);
	inode->i_mtime.tv_sec = le64_to_cpu(raw->i_mtime);
	inode->i_atime.tv_nsec = le32_to_cpu(raw->i_atime_nsec);
	inode->i_ctime.tv_nsec = le32_to_cpu(raw->i_ctime_nsec);
	inode->i_mtime.tv_nsec = le32_to_cpu(raw->i_mtime_nsec);

	F2FS_I(inode)->i_advise = raw->i_advise;
<<<<<<< HEAD
	F2FS_I(inode)->i_flags = le32_to_cpu(raw->i_flags);
	f2fs_set_inode_flags(inode);
	F2FS_I(inode)->i_gc_failures[GC_FAILURE_PIN] =
				le16_to_cpu(raw->i_gc_failures);

	recover_inline_flags(inode, raw);

	f2fs_mark_inode_dirty_sync(inode, true);

=======

	recover_inline_flags(inode, raw);

>>>>>>> 052680e5
	if (file_enc_name(inode))
		name = "<encrypted>";
	else
		name = F2FS_INODE(page)->i_name;

<<<<<<< HEAD
	f2fs_notice(F2FS_I_SB(inode), "recover_inode: ino = %x, name = %s, inline = %x",
		    ino_of_node(page), name, raw->i_inline);
	return 0;
=======
	f2fs_msg(inode->i_sb, KERN_NOTICE,
		"recover_inode: ino = %x, name = %s, inline = %x",
			ino_of_node(page), name, raw->i_inline);
>>>>>>> 052680e5
}

static int find_fsync_dnodes(struct f2fs_sb_info *sbi, struct list_head *head,
				bool check_only)
{
	struct curseg_info *curseg;
	struct page *page = NULL;
	block_t blkaddr;
	unsigned int loop_cnt = 0;
<<<<<<< HEAD
	unsigned int free_blocks = MAIN_SEGS(sbi) * sbi->blocks_per_seg -
						valid_user_blocks(sbi);
=======
	unsigned int free_blocks = sbi->user_block_count -
					valid_user_blocks(sbi);
>>>>>>> 052680e5
	int err = 0;

	/* get node pages in the current segment */
	curseg = CURSEG_I(sbi, CURSEG_WARM_NODE);
	blkaddr = NEXT_FREE_BLKADDR(sbi, curseg);

	while (1) {
		struct fsync_inode_entry *entry;

		if (!f2fs_is_valid_meta_blkaddr(sbi, blkaddr, META_POR))
			return 0;

		page = f2fs_get_tmp_page(sbi, blkaddr);
<<<<<<< HEAD
		if (IS_ERR(page)) {
			err = PTR_ERR(page);
			break;
		}
=======
>>>>>>> 052680e5

		if (!is_recoverable_dnode(page)) {
			f2fs_put_page(page, 1);
			break;
		}

		if (!is_fsync_dnode(page))
			goto next;

		entry = get_fsync_inode(head, ino_of_node(page));
		if (!entry) {
			bool quota_inode = false;

			if (!check_only &&
					IS_INODE(page) && is_dent_dnode(page)) {
				err = f2fs_recover_inode_page(sbi, page);
<<<<<<< HEAD
				if (err) {
					f2fs_put_page(page, 1);
					break;
				}
=======
				if (err)
					break;
>>>>>>> 052680e5
				quota_inode = true;
			}

			/*
			 * CP | dnode(F) | inode(DF)
			 * For this case, we should not give up now.
			 */
			entry = add_fsync_inode(sbi, head, ino_of_node(page),
								quota_inode);
			if (IS_ERR(entry)) {
				err = PTR_ERR(entry);
				if (err == -ENOENT) {
					err = 0;
					goto next;
				}
<<<<<<< HEAD
				f2fs_put_page(page, 1);
=======
>>>>>>> 052680e5
				break;
			}
		}
		entry->blkaddr = blkaddr;

		if (IS_INODE(page) && is_dent_dnode(page))
			entry->last_dentry = blkaddr;
next:
		/* sanity check in order to detect looped node chain */
		if (++loop_cnt >= free_blocks ||
			blkaddr == next_blkaddr_of_node(page)) {
<<<<<<< HEAD
			f2fs_notice(sbi, "%s: detect looped node chain, blkaddr:%u, next:%u",
				    __func__, blkaddr,
				    next_blkaddr_of_node(page));
			f2fs_put_page(page, 1);
=======
			f2fs_msg(sbi->sb, KERN_NOTICE,
				"%s: detect looped node chain, "
				"blkaddr:%u, next:%u",
				__func__, blkaddr, next_blkaddr_of_node(page));
>>>>>>> 052680e5
			err = -EINVAL;
			break;
		}

		/* check next segment */
		blkaddr = next_blkaddr_of_node(page);
		f2fs_put_page(page, 1);

		f2fs_ra_meta_pages_cond(sbi, blkaddr);
	}
	return err;
}

static void destroy_fsync_dnodes(struct list_head *head, int drop)
{
	struct fsync_inode_entry *entry, *tmp;

	list_for_each_entry_safe(entry, tmp, head, list)
		del_fsync_inode(entry, drop);
}

static int check_index_in_prev_nodes(struct f2fs_sb_info *sbi,
			block_t blkaddr, struct dnode_of_data *dn)
{
	struct seg_entry *sentry;
	unsigned int segno = GET_SEGNO(sbi, blkaddr);
	unsigned short blkoff = GET_BLKOFF_FROM_SEG0(sbi, blkaddr);
	struct f2fs_summary_block *sum_node;
	struct f2fs_summary sum;
	struct page *sum_page, *node_page;
	struct dnode_of_data tdn = *dn;
	nid_t ino, nid;
	struct inode *inode;
	unsigned int offset;
	block_t bidx;
	int i;

	sentry = get_seg_entry(sbi, segno);
	if (!f2fs_test_bit(blkoff, sentry->cur_valid_map))
		return 0;

	/* Get the previous summary */
	for (i = CURSEG_HOT_DATA; i <= CURSEG_COLD_DATA; i++) {
		struct curseg_info *curseg = CURSEG_I(sbi, i);
		if (curseg->segno == segno) {
			sum = curseg->sum_blk->entries[blkoff];
			goto got_it;
		}
	}

	sum_page = f2fs_get_sum_page(sbi, segno);
<<<<<<< HEAD
	if (IS_ERR(sum_page))
		return PTR_ERR(sum_page);
=======
>>>>>>> 052680e5
	sum_node = (struct f2fs_summary_block *)page_address(sum_page);
	sum = sum_node->entries[blkoff];
	f2fs_put_page(sum_page, 1);
got_it:
	/* Use the locked dnode page and inode */
	nid = le32_to_cpu(sum.nid);
	if (dn->inode->i_ino == nid) {
		tdn.nid = nid;
		if (!dn->inode_page_locked)
			lock_page(dn->inode_page);
		tdn.node_page = dn->inode_page;
		tdn.ofs_in_node = le16_to_cpu(sum.ofs_in_node);
		goto truncate_out;
	} else if (dn->nid == nid) {
		tdn.ofs_in_node = le16_to_cpu(sum.ofs_in_node);
		goto truncate_out;
	}

	/* Get the node page */
	node_page = f2fs_get_node_page(sbi, nid);
	if (IS_ERR(node_page))
		return PTR_ERR(node_page);

	offset = ofs_of_node(node_page);
	ino = ino_of_node(node_page);
	f2fs_put_page(node_page, 1);

	if (ino != dn->inode->i_ino) {
		int ret;

		/* Deallocate previous index in the node page */
		inode = f2fs_iget_retry(sbi->sb, ino);
		if (IS_ERR(inode))
			return PTR_ERR(inode);

		ret = dquot_initialize(inode);
		if (ret) {
			iput(inode);
			return ret;
		}
	} else {
		inode = dn->inode;
	}

	bidx = f2fs_start_bidx_of_node(offset, inode) +
				le16_to_cpu(sum.ofs_in_node);

	/*
	 * if inode page is locked, unlock temporarily, but its reference
	 * count keeps alive.
	 */
	if (ino == dn->inode->i_ino && dn->inode_page_locked)
		unlock_page(dn->inode_page);

	set_new_dnode(&tdn, inode, NULL, NULL, 0);
	if (f2fs_get_dnode_of_data(&tdn, bidx, LOOKUP_NODE))
		goto out;

	if (tdn.data_blkaddr == blkaddr)
		f2fs_truncate_data_blocks_range(&tdn, 1);

	f2fs_put_dnode(&tdn);
out:
	if (ino != dn->inode->i_ino)
		iput(inode);
	else if (dn->inode_page_locked)
		lock_page(dn->inode_page);
	return 0;

truncate_out:
	if (datablock_addr(tdn.inode, tdn.node_page,
					tdn.ofs_in_node) == blkaddr)
		f2fs_truncate_data_blocks_range(&tdn, 1);
	if (dn->inode->i_ino == nid && !dn->inode_page_locked)
		unlock_page(dn->inode_page);
	return 0;
}

static int do_recover_data(struct f2fs_sb_info *sbi, struct inode *inode,
					struct page *page)
{
	struct dnode_of_data dn;
	struct node_info ni;
	unsigned int start, end;
	int err = 0, recovered = 0;

	/* step 1: recover xattr */
	if (IS_INODE(page)) {
		f2fs_recover_inline_xattr(inode, page);
	} else if (f2fs_has_xattr_block(ofs_of_node(page))) {
		err = f2fs_recover_xattr_data(inode, page);
		if (!err)
			recovered++;
		goto out;
	}

	/* step 2: recover inline data */
	if (f2fs_recover_inline_data(inode, page))
		goto out;

	/* step 3: recover data indices */
	start = f2fs_start_bidx_of_node(ofs_of_node(page), inode);
	end = start + ADDRS_PER_PAGE(page, inode);

	set_new_dnode(&dn, inode, NULL, NULL, 0);
retry_dn:
	err = f2fs_get_dnode_of_data(&dn, start, ALLOC_NODE);
	if (err) {
		if (err == -ENOMEM) {
			congestion_wait(BLK_RW_ASYNC, HZ/50);
			goto retry_dn;
		}
		goto out;
	}

<<<<<<< HEAD
	f2fs_wait_on_page_writeback(dn.node_page, NODE, true, true);

	err = f2fs_get_node_info(sbi, dn.nid, &ni);
	if (err)
		goto err;

=======
	f2fs_wait_on_page_writeback(dn.node_page, NODE, true);

	f2fs_get_node_info(sbi, dn.nid, &ni);
>>>>>>> 052680e5
	f2fs_bug_on(sbi, ni.ino != ino_of_node(page));

	if (ofs_of_node(dn.node_page) != ofs_of_node(page)) {
		f2fs_warn(sbi, "Inconsistent ofs_of_node, ino:%lu, ofs:%u, %u",
			  inode->i_ino, ofs_of_node(dn.node_page),
			  ofs_of_node(page));
		err = -EFSCORRUPTED;
		goto err;
	}

	for (; start < end; start++, dn.ofs_in_node++) {
		block_t src, dest;

		src = datablock_addr(dn.inode, dn.node_page, dn.ofs_in_node);
		dest = datablock_addr(dn.inode, page, dn.ofs_in_node);
<<<<<<< HEAD

		if (__is_valid_data_blkaddr(src) &&
			!f2fs_is_valid_blkaddr(sbi, src, META_POR)) {
			err = -EFSCORRUPTED;
			goto err;
		}

		if (__is_valid_data_blkaddr(dest) &&
			!f2fs_is_valid_blkaddr(sbi, dest, META_POR)) {
			err = -EFSCORRUPTED;
			goto err;
		}
=======
>>>>>>> 052680e5

		/* skip recovering if dest is the same as src */
		if (src == dest)
			continue;

		/* dest is invalid, just invalidate src block */
		if (dest == NULL_ADDR) {
			f2fs_truncate_data_blocks_range(&dn, 1);
			continue;
		}

		if (!file_keep_isize(inode) &&
			(i_size_read(inode) <= ((loff_t)start << PAGE_SHIFT)))
			f2fs_i_size_write(inode,
				(loff_t)(start + 1) << PAGE_SHIFT);

		/*
		 * dest is reserved block, invalidate src block
		 * and then reserve one new block in dnode page.
		 */
		if (dest == NEW_ADDR) {
			f2fs_truncate_data_blocks_range(&dn, 1);
			f2fs_reserve_new_block(&dn);
			continue;
		}

		/* dest is valid block, try to recover from src to dest */
		if (f2fs_is_valid_meta_blkaddr(sbi, dest, META_POR)) {

			if (src == NULL_ADDR) {
				err = f2fs_reserve_new_block(&dn);
<<<<<<< HEAD
				while (err &&
				       IS_ENABLED(CONFIG_F2FS_FAULT_INJECTION))
					err = f2fs_reserve_new_block(&dn);
=======
#ifdef CONFIG_F2FS_FAULT_INJECTION
				while (err)
					err = f2fs_reserve_new_block(&dn);
#endif
>>>>>>> 052680e5
				/* We should not get -ENOSPC */
				f2fs_bug_on(sbi, err);
				if (err)
					goto err;
			}
retry_prev:
			/* Check the previous node page having this index */
			err = check_index_in_prev_nodes(sbi, dest, &dn);
			if (err) {
				if (err == -ENOMEM) {
					congestion_wait(BLK_RW_ASYNC, HZ/50);
					goto retry_prev;
				}
				goto err;
			}

			/* write dummy data page */
			f2fs_replace_block(sbi, &dn, src, dest,
						ni.version, false, false);
			recovered++;
		}
	}

	copy_node_footer(dn.node_page, page);
	fill_node_footer(dn.node_page, dn.nid, ni.ino,
					ofs_of_node(page), false);
	set_page_dirty(dn.node_page);
err:
	f2fs_put_dnode(&dn);
out:
<<<<<<< HEAD
	f2fs_notice(sbi, "recover_data: ino = %lx (i_size: %s) recovered = %d, err = %d",
		    inode->i_ino, file_keep_isize(inode) ? "keep" : "recover",
		    recovered, err);
=======
	f2fs_msg(sbi->sb, KERN_NOTICE,
		"recover_data: ino = %lx (i_size: %s) recovered = %d, err = %d",
		inode->i_ino,
		file_keep_isize(inode) ? "keep" : "recover",
		recovered, err);
>>>>>>> 052680e5
	return err;
}

static int recover_data(struct f2fs_sb_info *sbi, struct list_head *inode_list,
		struct list_head *tmp_inode_list, struct list_head *dir_list)
{
	struct curseg_info *curseg;
	struct page *page = NULL;
	int err = 0;
	block_t blkaddr;

	/* get node pages in the current segment */
	curseg = CURSEG_I(sbi, CURSEG_WARM_NODE);
	blkaddr = NEXT_FREE_BLKADDR(sbi, curseg);

	while (1) {
		struct fsync_inode_entry *entry;

		if (!f2fs_is_valid_meta_blkaddr(sbi, blkaddr, META_POR))
			break;

		f2fs_ra_meta_pages_cond(sbi, blkaddr);

		page = f2fs_get_tmp_page(sbi, blkaddr);
<<<<<<< HEAD
		if (IS_ERR(page)) {
			err = PTR_ERR(page);
			break;
		}
=======
>>>>>>> 052680e5

		if (!is_recoverable_dnode(page)) {
			f2fs_put_page(page, 1);
			break;
		}

		entry = get_fsync_inode(inode_list, ino_of_node(page));
		if (!entry)
			goto next;
		/*
		 * inode(x) | CP | inode(x) | dnode(F)
		 * In this case, we can lose the latest inode(x).
		 * So, call recover_inode for the inode update.
		 */
<<<<<<< HEAD
		if (IS_INODE(page)) {
			err = recover_inode(entry->inode, page);
			if (err) {
				f2fs_put_page(page, 1);
				break;
			}
		}
=======
		if (IS_INODE(page))
			recover_inode(entry->inode, page);
>>>>>>> 052680e5
		if (entry->last_dentry == blkaddr) {
			err = recover_dentry(entry->inode, page, dir_list);
			if (err) {
				f2fs_put_page(page, 1);
				break;
			}
		}
		err = do_recover_data(sbi, entry->inode, page);
		if (err) {
			f2fs_put_page(page, 1);
			break;
		}

		if (entry->blkaddr == blkaddr)
			list_move_tail(&entry->list, tmp_inode_list);
next:
		/* check next segment */
		blkaddr = next_blkaddr_of_node(page);
		f2fs_put_page(page, 1);
	}
	if (!err)
		f2fs_allocate_new_segments(sbi);
	return err;
}

int f2fs_recover_fsync_data(struct f2fs_sb_info *sbi, bool check_only)
{
<<<<<<< HEAD
	struct list_head inode_list, tmp_inode_list;
=======
	struct list_head inode_list;
>>>>>>> 052680e5
	struct list_head dir_list;
	int err;
	int ret = 0;
	unsigned long s_flags = sbi->sb->s_flags;
	bool need_writecp = false;
#ifdef CONFIG_QUOTA
	int quota_enabled;
#endif

	if (s_flags & MS_RDONLY) {
<<<<<<< HEAD
		f2fs_info(sbi, "recover fsync data on readonly fs");
=======
		f2fs_msg(sbi->sb, KERN_INFO, "orphan cleanup on readonly fs");
>>>>>>> 052680e5
		sbi->sb->s_flags &= ~MS_RDONLY;
	}

#ifdef CONFIG_QUOTA
	/* Needed for iput() to work correctly and not trash data */
	sbi->sb->s_flags |= MS_ACTIVE;
	/* Turn on quotas so that they are updated correctly */
	quota_enabled = f2fs_enable_quota_files(sbi, s_flags & MS_RDONLY);
#endif

	fsync_entry_slab = f2fs_kmem_cache_create("f2fs_fsync_inode_entry",
			sizeof(struct fsync_inode_entry));
	if (!fsync_entry_slab) {
		err = -ENOMEM;
		goto out;
	}

	INIT_LIST_HEAD(&inode_list);
	INIT_LIST_HEAD(&tmp_inode_list);
	INIT_LIST_HEAD(&dir_list);

	/* prevent checkpoint */
	mutex_lock(&sbi->cp_mutex);

	/* step #1: find fsynced inode numbers */
	err = find_fsync_dnodes(sbi, &inode_list, check_only);
	if (err || list_empty(&inode_list))
		goto skip;

	if (check_only) {
		ret = 1;
		goto skip;
	}

	need_writecp = true;

	/* step #2: recover data */
	err = recover_data(sbi, &inode_list, &tmp_inode_list, &dir_list);
	if (!err)
		f2fs_bug_on(sbi, !list_empty(&inode_list));
<<<<<<< HEAD
	else {
		/* restore s_flags to let iput() trash data */
		sbi->sb->s_flags = s_flags;
	}
skip:
	destroy_fsync_dnodes(&inode_list, err);
	destroy_fsync_dnodes(&tmp_inode_list, err);
=======
skip:
	destroy_fsync_dnodes(&inode_list);
>>>>>>> 052680e5

	/* truncate meta pages to be used by the recovery */
	truncate_inode_pages_range(META_MAPPING(sbi),
			(loff_t)MAIN_BLKADDR(sbi) << PAGE_SHIFT, -1);

	if (err) {
		truncate_inode_pages_final(NODE_MAPPING(sbi));
		truncate_inode_pages_final(META_MAPPING(sbi));
	} else {
		clear_sbi_flag(sbi, SBI_POR_DOING);
	}
<<<<<<< HEAD
=======

	clear_sbi_flag(sbi, SBI_POR_DOING);
>>>>>>> 052680e5
	mutex_unlock(&sbi->cp_mutex);

	/* let's drop all the directory inodes for clean checkpoint */
	destroy_fsync_dnodes(&dir_list, err);

<<<<<<< HEAD
	if (need_writecp) {
		set_sbi_flag(sbi, SBI_IS_RECOVERED);

		if (!err) {
			struct cp_control cpc = {
				.reason = CP_RECOVERY,
			};
			err = f2fs_write_checkpoint(sbi, &cpc);
		}
=======
	if (!err && need_writecp) {
		struct cp_control cpc = {
			.reason = CP_RECOVERY,
		};
		err = f2fs_write_checkpoint(sbi, &cpc);
>>>>>>> 052680e5
	}

	kmem_cache_destroy(fsync_entry_slab);
out:
#ifdef CONFIG_QUOTA
	/* Turn quotas off */
	if (quota_enabled)
		f2fs_quota_off_umount(sbi->sb);
#endif
	sbi->sb->s_flags = s_flags; /* Restore MS_RDONLY status */

	return ret ? ret: err;
}<|MERGE_RESOLUTION|>--- conflicted
+++ resolved
@@ -10,7 +10,6 @@
 #include "f2fs.h"
 #include "node.h"
 #include "segment.h"
-
 /*
  * Roll forward recovery scenarios.
  *
@@ -41,79 +40,48 @@
  * -> If f2fs_iget fails, then goto next to find inode(DF).
  *    But it will fail due to no inode(DF).
  */
-
 static struct kmem_cache *fsync_entry_slab;
-
 bool f2fs_space_for_roll_forward(struct f2fs_sb_info *sbi)
 {
 	s64 nalloc = percpu_counter_sum_positive(&sbi->alloc_valid_block_count);
-
 	if (sbi->last_valid_block_count + nalloc > sbi->user_block_count)
 		return false;
 	return true;
 }
-
 static struct fsync_inode_entry *get_fsync_inode(struct list_head *head,
 								nid_t ino)
 {
 	struct fsync_inode_entry *entry;
-
 	list_for_each_entry(entry, head, list)
 		if (entry->inode->i_ino == ino)
 			return entry;
-
 	return NULL;
 }
-
 static struct fsync_inode_entry *add_fsync_inode(struct f2fs_sb_info *sbi,
 			struct list_head *head, nid_t ino, bool quota_inode)
 {
 	struct inode *inode;
 	struct fsync_inode_entry *entry;
 	int err;
-<<<<<<< HEAD
-
 	inode = f2fs_iget_retry(sbi->sb, ino);
 	if (IS_ERR(inode))
 		return ERR_CAST(inode);
-
 	err = dquot_initialize(inode);
 	if (err)
 		goto err_out;
-
 	if (quota_inode) {
 		err = dquot_alloc_inode(inode);
 		if (err)
 			goto err_out;
 	}
-
-=======
-
-	inode = f2fs_iget_retry(sbi->sb, ino);
-	if (IS_ERR(inode))
-		return ERR_CAST(inode);
-
-	err = dquot_initialize(inode);
-	if (err)
-		goto err_out;
-
-	if (quota_inode) {
-		err = dquot_alloc_inode(inode);
-		if (err)
-			goto err_out;
-	}
-
->>>>>>> 052680e5
 	entry = f2fs_kmem_cache_alloc(fsync_entry_slab, GFP_F2FS_ZERO);
 	entry->inode = inode;
 	list_add_tail(&entry->list, head);
-
 	return entry;
 err_out:
 	iput(inode);
 	return ERR_PTR(err);
 }
-
 static void del_fsync_inode(struct fsync_inode_entry *entry, int drop)
 {
 	if (drop) {
@@ -124,7 +92,6 @@
 	list_del(&entry->list);
 	kmem_cache_free(fsync_entry_slab, entry);
 }
-
 static int recover_dentry(struct inode *inode, struct page *ipage,
 						struct list_head *dir_list)
 {
@@ -137,7 +104,6 @@
 	struct fsync_inode_entry *entry;
 	int err = 0;
 	char *name;
-
 	entry = get_fsync_inode(dir_list, pino);
 	if (!entry) {
 		entry = add_fsync_inode(F2FS_I_SB(inode), dir_list,
@@ -148,13 +114,10 @@
 			goto out;
 		}
 	}
-
 	dir = entry->inode;
-
 	memset(&fname, 0, sizeof(struct fscrypt_name));
 	fname.disk_name.len = le32_to_cpu(raw_inode->i_namelen);
 	fname.disk_name.name = raw_inode->i_name;
-
 	if (unlikely(fname.disk_name.len > F2FS_NAME_LEN)) {
 		WARN_ON(1);
 		err = -ENAMETOOLONG;
@@ -164,7 +127,6 @@
 	de = __f2fs_find_entry(dir, &fname, &page);
 	if (de && inode->i_ino == le32_to_cpu(de->ino))
 		goto out_put;
-
 	if (de) {
 		einode = f2fs_iget_retry(inode->i_sb, le32_to_cpu(de->ino));
 		if (IS_ERR(einode)) {
@@ -174,13 +136,11 @@
 				err = -EEXIST;
 			goto out_put;
 		}
-
 		err = dquot_initialize(einode);
 		if (err) {
 			iput(einode);
 			goto out_put;
 		}
-
 		err = f2fs_acquire_orphan_inode(F2FS_I_SB(inode));
 		if (err) {
 			iput(einode);
@@ -198,7 +158,6 @@
 	if (err == -ENOMEM)
 		goto retry;
 	goto out;
-
 out_put:
 	f2fs_put_page(page, 0);
 out:
@@ -206,13 +165,11 @@
 		name = "<encrypted>";
 	else
 		name = raw_inode->i_name;
-<<<<<<< HEAD
 	f2fs_notice(F2FS_I_SB(inode), "%s: ino = %x, name = %s, dir = %lx, err = %d",
 		    __func__, ino_of_node(ipage), name,
 		    IS_ERR(dir) ? 0 : dir->i_ino, err);
 	return err;
 }
-
 static int recover_quota_data(struct inode *inode, struct page *page)
 {
 	struct f2fs_inode *raw = F2FS_INODE(page);
@@ -220,35 +177,20 @@
 	uid_t i_uid = le32_to_cpu(raw->i_uid);
 	gid_t i_gid = le32_to_cpu(raw->i_gid);
 	int err;
-
 	memset(&attr, 0, sizeof(attr));
-
 	attr.ia_uid = make_kuid(&init_user_ns, i_uid);
 	attr.ia_gid = make_kgid(&init_user_ns, i_gid);
-
 	if (!uid_eq(attr.ia_uid, inode->i_uid))
 		attr.ia_valid |= ATTR_UID;
 	if (!gid_eq(attr.ia_gid, inode->i_gid))
 		attr.ia_valid |= ATTR_GID;
-
 	if (!attr.ia_valid)
 		return 0;
-
 	err = dquot_transfer(inode, &attr);
 	if (err)
 		set_sbi_flag(F2FS_I_SB(inode), SBI_QUOTA_NEED_REPAIR);
 	return err;
 }
-
-=======
-	f2fs_msg(inode->i_sb, KERN_NOTICE,
-			"%s: ino = %x, name = %s, dir = %lx, err = %d",
-			__func__, ino_of_node(ipage), name,
-			IS_ERR(dir) ? 0 : dir->i_ino, err);
-	return err;
-}
-
->>>>>>> 052680e5
 static void recover_inline_flags(struct inode *inode, struct f2fs_inode *ri)
 {
 	if (ri->i_inline & F2FS_PIN_FILE)
@@ -260,41 +202,27 @@
 	else
 		clear_inode_flag(inode, FI_DATA_EXIST);
 }
-
-<<<<<<< HEAD
 static int recover_inode(struct inode *inode, struct page *page)
-=======
-static void recover_inode(struct inode *inode, struct page *page)
->>>>>>> 052680e5
 {
 	struct f2fs_inode *raw = F2FS_INODE(page);
 	char *name;
 	int err;
-
 	inode->i_mode = le16_to_cpu(raw->i_mode);
-<<<<<<< HEAD
-
 	err = recover_quota_data(inode, page);
 	if (err)
 		return err;
-
 	i_uid_write(inode, le32_to_cpu(raw->i_uid));
 	i_gid_write(inode, le32_to_cpu(raw->i_gid));
-
 	if (raw->i_inline & F2FS_EXTRA_ATTR) {
 		if (f2fs_sb_has_project_quota(F2FS_I_SB(inode)) &&
 			F2FS_FITS_IN_INODE(raw, le16_to_cpu(raw->i_extra_isize),
 								i_projid)) {
 			projid_t i_projid;
-
 			i_projid = (projid_t)le32_to_cpu(raw->i_projid);
 			F2FS_I(inode)->i_projid =
 				make_kprojid(&init_user_ns, i_projid);
 		}
 	}
-
-=======
->>>>>>> 052680e5
 	f2fs_i_size_write(inode, le64_to_cpu(raw->i_size));
 	inode->i_atime.tv_sec = le64_to_cpu(raw->i_atime);
 	inode->i_ctime.tv_sec = le64_to_cpu(raw->i_ctime);
@@ -302,39 +230,21 @@
 	inode->i_atime.tv_nsec = le32_to_cpu(raw->i_atime_nsec);
 	inode->i_ctime.tv_nsec = le32_to_cpu(raw->i_ctime_nsec);
 	inode->i_mtime.tv_nsec = le32_to_cpu(raw->i_mtime_nsec);
-
 	F2FS_I(inode)->i_advise = raw->i_advise;
-<<<<<<< HEAD
 	F2FS_I(inode)->i_flags = le32_to_cpu(raw->i_flags);
 	f2fs_set_inode_flags(inode);
 	F2FS_I(inode)->i_gc_failures[GC_FAILURE_PIN] =
 				le16_to_cpu(raw->i_gc_failures);
-
 	recover_inline_flags(inode, raw);
-
 	f2fs_mark_inode_dirty_sync(inode, true);
-
-=======
-
-	recover_inline_flags(inode, raw);
-
->>>>>>> 052680e5
 	if (file_enc_name(inode))
 		name = "<encrypted>";
 	else
 		name = F2FS_INODE(page)->i_name;
-
-<<<<<<< HEAD
 	f2fs_notice(F2FS_I_SB(inode), "recover_inode: ino = %x, name = %s, inline = %x",
 		    ino_of_node(page), name, raw->i_inline);
 	return 0;
-=======
-	f2fs_msg(inode->i_sb, KERN_NOTICE,
-		"recover_inode: ino = %x, name = %s, inline = %x",
-			ino_of_node(page), name, raw->i_inline);
->>>>>>> 052680e5
-}
-
+}
 static int find_fsync_dnodes(struct f2fs_sb_info *sbi, struct list_head *head,
 				bool check_only)
 {
@@ -342,61 +252,39 @@
 	struct page *page = NULL;
 	block_t blkaddr;
 	unsigned int loop_cnt = 0;
-<<<<<<< HEAD
 	unsigned int free_blocks = MAIN_SEGS(sbi) * sbi->blocks_per_seg -
 						valid_user_blocks(sbi);
-=======
-	unsigned int free_blocks = sbi->user_block_count -
-					valid_user_blocks(sbi);
->>>>>>> 052680e5
 	int err = 0;
-
 	/* get node pages in the current segment */
 	curseg = CURSEG_I(sbi, CURSEG_WARM_NODE);
 	blkaddr = NEXT_FREE_BLKADDR(sbi, curseg);
-
 	while (1) {
 		struct fsync_inode_entry *entry;
-
-		if (!f2fs_is_valid_meta_blkaddr(sbi, blkaddr, META_POR))
+		if (!f2fs_is_valid_blkaddr(sbi, blkaddr, META_POR))
 			return 0;
-
 		page = f2fs_get_tmp_page(sbi, blkaddr);
-<<<<<<< HEAD
 		if (IS_ERR(page)) {
 			err = PTR_ERR(page);
 			break;
 		}
-=======
->>>>>>> 052680e5
-
 		if (!is_recoverable_dnode(page)) {
 			f2fs_put_page(page, 1);
 			break;
 		}
-
 		if (!is_fsync_dnode(page))
 			goto next;
-
 		entry = get_fsync_inode(head, ino_of_node(page));
 		if (!entry) {
 			bool quota_inode = false;
-
 			if (!check_only &&
 					IS_INODE(page) && is_dent_dnode(page)) {
 				err = f2fs_recover_inode_page(sbi, page);
-<<<<<<< HEAD
 				if (err) {
 					f2fs_put_page(page, 1);
 					break;
 				}
-=======
-				if (err)
-					break;
->>>>>>> 052680e5
 				quota_inode = true;
 			}
-
 			/*
 			 * CP | dnode(F) | inode(DF)
 			 * For this case, we should not give up now.
@@ -409,53 +297,37 @@
 					err = 0;
 					goto next;
 				}
-<<<<<<< HEAD
 				f2fs_put_page(page, 1);
-=======
->>>>>>> 052680e5
 				break;
 			}
 		}
 		entry->blkaddr = blkaddr;
-
 		if (IS_INODE(page) && is_dent_dnode(page))
 			entry->last_dentry = blkaddr;
 next:
 		/* sanity check in order to detect looped node chain */
 		if (++loop_cnt >= free_blocks ||
 			blkaddr == next_blkaddr_of_node(page)) {
-<<<<<<< HEAD
 			f2fs_notice(sbi, "%s: detect looped node chain, blkaddr:%u, next:%u",
 				    __func__, blkaddr,
 				    next_blkaddr_of_node(page));
 			f2fs_put_page(page, 1);
-=======
-			f2fs_msg(sbi->sb, KERN_NOTICE,
-				"%s: detect looped node chain, "
-				"blkaddr:%u, next:%u",
-				__func__, blkaddr, next_blkaddr_of_node(page));
->>>>>>> 052680e5
 			err = -EINVAL;
 			break;
 		}
-
 		/* check next segment */
 		blkaddr = next_blkaddr_of_node(page);
 		f2fs_put_page(page, 1);
-
 		f2fs_ra_meta_pages_cond(sbi, blkaddr);
 	}
 	return err;
 }
-
 static void destroy_fsync_dnodes(struct list_head *head, int drop)
 {
 	struct fsync_inode_entry *entry, *tmp;
-
 	list_for_each_entry_safe(entry, tmp, head, list)
 		del_fsync_inode(entry, drop);
 }
-
 static int check_index_in_prev_nodes(struct f2fs_sb_info *sbi,
 			block_t blkaddr, struct dnode_of_data *dn)
 {
@@ -471,11 +343,9 @@
 	unsigned int offset;
 	block_t bidx;
 	int i;
-
 	sentry = get_seg_entry(sbi, segno);
 	if (!f2fs_test_bit(blkoff, sentry->cur_valid_map))
 		return 0;
-
 	/* Get the previous summary */
 	for (i = CURSEG_HOT_DATA; i <= CURSEG_COLD_DATA; i++) {
 		struct curseg_info *curseg = CURSEG_I(sbi, i);
@@ -484,13 +354,9 @@
 			goto got_it;
 		}
 	}
-
 	sum_page = f2fs_get_sum_page(sbi, segno);
-<<<<<<< HEAD
 	if (IS_ERR(sum_page))
 		return PTR_ERR(sum_page);
-=======
->>>>>>> 052680e5
 	sum_node = (struct f2fs_summary_block *)page_address(sum_page);
 	sum = sum_node->entries[blkoff];
 	f2fs_put_page(sum_page, 1);
@@ -508,24 +374,19 @@
 		tdn.ofs_in_node = le16_to_cpu(sum.ofs_in_node);
 		goto truncate_out;
 	}
-
 	/* Get the node page */
 	node_page = f2fs_get_node_page(sbi, nid);
 	if (IS_ERR(node_page))
 		return PTR_ERR(node_page);
-
 	offset = ofs_of_node(node_page);
 	ino = ino_of_node(node_page);
 	f2fs_put_page(node_page, 1);
-
 	if (ino != dn->inode->i_ino) {
 		int ret;
-
 		/* Deallocate previous index in the node page */
 		inode = f2fs_iget_retry(sbi->sb, ino);
 		if (IS_ERR(inode))
 			return PTR_ERR(inode);
-
 		ret = dquot_initialize(inode);
 		if (ret) {
 			iput(inode);
@@ -534,24 +395,19 @@
 	} else {
 		inode = dn->inode;
 	}
-
 	bidx = f2fs_start_bidx_of_node(offset, inode) +
 				le16_to_cpu(sum.ofs_in_node);
-
 	/*
 	 * if inode page is locked, unlock temporarily, but its reference
 	 * count keeps alive.
 	 */
 	if (ino == dn->inode->i_ino && dn->inode_page_locked)
 		unlock_page(dn->inode_page);
-
 	set_new_dnode(&tdn, inode, NULL, NULL, 0);
 	if (f2fs_get_dnode_of_data(&tdn, bidx, LOOKUP_NODE))
 		goto out;
-
 	if (tdn.data_blkaddr == blkaddr)
 		f2fs_truncate_data_blocks_range(&tdn, 1);
-
 	f2fs_put_dnode(&tdn);
 out:
 	if (ino != dn->inode->i_ino)
@@ -559,7 +415,6 @@
 	else if (dn->inode_page_locked)
 		lock_page(dn->inode_page);
 	return 0;
-
 truncate_out:
 	if (datablock_addr(tdn.inode, tdn.node_page,
 					tdn.ofs_in_node) == blkaddr)
@@ -568,7 +423,6 @@
 		unlock_page(dn->inode_page);
 	return 0;
 }
-
 static int do_recover_data(struct f2fs_sb_info *sbi, struct inode *inode,
 					struct page *page)
 {
@@ -576,7 +430,6 @@
 	struct node_info ni;
 	unsigned int start, end;
 	int err = 0, recovered = 0;
-
 	/* step 1: recover xattr */
 	if (IS_INODE(page)) {
 		f2fs_recover_inline_xattr(inode, page);
@@ -586,15 +439,12 @@
 			recovered++;
 		goto out;
 	}
-
 	/* step 2: recover inline data */
 	if (f2fs_recover_inline_data(inode, page))
 		goto out;
-
 	/* step 3: recover data indices */
 	start = f2fs_start_bidx_of_node(ofs_of_node(page), inode);
 	end = start + ADDRS_PER_PAGE(page, inode);
-
 	set_new_dnode(&dn, inode, NULL, NULL, 0);
 retry_dn:
 	err = f2fs_get_dnode_of_data(&dn, start, ALLOC_NODE);
@@ -605,21 +455,11 @@
 		}
 		goto out;
 	}
-
-<<<<<<< HEAD
 	f2fs_wait_on_page_writeback(dn.node_page, NODE, true, true);
-
 	err = f2fs_get_node_info(sbi, dn.nid, &ni);
 	if (err)
 		goto err;
-
-=======
-	f2fs_wait_on_page_writeback(dn.node_page, NODE, true);
-
-	f2fs_get_node_info(sbi, dn.nid, &ni);
->>>>>>> 052680e5
 	f2fs_bug_on(sbi, ni.ino != ino_of_node(page));
-
 	if (ofs_of_node(dn.node_page) != ofs_of_node(page)) {
 		f2fs_warn(sbi, "Inconsistent ofs_of_node, ino:%lu, ofs:%u, %u",
 			  inode->i_ino, ofs_of_node(dn.node_page),
@@ -627,43 +467,32 @@
 		err = -EFSCORRUPTED;
 		goto err;
 	}
-
 	for (; start < end; start++, dn.ofs_in_node++) {
 		block_t src, dest;
-
 		src = datablock_addr(dn.inode, dn.node_page, dn.ofs_in_node);
 		dest = datablock_addr(dn.inode, page, dn.ofs_in_node);
-<<<<<<< HEAD
-
 		if (__is_valid_data_blkaddr(src) &&
 			!f2fs_is_valid_blkaddr(sbi, src, META_POR)) {
 			err = -EFSCORRUPTED;
 			goto err;
 		}
-
 		if (__is_valid_data_blkaddr(dest) &&
 			!f2fs_is_valid_blkaddr(sbi, dest, META_POR)) {
 			err = -EFSCORRUPTED;
 			goto err;
 		}
-=======
->>>>>>> 052680e5
-
 		/* skip recovering if dest is the same as src */
 		if (src == dest)
 			continue;
-
 		/* dest is invalid, just invalidate src block */
 		if (dest == NULL_ADDR) {
 			f2fs_truncate_data_blocks_range(&dn, 1);
 			continue;
 		}
-
 		if (!file_keep_isize(inode) &&
 			(i_size_read(inode) <= ((loff_t)start << PAGE_SHIFT)))
 			f2fs_i_size_write(inode,
 				(loff_t)(start + 1) << PAGE_SHIFT);
-
 		/*
 		 * dest is reserved block, invalidate src block
 		 * and then reserve one new block in dnode page.
@@ -673,22 +502,13 @@
 			f2fs_reserve_new_block(&dn);
 			continue;
 		}
-
 		/* dest is valid block, try to recover from src to dest */
-		if (f2fs_is_valid_meta_blkaddr(sbi, dest, META_POR)) {
-
+		if (f2fs_is_valid_blkaddr(sbi, dest, META_POR)) {
 			if (src == NULL_ADDR) {
 				err = f2fs_reserve_new_block(&dn);
-<<<<<<< HEAD
 				while (err &&
 				       IS_ENABLED(CONFIG_F2FS_FAULT_INJECTION))
 					err = f2fs_reserve_new_block(&dn);
-=======
-#ifdef CONFIG_F2FS_FAULT_INJECTION
-				while (err)
-					err = f2fs_reserve_new_block(&dn);
-#endif
->>>>>>> 052680e5
 				/* We should not get -ENOSPC */
 				f2fs_bug_on(sbi, err);
 				if (err)
@@ -704,14 +524,12 @@
 				}
 				goto err;
 			}
-
 			/* write dummy data page */
 			f2fs_replace_block(sbi, &dn, src, dest,
 						ni.version, false, false);
 			recovered++;
 		}
 	}
-
 	copy_node_footer(dn.node_page, page);
 	fill_node_footer(dn.node_page, dn.nid, ni.ino,
 					ofs_of_node(page), false);
@@ -719,20 +537,11 @@
 err:
 	f2fs_put_dnode(&dn);
 out:
-<<<<<<< HEAD
 	f2fs_notice(sbi, "recover_data: ino = %lx (i_size: %s) recovered = %d, err = %d",
 		    inode->i_ino, file_keep_isize(inode) ? "keep" : "recover",
 		    recovered, err);
-=======
-	f2fs_msg(sbi->sb, KERN_NOTICE,
-		"recover_data: ino = %lx (i_size: %s) recovered = %d, err = %d",
-		inode->i_ino,
-		file_keep_isize(inode) ? "keep" : "recover",
-		recovered, err);
->>>>>>> 052680e5
 	return err;
 }
-
 static int recover_data(struct f2fs_sb_info *sbi, struct list_head *inode_list,
 		struct list_head *tmp_inode_list, struct list_head *dir_list)
 {
@@ -740,33 +549,23 @@
 	struct page *page = NULL;
 	int err = 0;
 	block_t blkaddr;
-
 	/* get node pages in the current segment */
 	curseg = CURSEG_I(sbi, CURSEG_WARM_NODE);
 	blkaddr = NEXT_FREE_BLKADDR(sbi, curseg);
-
 	while (1) {
 		struct fsync_inode_entry *entry;
-
-		if (!f2fs_is_valid_meta_blkaddr(sbi, blkaddr, META_POR))
+		if (!f2fs_is_valid_blkaddr(sbi, blkaddr, META_POR))
 			break;
-
 		f2fs_ra_meta_pages_cond(sbi, blkaddr);
-
 		page = f2fs_get_tmp_page(sbi, blkaddr);
-<<<<<<< HEAD
 		if (IS_ERR(page)) {
 			err = PTR_ERR(page);
 			break;
 		}
-=======
->>>>>>> 052680e5
-
 		if (!is_recoverable_dnode(page)) {
 			f2fs_put_page(page, 1);
 			break;
 		}
-
 		entry = get_fsync_inode(inode_list, ino_of_node(page));
 		if (!entry)
 			goto next;
@@ -775,7 +574,6 @@
 		 * In this case, we can lose the latest inode(x).
 		 * So, call recover_inode for the inode update.
 		 */
-<<<<<<< HEAD
 		if (IS_INODE(page)) {
 			err = recover_inode(entry->inode, page);
 			if (err) {
@@ -783,10 +581,6 @@
 				break;
 			}
 		}
-=======
-		if (IS_INODE(page))
-			recover_inode(entry->inode, page);
->>>>>>> 052680e5
 		if (entry->last_dentry == blkaddr) {
 			err = recover_dentry(entry->inode, page, dir_list);
 			if (err) {
@@ -799,7 +593,6 @@
 			f2fs_put_page(page, 1);
 			break;
 		}
-
 		if (entry->blkaddr == blkaddr)
 			list_move_tail(&entry->list, tmp_inode_list);
 next:
@@ -811,14 +604,9 @@
 		f2fs_allocate_new_segments(sbi);
 	return err;
 }
-
 int f2fs_recover_fsync_data(struct f2fs_sb_info *sbi, bool check_only)
 {
-<<<<<<< HEAD
 	struct list_head inode_list, tmp_inode_list;
-=======
-	struct list_head inode_list;
->>>>>>> 052680e5
 	struct list_head dir_list;
 	int err;
 	int ret = 0;
@@ -827,54 +615,40 @@
 #ifdef CONFIG_QUOTA
 	int quota_enabled;
 #endif
-
 	if (s_flags & MS_RDONLY) {
-<<<<<<< HEAD
 		f2fs_info(sbi, "recover fsync data on readonly fs");
-=======
-		f2fs_msg(sbi->sb, KERN_INFO, "orphan cleanup on readonly fs");
->>>>>>> 052680e5
 		sbi->sb->s_flags &= ~MS_RDONLY;
 	}
-
 #ifdef CONFIG_QUOTA
 	/* Needed for iput() to work correctly and not trash data */
 	sbi->sb->s_flags |= MS_ACTIVE;
 	/* Turn on quotas so that they are updated correctly */
 	quota_enabled = f2fs_enable_quota_files(sbi, s_flags & MS_RDONLY);
 #endif
-
 	fsync_entry_slab = f2fs_kmem_cache_create("f2fs_fsync_inode_entry",
 			sizeof(struct fsync_inode_entry));
 	if (!fsync_entry_slab) {
 		err = -ENOMEM;
 		goto out;
 	}
-
 	INIT_LIST_HEAD(&inode_list);
 	INIT_LIST_HEAD(&tmp_inode_list);
 	INIT_LIST_HEAD(&dir_list);
-
 	/* prevent checkpoint */
 	mutex_lock(&sbi->cp_mutex);
-
 	/* step #1: find fsynced inode numbers */
 	err = find_fsync_dnodes(sbi, &inode_list, check_only);
 	if (err || list_empty(&inode_list))
 		goto skip;
-
 	if (check_only) {
 		ret = 1;
 		goto skip;
 	}
-
 	need_writecp = true;
-
 	/* step #2: recover data */
 	err = recover_data(sbi, &inode_list, &tmp_inode_list, &dir_list);
 	if (!err)
 		f2fs_bug_on(sbi, !list_empty(&inode_list));
-<<<<<<< HEAD
 	else {
 		/* restore s_flags to let iput() trash data */
 		sbi->sb->s_flags = s_flags;
@@ -882,50 +656,27 @@
 skip:
 	destroy_fsync_dnodes(&inode_list, err);
 	destroy_fsync_dnodes(&tmp_inode_list, err);
-=======
-skip:
-	destroy_fsync_dnodes(&inode_list);
->>>>>>> 052680e5
-
 	/* truncate meta pages to be used by the recovery */
 	truncate_inode_pages_range(META_MAPPING(sbi),
 			(loff_t)MAIN_BLKADDR(sbi) << PAGE_SHIFT, -1);
-
 	if (err) {
 		truncate_inode_pages_final(NODE_MAPPING(sbi));
 		truncate_inode_pages_final(META_MAPPING(sbi));
 	} else {
 		clear_sbi_flag(sbi, SBI_POR_DOING);
 	}
-<<<<<<< HEAD
-=======
-
-	clear_sbi_flag(sbi, SBI_POR_DOING);
->>>>>>> 052680e5
 	mutex_unlock(&sbi->cp_mutex);
-
 	/* let's drop all the directory inodes for clean checkpoint */
 	destroy_fsync_dnodes(&dir_list, err);
-
-<<<<<<< HEAD
 	if (need_writecp) {
 		set_sbi_flag(sbi, SBI_IS_RECOVERED);
-
 		if (!err) {
 			struct cp_control cpc = {
 				.reason = CP_RECOVERY,
 			};
 			err = f2fs_write_checkpoint(sbi, &cpc);
 		}
-=======
-	if (!err && need_writecp) {
-		struct cp_control cpc = {
-			.reason = CP_RECOVERY,
-		};
-		err = f2fs_write_checkpoint(sbi, &cpc);
->>>>>>> 052680e5
-	}
-
+	}
 	kmem_cache_destroy(fsync_entry_slab);
 out:
 #ifdef CONFIG_QUOTA
@@ -934,6 +685,5 @@
 		f2fs_quota_off_umount(sbi->sb);
 #endif
 	sbi->sb->s_flags = s_flags; /* Restore MS_RDONLY status */
-
 	return ret ? ret: err;
 }