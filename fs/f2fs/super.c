/*
 * fs/f2fs/super.c
 *
 * Copyright (c) 2012 Samsung Electronics Co., Ltd.
 *             http://www.samsung.com/
 *
 * This program is free software; you can redistribute it and/or modify
 * it under the terms of the GNU General Public License version 2 as
 * published by the Free Software Foundation.
 */
#include <linux/module.h>
#include <linux/init.h>
#include <linux/fs.h>
#include <linux/statfs.h>
#include <linux/buffer_head.h>
#include <linux/backing-dev.h>
#include <linux/kthread.h>
#include <linux/parser.h>
#include <linux/mount.h>
#include <linux/seq_file.h>
#include <linux/proc_fs.h>
#include <linux/random.h>
#include <linux/exportfs.h>
#include <linux/blkdev.h>
#include <linux/quotaops.h>
#include <linux/f2fs_fs.h>
#include <linux/sysfs.h>
#include <linux/quota.h>

#include "f2fs.h"
#include "node.h"
#include "segment.h"
#include "xattr.h"
#include "gc.h"
#include "trace.h"

#define CREATE_TRACE_POINTS
#include <trace/events/f2fs.h>

static struct kmem_cache *f2fs_inode_cachep;

#ifdef CONFIG_F2FS_FAULT_INJECTION

char *fault_name[FAULT_MAX] = {
	[FAULT_KMALLOC]		= "kmalloc",
	[FAULT_KVMALLOC]	= "kvmalloc",
	[FAULT_PAGE_ALLOC]	= "page alloc",
	[FAULT_PAGE_GET]	= "page get",
	[FAULT_ALLOC_BIO]	= "alloc bio",
	[FAULT_ALLOC_NID]	= "alloc nid",
	[FAULT_ORPHAN]		= "orphan",
	[FAULT_BLOCK]		= "no more block",
	[FAULT_DIR_DEPTH]	= "too big dir depth",
	[FAULT_EVICT_INODE]	= "evict_inode fail",
	[FAULT_TRUNCATE]	= "truncate fail",
	[FAULT_IO]		= "IO error",
	[FAULT_CHECKPOINT]	= "checkpoint error",
};

static void f2fs_build_fault_attr(struct f2fs_sb_info *sbi,
						unsigned int rate)
{
	struct f2fs_fault_info *ffi = &F2FS_OPTION(sbi).fault_info;

	if (rate) {
		atomic_set(&ffi->inject_ops, 0);
		ffi->inject_rate = rate;
		ffi->inject_type = (1 << FAULT_MAX) - 1;
	} else {
		memset(ffi, 0, sizeof(struct f2fs_fault_info));
	}
}
#endif

/* f2fs-wide shrinker description */
static struct shrinker f2fs_shrinker_info = {
	.scan_objects = f2fs_shrink_scan,
	.count_objects = f2fs_shrink_count,
	.seeks = DEFAULT_SEEKS,
};

enum {
	Opt_gc_background,
	Opt_disable_roll_forward,
	Opt_norecovery,
	Opt_discard,
	Opt_nodiscard,
	Opt_noheap,
	Opt_heap,
	Opt_user_xattr,
	Opt_nouser_xattr,
	Opt_acl,
	Opt_noacl,
	Opt_active_logs,
	Opt_disable_ext_identify,
	Opt_inline_xattr,
	Opt_noinline_xattr,
	Opt_inline_xattr_size,
	Opt_inline_data,
	Opt_inline_dentry,
	Opt_noinline_dentry,
	Opt_flush_merge,
	Opt_noflush_merge,
	Opt_nobarrier,
	Opt_fastboot,
	Opt_extent_cache,
	Opt_noextent_cache,
	Opt_noinline_data,
	Opt_data_flush,
	Opt_reserve_root,
	Opt_resgid,
	Opt_resuid,
	Opt_mode,
	Opt_io_size_bits,
	Opt_fault_injection,
	Opt_lazytime,
	Opt_nolazytime,
	Opt_quota,
	Opt_noquota,
	Opt_usrquota,
	Opt_grpquota,
	Opt_prjquota,
	Opt_usrjquota,
	Opt_grpjquota,
	Opt_prjjquota,
	Opt_offusrjquota,
	Opt_offgrpjquota,
	Opt_offprjjquota,
	Opt_jqfmt_vfsold,
	Opt_jqfmt_vfsv0,
	Opt_jqfmt_vfsv1,
	Opt_whint,
	Opt_alloc,
	Opt_fsync,
	Opt_test_dummy_encryption,
	Opt_err,
};

static match_table_t f2fs_tokens = {
	{Opt_gc_background, "background_gc=%s"},
	{Opt_disable_roll_forward, "disable_roll_forward"},
	{Opt_norecovery, "norecovery"},
	{Opt_discard, "discard"},
	{Opt_nodiscard, "nodiscard"},
	{Opt_noheap, "no_heap"},
	{Opt_heap, "heap"},
	{Opt_user_xattr, "user_xattr"},
	{Opt_nouser_xattr, "nouser_xattr"},
	{Opt_acl, "acl"},
	{Opt_noacl, "noacl"},
	{Opt_active_logs, "active_logs=%u"},
	{Opt_disable_ext_identify, "disable_ext_identify"},
	{Opt_inline_xattr, "inline_xattr"},
	{Opt_noinline_xattr, "noinline_xattr"},
	{Opt_inline_xattr_size, "inline_xattr_size=%u"},
	{Opt_inline_data, "inline_data"},
	{Opt_inline_dentry, "inline_dentry"},
	{Opt_noinline_dentry, "noinline_dentry"},
	{Opt_flush_merge, "flush_merge"},
	{Opt_noflush_merge, "noflush_merge"},
	{Opt_nobarrier, "nobarrier"},
	{Opt_fastboot, "fastboot"},
	{Opt_extent_cache, "extent_cache"},
	{Opt_noextent_cache, "noextent_cache"},
	{Opt_noinline_data, "noinline_data"},
	{Opt_data_flush, "data_flush"},
	{Opt_reserve_root, "reserve_root=%u"},
	{Opt_resgid, "resgid=%u"},
	{Opt_resuid, "resuid=%u"},
	{Opt_mode, "mode=%s"},
	{Opt_io_size_bits, "io_bits=%u"},
	{Opt_fault_injection, "fault_injection=%u"},
	{Opt_lazytime, "lazytime"},
	{Opt_nolazytime, "nolazytime"},
	{Opt_quota, "quota"},
	{Opt_noquota, "noquota"},
	{Opt_usrquota, "usrquota"},
	{Opt_grpquota, "grpquota"},
	{Opt_prjquota, "prjquota"},
	{Opt_usrjquota, "usrjquota=%s"},
	{Opt_grpjquota, "grpjquota=%s"},
	{Opt_prjjquota, "prjjquota=%s"},
	{Opt_offusrjquota, "usrjquota="},
	{Opt_offgrpjquota, "grpjquota="},
	{Opt_offprjjquota, "prjjquota="},
	{Opt_jqfmt_vfsold, "jqfmt=vfsold"},
	{Opt_jqfmt_vfsv0, "jqfmt=vfsv0"},
	{Opt_jqfmt_vfsv1, "jqfmt=vfsv1"},
	{Opt_whint, "whint_mode=%s"},
	{Opt_alloc, "alloc_mode=%s"},
	{Opt_fsync, "fsync_mode=%s"},
	{Opt_test_dummy_encryption, "test_dummy_encryption"},
	{Opt_err, NULL},
};

void f2fs_msg(struct super_block *sb, const char *level, const char *fmt, ...)
{
	struct va_format vaf;
	va_list args;

	va_start(args, fmt);
	vaf.fmt = fmt;
	vaf.va = &args;
	printk_ratelimited("%sF2FS-fs (%s): %pV\n", level, sb->s_id, &vaf);
	va_end(args);
}

static inline void limit_reserve_root(struct f2fs_sb_info *sbi)
{
	block_t limit = (sbi->user_block_count << 1) / 1000;

	/* limit is 0.2% */
	if (test_opt(sbi, RESERVE_ROOT) &&
			F2FS_OPTION(sbi).root_reserved_blocks > limit) {
		F2FS_OPTION(sbi).root_reserved_blocks = limit;
		f2fs_msg(sbi->sb, KERN_INFO,
			"Reduce reserved blocks for root = %u",
			F2FS_OPTION(sbi).root_reserved_blocks);
	}
	if (!test_opt(sbi, RESERVE_ROOT) &&
		(!uid_eq(F2FS_OPTION(sbi).s_resuid,
				make_kuid(&init_user_ns, F2FS_DEF_RESUID)) ||
		!gid_eq(F2FS_OPTION(sbi).s_resgid,
				make_kgid(&init_user_ns, F2FS_DEF_RESGID))))
		f2fs_msg(sbi->sb, KERN_INFO,
			"Ignore s_resuid=%u, s_resgid=%u w/o reserve_root",
				from_kuid_munged(&init_user_ns,
					F2FS_OPTION(sbi).s_resuid),
				from_kgid_munged(&init_user_ns,
					F2FS_OPTION(sbi).s_resgid));
}

static void init_once(void *foo)
{
	struct f2fs_inode_info *fi = (struct f2fs_inode_info *) foo;

	inode_init_once(&fi->vfs_inode);
}

#ifdef CONFIG_QUOTA
static const char * const quotatypes[] = INITQFNAMES;
#define QTYPE2NAME(t) (quotatypes[t])
static int f2fs_set_qf_name(struct super_block *sb, int qtype,
							substring_t *args)
{
	struct f2fs_sb_info *sbi = F2FS_SB(sb);
	char *qname;
	int ret = -EINVAL;

	if (sb_any_quota_loaded(sb) && !F2FS_OPTION(sbi).s_qf_names[qtype]) {
		f2fs_msg(sb, KERN_ERR,
			"Cannot change journaled "
			"quota options when quota turned on");
		return -EINVAL;
	}
	if (f2fs_sb_has_quota_ino(sb)) {
		f2fs_msg(sb, KERN_INFO,
			"QUOTA feature is enabled, so ignore qf_name");
		return 0;
	}

	qname = match_strdup(args);
	if (!qname) {
		f2fs_msg(sb, KERN_ERR,
			"Not enough memory for storing quotafile name");
		return -EINVAL;
	}
	if (F2FS_OPTION(sbi).s_qf_names[qtype]) {
		if (strcmp(F2FS_OPTION(sbi).s_qf_names[qtype], qname) == 0)
			ret = 0;
		else
			f2fs_msg(sb, KERN_ERR,
				 "%s quota file already specified",
				 QTYPE2NAME(qtype));
		goto errout;
	}
	if (strchr(qname, '/')) {
		f2fs_msg(sb, KERN_ERR,
			"quotafile must be on filesystem root");
		goto errout;
	}
	F2FS_OPTION(sbi).s_qf_names[qtype] = qname;
	set_opt(sbi, QUOTA);
	return 0;
errout:
	kfree(qname);
	return ret;
}

static int f2fs_clear_qf_name(struct super_block *sb, int qtype)
{
	struct f2fs_sb_info *sbi = F2FS_SB(sb);

	if (sb_any_quota_loaded(sb) && F2FS_OPTION(sbi).s_qf_names[qtype]) {
		f2fs_msg(sb, KERN_ERR, "Cannot change journaled quota options"
			" when quota turned on");
		return -EINVAL;
	}
	kfree(F2FS_OPTION(sbi).s_qf_names[qtype]);
	F2FS_OPTION(sbi).s_qf_names[qtype] = NULL;
	return 0;
}

static int f2fs_check_quota_options(struct f2fs_sb_info *sbi)
{
	/*
	 * We do the test below only for project quotas. 'usrquota' and
	 * 'grpquota' mount options are allowed even without quota feature
	 * to support legacy quotas in quota files.
	 */
	if (test_opt(sbi, PRJQUOTA) && !f2fs_sb_has_project_quota(sbi->sb)) {
		f2fs_msg(sbi->sb, KERN_ERR, "Project quota feature not enabled. "
			 "Cannot enable project quota enforcement.");
		return -1;
	}
	if (F2FS_OPTION(sbi).s_qf_names[USRQUOTA] ||
			F2FS_OPTION(sbi).s_qf_names[GRPQUOTA] ||
			F2FS_OPTION(sbi).s_qf_names[PRJQUOTA]) {
		if (test_opt(sbi, USRQUOTA) &&
				F2FS_OPTION(sbi).s_qf_names[USRQUOTA])
			clear_opt(sbi, USRQUOTA);

		if (test_opt(sbi, GRPQUOTA) &&
				F2FS_OPTION(sbi).s_qf_names[GRPQUOTA])
			clear_opt(sbi, GRPQUOTA);

		if (test_opt(sbi, PRJQUOTA) &&
				F2FS_OPTION(sbi).s_qf_names[PRJQUOTA])
			clear_opt(sbi, PRJQUOTA);

		if (test_opt(sbi, GRPQUOTA) || test_opt(sbi, USRQUOTA) ||
				test_opt(sbi, PRJQUOTA)) {
			f2fs_msg(sbi->sb, KERN_ERR, "old and new quota "
					"format mixing");
			return -1;
		}

		if (!F2FS_OPTION(sbi).s_jquota_fmt) {
			f2fs_msg(sbi->sb, KERN_ERR, "journaled quota format "
					"not specified");
			return -1;
		}
	}

	if (f2fs_sb_has_quota_ino(sbi->sb) && F2FS_OPTION(sbi).s_jquota_fmt) {
		f2fs_msg(sbi->sb, KERN_INFO,
			"QUOTA feature is enabled, so ignore jquota_fmt");
		F2FS_OPTION(sbi).s_jquota_fmt = 0;
	}
	if (f2fs_sb_has_quota_ino(sbi->sb) && f2fs_readonly(sbi->sb)) {
		f2fs_msg(sbi->sb, KERN_INFO,
			 "Filesystem with quota feature cannot be mounted RDWR "
			 "without CONFIG_QUOTA");
		return -1;
	}
	return 0;
}
#endif

static int parse_options(struct super_block *sb, char *options)
{
	struct f2fs_sb_info *sbi = F2FS_SB(sb);
	struct request_queue *q;
	substring_t args[MAX_OPT_ARGS];
	char *p, *name;
	int arg = 0;
	kuid_t uid;
	kgid_t gid;
#ifdef CONFIG_QUOTA
	int ret;
#endif

	if (!options)
		return 0;

	while ((p = strsep(&options, ",")) != NULL) {
		int token;
		if (!*p)
			continue;
		/*
		 * Initialize args struct so we know whether arg was
		 * found; some options take optional arguments.
		 */
		args[0].to = args[0].from = NULL;
		token = match_token(p, f2fs_tokens, args);

		switch (token) {
		case Opt_gc_background:
			name = match_strdup(&args[0]);

			if (!name)
				return -ENOMEM;
			if (strlen(name) == 2 && !strncmp(name, "on", 2)) {
				set_opt(sbi, BG_GC);
				clear_opt(sbi, FORCE_FG_GC);
			} else if (strlen(name) == 3 && !strncmp(name, "off", 3)) {
				clear_opt(sbi, BG_GC);
				clear_opt(sbi, FORCE_FG_GC);
			} else if (strlen(name) == 4 && !strncmp(name, "sync", 4)) {
				set_opt(sbi, BG_GC);
				set_opt(sbi, FORCE_FG_GC);
			} else {
				kfree(name);
				return -EINVAL;
			}
			kfree(name);
			break;
		case Opt_disable_roll_forward:
			set_opt(sbi, DISABLE_ROLL_FORWARD);
			break;
		case Opt_norecovery:
			/* this option mounts f2fs with ro */
			set_opt(sbi, DISABLE_ROLL_FORWARD);
			if (!f2fs_readonly(sb))
				return -EINVAL;
			break;
		case Opt_discard:
			q = bdev_get_queue(sb->s_bdev);
			if (blk_queue_discard(q)) {
				set_opt(sbi, DISCARD);
			} else if (!f2fs_sb_has_blkzoned(sb)) {
				f2fs_msg(sb, KERN_WARNING,
					"mounting with \"discard\" option, but "
					"the device does not support discard");
			}
			break;
		case Opt_nodiscard:
			if (f2fs_sb_has_blkzoned(sb)) {
				f2fs_msg(sb, KERN_WARNING,
					"discard is required for zoned block devices");
				return -EINVAL;
			}
			clear_opt(sbi, DISCARD);
			break;
		case Opt_noheap:
			set_opt(sbi, NOHEAP);
			break;
		case Opt_heap:
			clear_opt(sbi, NOHEAP);
			break;
#ifdef CONFIG_F2FS_FS_XATTR
		case Opt_user_xattr:
			set_opt(sbi, XATTR_USER);
			break;
		case Opt_nouser_xattr:
			clear_opt(sbi, XATTR_USER);
			break;
		case Opt_inline_xattr:
			set_opt(sbi, INLINE_XATTR);
			break;
		case Opt_noinline_xattr:
			clear_opt(sbi, INLINE_XATTR);
			break;
		case Opt_inline_xattr_size:
			if (args->from && match_int(args, &arg))
				return -EINVAL;
			set_opt(sbi, INLINE_XATTR_SIZE);
			F2FS_OPTION(sbi).inline_xattr_size = arg;
			break;
#else
		case Opt_user_xattr:
			f2fs_msg(sb, KERN_INFO,
				"user_xattr options not supported");
			break;
		case Opt_nouser_xattr:
			f2fs_msg(sb, KERN_INFO,
				"nouser_xattr options not supported");
			break;
		case Opt_inline_xattr:
			f2fs_msg(sb, KERN_INFO,
				"inline_xattr options not supported");
			break;
		case Opt_noinline_xattr:
			f2fs_msg(sb, KERN_INFO,
				"noinline_xattr options not supported");
			break;
#endif
#ifdef CONFIG_F2FS_FS_POSIX_ACL
		case Opt_acl:
			set_opt(sbi, POSIX_ACL);
			break;
		case Opt_noacl:
			clear_opt(sbi, POSIX_ACL);
			break;
#else
		case Opt_acl:
			f2fs_msg(sb, KERN_INFO, "acl options not supported");
			break;
		case Opt_noacl:
			f2fs_msg(sb, KERN_INFO, "noacl options not supported");
			break;
#endif
		case Opt_active_logs:
			if (args->from && match_int(args, &arg))
				return -EINVAL;
			if (arg != 2 && arg != 4 && arg != NR_CURSEG_TYPE)
				return -EINVAL;
			F2FS_OPTION(sbi).active_logs = arg;
			break;
		case Opt_disable_ext_identify:
			set_opt(sbi, DISABLE_EXT_IDENTIFY);
			break;
		case Opt_inline_data:
			set_opt(sbi, INLINE_DATA);
			break;
		case Opt_inline_dentry:
			set_opt(sbi, INLINE_DENTRY);
			break;
		case Opt_noinline_dentry:
			clear_opt(sbi, INLINE_DENTRY);
			break;
		case Opt_flush_merge:
			set_opt(sbi, FLUSH_MERGE);
			break;
		case Opt_noflush_merge:
			clear_opt(sbi, FLUSH_MERGE);
			break;
		case Opt_nobarrier:
			set_opt(sbi, NOBARRIER);
			break;
		case Opt_fastboot:
			set_opt(sbi, FASTBOOT);
			break;
		case Opt_extent_cache:
			set_opt(sbi, EXTENT_CACHE);
			break;
		case Opt_noextent_cache:
			clear_opt(sbi, EXTENT_CACHE);
			break;
		case Opt_noinline_data:
			clear_opt(sbi, INLINE_DATA);
			break;
		case Opt_data_flush:
			set_opt(sbi, DATA_FLUSH);
			break;
		case Opt_reserve_root:
			if (args->from && match_int(args, &arg))
				return -EINVAL;
			if (test_opt(sbi, RESERVE_ROOT)) {
				f2fs_msg(sb, KERN_INFO,
					"Preserve previous reserve_root=%u",
					F2FS_OPTION(sbi).root_reserved_blocks);
			} else {
				F2FS_OPTION(sbi).root_reserved_blocks = arg;
				set_opt(sbi, RESERVE_ROOT);
			}
			break;
		case Opt_resuid:
			if (args->from && match_int(args, &arg))
				return -EINVAL;
			uid = make_kuid(current_user_ns(), arg);
			if (!uid_valid(uid)) {
				f2fs_msg(sb, KERN_ERR,
					"Invalid uid value %d", arg);
				return -EINVAL;
			}
			F2FS_OPTION(sbi).s_resuid = uid;
			break;
		case Opt_resgid:
			if (args->from && match_int(args, &arg))
				return -EINVAL;
			gid = make_kgid(current_user_ns(), arg);
			if (!gid_valid(gid)) {
				f2fs_msg(sb, KERN_ERR,
					"Invalid gid value %d", arg);
				return -EINVAL;
			}
			F2FS_OPTION(sbi).s_resgid = gid;
			break;
		case Opt_mode:
			name = match_strdup(&args[0]);

			if (!name)
				return -ENOMEM;
			if (strlen(name) == 8 &&
					!strncmp(name, "adaptive", 8)) {
				if (f2fs_sb_has_blkzoned(sb)) {
					f2fs_msg(sb, KERN_WARNING,
						 "adaptive mode is not allowed with "
						 "zoned block device feature");
					kfree(name);
					return -EINVAL;
				}
				set_opt_mode(sbi, F2FS_MOUNT_ADAPTIVE);
			} else if (strlen(name) == 3 &&
					!strncmp(name, "lfs", 3)) {
				set_opt_mode(sbi, F2FS_MOUNT_LFS);
			} else {
				kfree(name);
				return -EINVAL;
			}
			kfree(name);
			break;
		case Opt_io_size_bits:
			if (args->from && match_int(args, &arg))
				return -EINVAL;
			if (arg > __ilog2_u32(BIO_MAX_PAGES)) {
				f2fs_msg(sb, KERN_WARNING,
					"Not support %d, larger than %d",
					1 << arg, BIO_MAX_PAGES);
				return -EINVAL;
			}
			F2FS_OPTION(sbi).write_io_size_bits = arg;
			break;
		case Opt_fault_injection:
			if (args->from && match_int(args, &arg))
				return -EINVAL;
#ifdef CONFIG_F2FS_FAULT_INJECTION
			f2fs_build_fault_attr(sbi, arg);
			set_opt(sbi, FAULT_INJECTION);
#else
			f2fs_msg(sb, KERN_INFO,
				"FAULT_INJECTION was not selected");
#endif
			break;
		case Opt_lazytime:
			sb->s_flags |= MS_LAZYTIME;
			break;
		case Opt_nolazytime:
			sb->s_flags &= ~MS_LAZYTIME;
			break;
#ifdef CONFIG_QUOTA
		case Opt_quota:
		case Opt_usrquota:
			set_opt(sbi, USRQUOTA);
			break;
		case Opt_grpquota:
			set_opt(sbi, GRPQUOTA);
			break;
		case Opt_prjquota:
			set_opt(sbi, PRJQUOTA);
			break;
		case Opt_usrjquota:
			ret = f2fs_set_qf_name(sb, USRQUOTA, &args[0]);
			if (ret)
				return ret;
			break;
		case Opt_grpjquota:
			ret = f2fs_set_qf_name(sb, GRPQUOTA, &args[0]);
			if (ret)
				return ret;
			break;
		case Opt_prjjquota:
			ret = f2fs_set_qf_name(sb, PRJQUOTA, &args[0]);
			if (ret)
				return ret;
			break;
		case Opt_offusrjquota:
			ret = f2fs_clear_qf_name(sb, USRQUOTA);
			if (ret)
				return ret;
			break;
		case Opt_offgrpjquota:
			ret = f2fs_clear_qf_name(sb, GRPQUOTA);
			if (ret)
				return ret;
			break;
		case Opt_offprjjquota:
			ret = f2fs_clear_qf_name(sb, PRJQUOTA);
			if (ret)
				return ret;
			break;
		case Opt_jqfmt_vfsold:
			F2FS_OPTION(sbi).s_jquota_fmt = QFMT_VFS_OLD;
			break;
		case Opt_jqfmt_vfsv0:
			F2FS_OPTION(sbi).s_jquota_fmt = QFMT_VFS_V0;
			break;
		case Opt_jqfmt_vfsv1:
			F2FS_OPTION(sbi).s_jquota_fmt = QFMT_VFS_V1;
			break;
		case Opt_noquota:
			clear_opt(sbi, QUOTA);
			clear_opt(sbi, USRQUOTA);
			clear_opt(sbi, GRPQUOTA);
			clear_opt(sbi, PRJQUOTA);
			break;
#else
		case Opt_quota:
		case Opt_usrquota:
		case Opt_grpquota:
		case Opt_prjquota:
		case Opt_usrjquota:
		case Opt_grpjquota:
		case Opt_prjjquota:
		case Opt_offusrjquota:
		case Opt_offgrpjquota:
		case Opt_offprjjquota:
		case Opt_jqfmt_vfsold:
		case Opt_jqfmt_vfsv0:
		case Opt_jqfmt_vfsv1:
		case Opt_noquota:
			f2fs_msg(sb, KERN_INFO,
					"quota operations not supported");
			break;
#endif
		case Opt_whint:
			name = match_strdup(&args[0]);
			if (!name)
				return -ENOMEM;
			if (strlen(name) == 10 &&
					!strncmp(name, "user-based", 10)) {
				F2FS_OPTION(sbi).whint_mode = WHINT_MODE_USER;
			} else if (strlen(name) == 3 &&
					!strncmp(name, "off", 3)) {
				F2FS_OPTION(sbi).whint_mode = WHINT_MODE_OFF;
			} else if (strlen(name) == 8 &&
					!strncmp(name, "fs-based", 8)) {
				F2FS_OPTION(sbi).whint_mode = WHINT_MODE_FS;
			} else {
				kfree(name);
				return -EINVAL;
			}
			kfree(name);
			break;
		case Opt_alloc:
			name = match_strdup(&args[0]);
			if (!name)
				return -ENOMEM;

			if (strlen(name) == 7 &&
					!strncmp(name, "default", 7)) {
				F2FS_OPTION(sbi).alloc_mode = ALLOC_MODE_DEFAULT;
			} else if (strlen(name) == 5 &&
					!strncmp(name, "reuse", 5)) {
				F2FS_OPTION(sbi).alloc_mode = ALLOC_MODE_REUSE;
			} else {
				kfree(name);
				return -EINVAL;
			}
			kfree(name);
			break;
		case Opt_fsync:
			name = match_strdup(&args[0]);
			if (!name)
				return -ENOMEM;
			if (strlen(name) == 5 &&
					!strncmp(name, "posix", 5)) {
				F2FS_OPTION(sbi).fsync_mode = FSYNC_MODE_POSIX;
			} else if (strlen(name) == 6 &&
					!strncmp(name, "strict", 6)) {
				F2FS_OPTION(sbi).fsync_mode = FSYNC_MODE_STRICT;
			} else if (strlen(name) == 9 &&
					!strncmp(name, "nobarrier", 9)) {
				F2FS_OPTION(sbi).fsync_mode =
							FSYNC_MODE_NOBARRIER;
			} else {
				kfree(name);
				return -EINVAL;
			}
			kfree(name);
			break;
		case Opt_test_dummy_encryption:
#ifdef CONFIG_F2FS_FS_ENCRYPTION
			if (!f2fs_sb_has_encrypt(sb)) {
				f2fs_msg(sb, KERN_ERR, "Encrypt feature is off");
				return -EINVAL;
			}

			F2FS_OPTION(sbi).test_dummy_encryption = true;
			f2fs_msg(sb, KERN_INFO,
					"Test dummy encryption mode enabled");
#else
			f2fs_msg(sb, KERN_INFO,
					"Test dummy encryption mount option ignored");
#endif
			break;
		default:
			f2fs_msg(sb, KERN_ERR,
				"Unrecognized mount option \"%s\" or missing value",
				p);
			return -EINVAL;
		}
	}
#ifdef CONFIG_QUOTA
	if (f2fs_check_quota_options(sbi))
		return -EINVAL;
#endif

	if (F2FS_IO_SIZE_BITS(sbi) && !test_opt(sbi, LFS)) {
		f2fs_msg(sb, KERN_ERR,
				"Should set mode=lfs with %uKB-sized IO",
				F2FS_IO_SIZE_KB(sbi));
		return -EINVAL;
	}

	if (test_opt(sbi, INLINE_XATTR_SIZE)) {
		if (!f2fs_sb_has_extra_attr(sb) ||
			!f2fs_sb_has_flexible_inline_xattr(sb)) {
			f2fs_msg(sb, KERN_ERR,
					"extra_attr or flexible_inline_xattr "
					"feature is off");
			return -EINVAL;
		}
		if (!test_opt(sbi, INLINE_XATTR)) {
			f2fs_msg(sb, KERN_ERR,
					"inline_xattr_size option should be "
					"set with inline_xattr option");
			return -EINVAL;
		}
		if (!F2FS_OPTION(sbi).inline_xattr_size ||
			F2FS_OPTION(sbi).inline_xattr_size >=
					DEF_ADDRS_PER_INODE -
					F2FS_TOTAL_EXTRA_ATTR_SIZE -
					DEF_INLINE_RESERVED_SIZE -
					DEF_MIN_INLINE_SIZE) {
			f2fs_msg(sb, KERN_ERR,
					"inline xattr size is out of range");
			return -EINVAL;
		}
	}

	/* Not pass down write hints if the number of active logs is lesser
	 * than NR_CURSEG_TYPE.
	 */
	if (F2FS_OPTION(sbi).active_logs != NR_CURSEG_TYPE)
		F2FS_OPTION(sbi).whint_mode = WHINT_MODE_OFF;
	return 0;
}

static struct inode *f2fs_alloc_inode(struct super_block *sb)
{
	struct f2fs_inode_info *fi;

	fi = kmem_cache_alloc(f2fs_inode_cachep, GFP_F2FS_ZERO);
	if (!fi)
		return NULL;

	init_once((void *) fi);

	/* Initialize f2fs-specific inode info */
	atomic_set(&fi->dirty_pages, 0);
	fi->i_current_depth = 1;
	init_rwsem(&fi->i_sem);
	INIT_LIST_HEAD(&fi->dirty_list);
	INIT_LIST_HEAD(&fi->gdirty_list);
	INIT_LIST_HEAD(&fi->inmem_ilist);
	INIT_LIST_HEAD(&fi->inmem_pages);
	mutex_init(&fi->inmem_lock);
	init_rwsem(&fi->dio_rwsem[READ]);
	init_rwsem(&fi->dio_rwsem[WRITE]);
	init_rwsem(&fi->i_mmap_sem);
	init_rwsem(&fi->i_xattr_sem);

	/* Will be used by directory only */
	fi->i_dir_level = F2FS_SB(sb)->dir_level;

	return &fi->vfs_inode;
}

static int f2fs_drop_inode(struct inode *inode)
{
	int ret;
	/*
	 * This is to avoid a deadlock condition like below.
	 * writeback_single_inode(inode)
	 *  - f2fs_write_data_page
	 *    - f2fs_gc -> iput -> evict
	 *       - inode_wait_for_writeback(inode)
	 */
	if ((!inode_unhashed(inode) && inode->i_state & I_SYNC)) {
		if (!inode->i_nlink && !is_bad_inode(inode)) {
			/* to avoid evict_inode call simultaneously */
			atomic_inc(&inode->i_count);
			spin_unlock(&inode->i_lock);

			/* some remained atomic pages should discarded */
			if (f2fs_is_atomic_file(inode))
				drop_inmem_pages(inode);

			/* should remain fi->extent_tree for writepage */
			f2fs_destroy_extent_node(inode);

			sb_start_intwrite(inode->i_sb);
			f2fs_i_size_write(inode, 0);

			if (F2FS_HAS_BLOCKS(inode))
				f2fs_truncate(inode);

			sb_end_intwrite(inode->i_sb);

			spin_lock(&inode->i_lock);
			atomic_dec(&inode->i_count);
		}
		trace_f2fs_drop_inode(inode, 0);
		return 0;
	}
	ret = generic_drop_inode(inode);
	trace_f2fs_drop_inode(inode, ret);
	return ret;
}

int f2fs_inode_dirtied(struct inode *inode, bool sync)
{
	struct f2fs_sb_info *sbi = F2FS_I_SB(inode);
	int ret = 0;

	spin_lock(&sbi->inode_lock[DIRTY_META]);
	if (is_inode_flag_set(inode, FI_DIRTY_INODE)) {
		ret = 1;
	} else {
		set_inode_flag(inode, FI_DIRTY_INODE);
		stat_inc_dirty_inode(sbi, DIRTY_META);
	}
	if (sync && list_empty(&F2FS_I(inode)->gdirty_list)) {
		list_add_tail(&F2FS_I(inode)->gdirty_list,
				&sbi->inode_list[DIRTY_META]);
		inc_page_count(sbi, F2FS_DIRTY_IMETA);
	}
	spin_unlock(&sbi->inode_lock[DIRTY_META]);
	return ret;
}

void f2fs_inode_synced(struct inode *inode)
{
	struct f2fs_sb_info *sbi = F2FS_I_SB(inode);

	spin_lock(&sbi->inode_lock[DIRTY_META]);
	if (!is_inode_flag_set(inode, FI_DIRTY_INODE)) {
		spin_unlock(&sbi->inode_lock[DIRTY_META]);
		return;
	}
	if (!list_empty(&F2FS_I(inode)->gdirty_list)) {
		list_del_init(&F2FS_I(inode)->gdirty_list);
		dec_page_count(sbi, F2FS_DIRTY_IMETA);
	}
	clear_inode_flag(inode, FI_DIRTY_INODE);
	clear_inode_flag(inode, FI_AUTO_RECOVER);
	stat_dec_dirty_inode(F2FS_I_SB(inode), DIRTY_META);
	spin_unlock(&sbi->inode_lock[DIRTY_META]);
}

/*
 * f2fs_dirty_inode() is called from __mark_inode_dirty()
 *
 * We should call set_dirty_inode to write the dirty inode through write_inode.
 */
static void f2fs_dirty_inode(struct inode *inode, int flags)
{
	struct f2fs_sb_info *sbi = F2FS_I_SB(inode);

	if (inode->i_ino == F2FS_NODE_INO(sbi) ||
			inode->i_ino == F2FS_META_INO(sbi))
		return;

	if (flags == I_DIRTY_TIME)
		return;

	if (is_inode_flag_set(inode, FI_AUTO_RECOVER))
		clear_inode_flag(inode, FI_AUTO_RECOVER);

	f2fs_inode_dirtied(inode, false);
}

static void f2fs_i_callback(struct rcu_head *head)
{
	struct inode *inode = container_of(head, struct inode, i_rcu);
	kmem_cache_free(f2fs_inode_cachep, F2FS_I(inode));
}

static void f2fs_destroy_inode(struct inode *inode)
{
	call_rcu(&inode->i_rcu, f2fs_i_callback);
}

static void destroy_percpu_info(struct f2fs_sb_info *sbi)
{
	percpu_counter_destroy(&sbi->alloc_valid_block_count);
	percpu_counter_destroy(&sbi->total_valid_inode_count);
}

static void destroy_device_list(struct f2fs_sb_info *sbi)
{
	int i;

	for (i = 0; i < sbi->s_ndevs; i++) {
		blkdev_put(FDEV(i).bdev, FMODE_EXCL);
#ifdef CONFIG_BLK_DEV_ZONED
		kfree(FDEV(i).blkz_type);
#endif
	}
	kfree(sbi->devs);
}

static void f2fs_put_super(struct super_block *sb)
{
	struct f2fs_sb_info *sbi = F2FS_SB(sb);
	int i;
	bool dropped;

	f2fs_quota_off_umount(sb);

	/* prevent remaining shrinker jobs */
	mutex_lock(&sbi->umount_mutex);

	/*
	 * We don't need to do checkpoint when superblock is clean.
	 * But, the previous checkpoint was not done by umount, it needs to do
	 * clean checkpoint again.
	 */
	if (is_sbi_flag_set(sbi, SBI_IS_DIRTY) ||
			!is_set_ckpt_flags(sbi, CP_UMOUNT_FLAG)) {
		struct cp_control cpc = {
			.reason = CP_UMOUNT,
		};
		write_checkpoint(sbi, &cpc);
	}

	/* be sure to wait for any on-going discard commands */
	dropped = f2fs_wait_discard_bios(sbi);

	if (f2fs_discard_en(sbi) && !sbi->discard_blks && !dropped) {
		struct cp_control cpc = {
			.reason = CP_UMOUNT | CP_TRIMMED,
		};
		write_checkpoint(sbi, &cpc);
	}

	/* write_checkpoint can update stat informaion */
	f2fs_destroy_stats(sbi);

	/*
	 * normally superblock is clean, so we need to release this.
	 * In addition, EIO will skip do checkpoint, we need this as well.
	 */
	release_ino_entry(sbi, true);

	f2fs_leave_shrinker(sbi);
	mutex_unlock(&sbi->umount_mutex);

	/* our cp_error case, we can wait for any writeback page */
	f2fs_flush_merged_writes(sbi);

	iput(sbi->node_inode);
	iput(sbi->meta_inode);

	/* destroy f2fs internal modules */
	destroy_node_manager(sbi);
	destroy_segment_manager(sbi);

	kfree(sbi->ckpt);

	f2fs_unregister_sysfs(sbi);

	sb->s_fs_info = NULL;
	if (sbi->s_chksum_driver)
		crypto_free_shash(sbi->s_chksum_driver);
	kfree(sbi->raw_super);

	destroy_device_list(sbi);
	if (sbi->write_io_dummy)
		mempool_destroy(sbi->write_io_dummy);
#ifdef CONFIG_QUOTA
	for (i = 0; i < MAXQUOTAS; i++)
		kfree(F2FS_OPTION(sbi).s_qf_names[i]);
#endif
	destroy_percpu_info(sbi);
	for (i = 0; i < NR_PAGE_TYPE; i++)
		kfree(sbi->write_io[i]);
	kfree(sbi);
}

int f2fs_sync_fs(struct super_block *sb, int sync)
{
	struct f2fs_sb_info *sbi = F2FS_SB(sb);
	int err = 0;

	if (unlikely(f2fs_cp_error(sbi)))
		return 0;

	trace_f2fs_sync_fs(sb, sync);

	if (unlikely(is_sbi_flag_set(sbi, SBI_POR_DOING)))
		return -EAGAIN;

	if (sync) {
		struct cp_control cpc;

		cpc.reason = __get_cp_reason(sbi);

		mutex_lock(&sbi->gc_mutex);
		err = write_checkpoint(sbi, &cpc);
		mutex_unlock(&sbi->gc_mutex);
	}
	f2fs_trace_ios(NULL, 1);

	return err;
}

static int f2fs_freeze(struct super_block *sb)
{
	if (f2fs_readonly(sb))
		return 0;

	/* IO error happened before */
	if (unlikely(f2fs_cp_error(F2FS_SB(sb))))
		return -EIO;

	/* must be clean, since sync_filesystem() was already called */
	if (is_sbi_flag_set(F2FS_SB(sb), SBI_IS_DIRTY))
		return -EINVAL;
	return 0;
}

static int f2fs_unfreeze(struct super_block *sb)
{
	return 0;
}

#ifdef CONFIG_QUOTA
static int f2fs_statfs_project(struct super_block *sb,
				kprojid_t projid, struct kstatfs *buf)
{
	struct kqid qid;
	struct dquot *dquot;
	u64 limit;
	u64 curblock;

	qid = make_kqid_projid(projid);
	dquot = dqget(sb, qid);
	if (IS_ERR(dquot))
		return PTR_ERR(dquot);
	spin_lock(&dq_data_lock);

	limit = (dquot->dq_dqb.dqb_bsoftlimit ?
		 dquot->dq_dqb.dqb_bsoftlimit :
		 dquot->dq_dqb.dqb_bhardlimit) >> sb->s_blocksize_bits;
	if (limit && buf->f_blocks > limit) {
		curblock = dquot->dq_dqb.dqb_curspace >> sb->s_blocksize_bits;
		buf->f_blocks = limit;
		buf->f_bfree = buf->f_bavail =
			(buf->f_blocks > curblock) ?
			 (buf->f_blocks - curblock) : 0;
	}

	limit = dquot->dq_dqb.dqb_isoftlimit ?
		dquot->dq_dqb.dqb_isoftlimit :
		dquot->dq_dqb.dqb_ihardlimit;
	if (limit && buf->f_files > limit) {
		buf->f_files = limit;
		buf->f_ffree =
			(buf->f_files > dquot->dq_dqb.dqb_curinodes) ?
			 (buf->f_files - dquot->dq_dqb.dqb_curinodes) : 0;
	}

	spin_unlock(&dq_data_lock);
	dqput(dquot);
	return 0;
}
#endif

static int f2fs_statfs(struct dentry *dentry, struct kstatfs *buf)
{
	struct super_block *sb = dentry->d_sb;
	struct f2fs_sb_info *sbi = F2FS_SB(sb);
	u64 id = huge_encode_dev(sb->s_bdev->bd_dev);
	block_t total_count, user_block_count, start_count;
	u64 avail_node_count;

	total_count = le64_to_cpu(sbi->raw_super->block_count);
	user_block_count = sbi->user_block_count;
	start_count = le32_to_cpu(sbi->raw_super->segment0_blkaddr);
	buf->f_type = F2FS_SUPER_MAGIC;
	buf->f_bsize = sbi->blocksize;

	buf->f_blocks = total_count - start_count;
	buf->f_bfree = user_block_count - valid_user_blocks(sbi) -
						sbi->current_reserved_blocks;
	if (buf->f_bfree > F2FS_OPTION(sbi).root_reserved_blocks)
		buf->f_bavail = buf->f_bfree -
				F2FS_OPTION(sbi).root_reserved_blocks;
	else
		buf->f_bavail = 0;

	avail_node_count = sbi->total_node_count - sbi->nquota_files -
						F2FS_RESERVED_NODE_NUM;

	if (avail_node_count > user_block_count) {
		buf->f_files = user_block_count;
		buf->f_ffree = buf->f_bavail;
	} else {
		buf->f_files = avail_node_count;
		buf->f_ffree = min(avail_node_count - valid_node_count(sbi),
					buf->f_bavail);
	}

	buf->f_namelen = F2FS_NAME_LEN;
	buf->f_fsid.val[0] = (u32)id;
	buf->f_fsid.val[1] = (u32)(id >> 32);

#ifdef CONFIG_QUOTA
	if (is_inode_flag_set(dentry->d_inode, FI_PROJ_INHERIT) &&
			sb_has_quota_limits_enabled(sb, PRJQUOTA)) {
		f2fs_statfs_project(sb, F2FS_I(dentry->d_inode)->i_projid, buf);
	}
#endif
	return 0;
}

static inline void f2fs_show_quota_options(struct seq_file *seq,
					   struct super_block *sb)
{
#ifdef CONFIG_QUOTA
	struct f2fs_sb_info *sbi = F2FS_SB(sb);

	if (F2FS_OPTION(sbi).s_jquota_fmt) {
		char *fmtname = "";

		switch (F2FS_OPTION(sbi).s_jquota_fmt) {
		case QFMT_VFS_OLD:
			fmtname = "vfsold";
			break;
		case QFMT_VFS_V0:
			fmtname = "vfsv0";
			break;
		case QFMT_VFS_V1:
			fmtname = "vfsv1";
			break;
		}
		seq_printf(seq, ",jqfmt=%s", fmtname);
	}

	if (F2FS_OPTION(sbi).s_qf_names[USRQUOTA])
		seq_show_option(seq, "usrjquota",
			F2FS_OPTION(sbi).s_qf_names[USRQUOTA]);

	if (F2FS_OPTION(sbi).s_qf_names[GRPQUOTA])
		seq_show_option(seq, "grpjquota",
			F2FS_OPTION(sbi).s_qf_names[GRPQUOTA]);

	if (F2FS_OPTION(sbi).s_qf_names[PRJQUOTA])
		seq_show_option(seq, "prjjquota",
			F2FS_OPTION(sbi).s_qf_names[PRJQUOTA]);
#endif
}

static int f2fs_show_options(struct seq_file *seq, struct dentry *root)
{
	struct f2fs_sb_info *sbi = F2FS_SB(root->d_sb);

	if (!f2fs_readonly(sbi->sb) && test_opt(sbi, BG_GC)) {
		if (test_opt(sbi, FORCE_FG_GC))
			seq_printf(seq, ",background_gc=%s", "sync");
		else
			seq_printf(seq, ",background_gc=%s", "on");
	} else {
		seq_printf(seq, ",background_gc=%s", "off");
	}
	if (test_opt(sbi, DISABLE_ROLL_FORWARD))
		seq_puts(seq, ",disable_roll_forward");
	if (test_opt(sbi, DISCARD))
		seq_puts(seq, ",discard");
	if (test_opt(sbi, NOHEAP))
		seq_puts(seq, ",no_heap");
	else
		seq_puts(seq, ",heap");
#ifdef CONFIG_F2FS_FS_XATTR
	if (test_opt(sbi, XATTR_USER))
		seq_puts(seq, ",user_xattr");
	else
		seq_puts(seq, ",nouser_xattr");
	if (test_opt(sbi, INLINE_XATTR))
		seq_puts(seq, ",inline_xattr");
	else
		seq_puts(seq, ",noinline_xattr");
	if (test_opt(sbi, INLINE_XATTR_SIZE))
		seq_printf(seq, ",inline_xattr_size=%u",
					F2FS_OPTION(sbi).inline_xattr_size);
#endif
#ifdef CONFIG_F2FS_FS_POSIX_ACL
	if (test_opt(sbi, POSIX_ACL))
		seq_puts(seq, ",acl");
	else
		seq_puts(seq, ",noacl");
#endif
	if (test_opt(sbi, DISABLE_EXT_IDENTIFY))
		seq_puts(seq, ",disable_ext_identify");
	if (test_opt(sbi, INLINE_DATA))
		seq_puts(seq, ",inline_data");
	else
		seq_puts(seq, ",noinline_data");
	if (test_opt(sbi, INLINE_DENTRY))
		seq_puts(seq, ",inline_dentry");
	else
		seq_puts(seq, ",noinline_dentry");
	if (!f2fs_readonly(sbi->sb) && test_opt(sbi, FLUSH_MERGE))
		seq_puts(seq, ",flush_merge");
	if (test_opt(sbi, NOBARRIER))
		seq_puts(seq, ",nobarrier");
	if (test_opt(sbi, FASTBOOT))
		seq_puts(seq, ",fastboot");
	if (test_opt(sbi, EXTENT_CACHE))
		seq_puts(seq, ",extent_cache");
	else
		seq_puts(seq, ",noextent_cache");
	if (test_opt(sbi, DATA_FLUSH))
		seq_puts(seq, ",data_flush");

	seq_puts(seq, ",mode=");
	if (test_opt(sbi, ADAPTIVE))
		seq_puts(seq, "adaptive");
	else if (test_opt(sbi, LFS))
		seq_puts(seq, "lfs");
	seq_printf(seq, ",active_logs=%u", F2FS_OPTION(sbi).active_logs);
	if (test_opt(sbi, RESERVE_ROOT))
		seq_printf(seq, ",reserve_root=%u,resuid=%u,resgid=%u",
				F2FS_OPTION(sbi).root_reserved_blocks,
				from_kuid_munged(&init_user_ns,
					F2FS_OPTION(sbi).s_resuid),
				from_kgid_munged(&init_user_ns,
					F2FS_OPTION(sbi).s_resgid));
	if (F2FS_IO_SIZE_BITS(sbi))
		seq_printf(seq, ",io_size=%uKB", F2FS_IO_SIZE_KB(sbi));
#ifdef CONFIG_F2FS_FAULT_INJECTION
	if (test_opt(sbi, FAULT_INJECTION))
		seq_printf(seq, ",fault_injection=%u",
				F2FS_OPTION(sbi).fault_info.inject_rate);
#endif
#ifdef CONFIG_QUOTA
	if (test_opt(sbi, QUOTA))
		seq_puts(seq, ",quota");
	if (test_opt(sbi, USRQUOTA))
		seq_puts(seq, ",usrquota");
	if (test_opt(sbi, GRPQUOTA))
		seq_puts(seq, ",grpquota");
	if (test_opt(sbi, PRJQUOTA))
		seq_puts(seq, ",prjquota");
#endif
	f2fs_show_quota_options(seq, sbi->sb);
	if (F2FS_OPTION(sbi).whint_mode == WHINT_MODE_USER)
		seq_printf(seq, ",whint_mode=%s", "user-based");
	else if (F2FS_OPTION(sbi).whint_mode == WHINT_MODE_FS)
		seq_printf(seq, ",whint_mode=%s", "fs-based");
#ifdef CONFIG_F2FS_FS_ENCRYPTION
	if (F2FS_OPTION(sbi).test_dummy_encryption)
		seq_puts(seq, ",test_dummy_encryption");
#endif

	if (F2FS_OPTION(sbi).alloc_mode == ALLOC_MODE_DEFAULT)
		seq_printf(seq, ",alloc_mode=%s", "default");
	else if (F2FS_OPTION(sbi).alloc_mode == ALLOC_MODE_REUSE)
		seq_printf(seq, ",alloc_mode=%s", "reuse");

	if (F2FS_OPTION(sbi).fsync_mode == FSYNC_MODE_POSIX)
		seq_printf(seq, ",fsync_mode=%s", "posix");
	else if (F2FS_OPTION(sbi).fsync_mode == FSYNC_MODE_STRICT)
		seq_printf(seq, ",fsync_mode=%s", "strict");
	return 0;
}

static void default_options(struct f2fs_sb_info *sbi)
{
	/* init some FS parameters */
	F2FS_OPTION(sbi).active_logs = NR_CURSEG_TYPE;
	F2FS_OPTION(sbi).inline_xattr_size = DEFAULT_INLINE_XATTR_ADDRS;
	F2FS_OPTION(sbi).whint_mode = WHINT_MODE_OFF;
	F2FS_OPTION(sbi).alloc_mode = ALLOC_MODE_DEFAULT;
	F2FS_OPTION(sbi).fsync_mode = FSYNC_MODE_POSIX;
	F2FS_OPTION(sbi).test_dummy_encryption = false;
	sbi->readdir_ra = 1;

	set_opt(sbi, BG_GC);
	set_opt(sbi, INLINE_XATTR);
	set_opt(sbi, INLINE_DATA);
	set_opt(sbi, INLINE_DENTRY);
	set_opt(sbi, EXTENT_CACHE);
	set_opt(sbi, NOHEAP);
	sbi->sb->s_flags |= MS_LAZYTIME;
	set_opt(sbi, FLUSH_MERGE);
	if (f2fs_sb_has_blkzoned(sbi->sb)) {
		set_opt_mode(sbi, F2FS_MOUNT_LFS);
		set_opt(sbi, DISCARD);
	} else {
		set_opt_mode(sbi, F2FS_MOUNT_ADAPTIVE);
	}

#ifdef CONFIG_F2FS_FS_XATTR
	set_opt(sbi, XATTR_USER);
#endif
#ifdef CONFIG_F2FS_FS_POSIX_ACL
	set_opt(sbi, POSIX_ACL);
#endif

#ifdef CONFIG_F2FS_FAULT_INJECTION
	f2fs_build_fault_attr(sbi, 0);
#endif
}

#ifdef CONFIG_QUOTA
static int f2fs_enable_quotas(struct super_block *sb);
#endif
static int f2fs_remount(struct super_block *sb, int *flags, char *data)
{
	struct f2fs_sb_info *sbi = F2FS_SB(sb);
	struct f2fs_mount_info org_mount_opt;
	unsigned long old_sb_flags;
	int err;
	bool need_restart_gc = false;
	bool need_stop_gc = false;
	bool no_extent_cache = !test_opt(sbi, EXTENT_CACHE);
#ifdef CONFIG_QUOTA
	int i, j;
#endif

	/*
	 * Save the old mount options in case we
	 * need to restore them.
	 */
	org_mount_opt = sbi->mount_opt;
	old_sb_flags = sb->s_flags;

#ifdef CONFIG_QUOTA
	org_mount_opt.s_jquota_fmt = F2FS_OPTION(sbi).s_jquota_fmt;
	for (i = 0; i < MAXQUOTAS; i++) {
		if (F2FS_OPTION(sbi).s_qf_names[i]) {
			org_mount_opt.s_qf_names[i] =
				kstrdup(F2FS_OPTION(sbi).s_qf_names[i],
				GFP_KERNEL);
			if (!org_mount_opt.s_qf_names[i]) {
				for (j = 0; j < i; j++)
					kfree(org_mount_opt.s_qf_names[j]);
				return -ENOMEM;
			}
		} else {
			org_mount_opt.s_qf_names[i] = NULL;
		}
	}
#endif

	/* recover superblocks we couldn't write due to previous RO mount */
	if (!(*flags & MS_RDONLY) && is_sbi_flag_set(sbi, SBI_NEED_SB_WRITE)) {
		err = f2fs_commit_super(sbi, false);
		f2fs_msg(sb, KERN_INFO,
			"Try to recover all the superblocks, ret: %d", err);
		if (!err)
			clear_sbi_flag(sbi, SBI_NEED_SB_WRITE);
	}

	default_options(sbi);

	/* parse mount options */
	err = parse_options(sb, data);
	if (err)
		goto restore_opts;

	/*
	 * Previous and new state of filesystem is RO,
	 * so skip checking GC and FLUSH_MERGE conditions.
	 */
	if (f2fs_readonly(sb) && (*flags & MS_RDONLY))
		goto skip;

#ifdef CONFIG_QUOTA
	if (!f2fs_readonly(sb) && (*flags & MS_RDONLY)) {
		err = dquot_suspend(sb, -1);
		if (err < 0)
			goto restore_opts;
	} else if (f2fs_readonly(sb) && !(*flags & MS_RDONLY)) {
		/* dquot_resume needs RW */
		sb->s_flags &= ~MS_RDONLY;
		if (sb_any_quota_suspended(sb)) {
			dquot_resume(sb, -1);
		} else if (f2fs_sb_has_quota_ino(sb)) {
			err = f2fs_enable_quotas(sb);
			if (err)
				goto restore_opts;
		}
	}
#endif
	/* disallow enable/disable extent_cache dynamically */
	if (no_extent_cache == !!test_opt(sbi, EXTENT_CACHE)) {
		err = -EINVAL;
		f2fs_msg(sbi->sb, KERN_WARNING,
				"switch extent_cache option is not allowed");
		goto restore_opts;
	}

	/*
	 * We stop the GC thread if FS is mounted as RO
	 * or if background_gc = off is passed in mount
	 * option. Also sync the filesystem.
	 */
	if ((*flags & MS_RDONLY) || !test_opt(sbi, BG_GC)) {
		if (sbi->gc_thread) {
			stop_gc_thread(sbi);
			need_restart_gc = true;
		}
	} else if (!sbi->gc_thread) {
		err = start_gc_thread(sbi);
		if (err)
			goto restore_opts;
		need_stop_gc = true;
	}

	if (*flags & MS_RDONLY ||
		F2FS_OPTION(sbi).whint_mode != org_mount_opt.whint_mode) {
		writeback_inodes_sb(sb, WB_REASON_SYNC);
		sync_inodes_sb(sb);

		set_sbi_flag(sbi, SBI_IS_DIRTY);
		set_sbi_flag(sbi, SBI_IS_CLOSE);
		f2fs_sync_fs(sb, 1);
		clear_sbi_flag(sbi, SBI_IS_CLOSE);
	}

	/*
	 * We stop issue flush thread if FS is mounted as RO
	 * or if flush_merge is not passed in mount option.
	 */
	if ((*flags & MS_RDONLY) || !test_opt(sbi, FLUSH_MERGE)) {
		clear_opt(sbi, FLUSH_MERGE);
		destroy_flush_cmd_control(sbi, false);
	} else {
		err = create_flush_cmd_control(sbi);
		if (err)
			goto restore_gc;
	}
skip:
#ifdef CONFIG_QUOTA
	/* Release old quota file names */
	for (i = 0; i < MAXQUOTAS; i++)
		kfree(org_mount_opt.s_qf_names[i]);
#endif
	/* Update the POSIXACL Flag */
	sb->s_flags = (sb->s_flags & ~MS_POSIXACL) |
		(test_opt(sbi, POSIX_ACL) ? MS_POSIXACL : 0);

	limit_reserve_root(sbi);
	return 0;
restore_gc:
	if (need_restart_gc) {
		if (start_gc_thread(sbi))
			f2fs_msg(sbi->sb, KERN_WARNING,
				"background gc thread has stopped");
	} else if (need_stop_gc) {
		stop_gc_thread(sbi);
	}
restore_opts:
#ifdef CONFIG_QUOTA
	F2FS_OPTION(sbi).s_jquota_fmt = org_mount_opt.s_jquota_fmt;
	for (i = 0; i < MAXQUOTAS; i++) {
		kfree(F2FS_OPTION(sbi).s_qf_names[i]);
		F2FS_OPTION(sbi).s_qf_names[i] = org_mount_opt.s_qf_names[i];
	}
#endif
	sbi->mount_opt = org_mount_opt;
	sb->s_flags = old_sb_flags;
	return err;
}

#ifdef CONFIG_QUOTA
/* Read data from quotafile */
static ssize_t f2fs_quota_read(struct super_block *sb, int type, char *data,
			       size_t len, loff_t off)
{
	struct inode *inode = sb_dqopt(sb)->files[type];
	struct address_space *mapping = inode->i_mapping;
	block_t blkidx = F2FS_BYTES_TO_BLK(off);
	int offset = off & (sb->s_blocksize - 1);
	int tocopy;
	size_t toread;
	loff_t i_size = i_size_read(inode);
	struct page *page;
	char *kaddr;

	if (off > i_size)
		return 0;

	if (off + len > i_size)
		len = i_size - off;
	toread = len;
	while (toread > 0) {
		tocopy = min_t(unsigned long, sb->s_blocksize - offset, toread);
repeat:
		page = read_cache_page_gfp(mapping, blkidx, GFP_NOFS);
		if (IS_ERR(page)) {
			if (PTR_ERR(page) == -ENOMEM) {
				congestion_wait(BLK_RW_ASYNC, HZ/50);
				goto repeat;
			}
			return PTR_ERR(page);
		}

		lock_page(page);

		if (unlikely(page->mapping != mapping)) {
			f2fs_put_page(page, 1);
			goto repeat;
		}
		if (unlikely(!PageUptodate(page))) {
			f2fs_put_page(page, 1);
			return -EIO;
		}

		kaddr = kmap_atomic(page);
		memcpy(data, kaddr + offset, tocopy);
		kunmap_atomic(kaddr);
		f2fs_put_page(page, 1);

		offset = 0;
		toread -= tocopy;
		data += tocopy;
		blkidx++;
	}
	return len;
}

/* Write to quotafile */
static ssize_t f2fs_quota_write(struct super_block *sb, int type,
				const char *data, size_t len, loff_t off)
{
	struct inode *inode = sb_dqopt(sb)->files[type];
	struct address_space *mapping = inode->i_mapping;
	const struct address_space_operations *a_ops = mapping->a_ops;
	int offset = off & (sb->s_blocksize - 1);
	size_t towrite = len;
	struct page *page;
	char *kaddr;
	int err = 0;
	int tocopy;

	while (towrite > 0) {
		tocopy = min_t(unsigned long, sb->s_blocksize - offset,
								towrite);
retry:
		err = a_ops->write_begin(NULL, mapping, off, tocopy, 0,
							&page, NULL);
		if (unlikely(err)) {
			if (err == -ENOMEM) {
				congestion_wait(BLK_RW_ASYNC, HZ/50);
				goto retry;
			}
			break;
		}

		kaddr = kmap_atomic(page);
		memcpy(kaddr + offset, data, tocopy);
		kunmap_atomic(kaddr);
		flush_dcache_page(page);

		a_ops->write_end(NULL, mapping, off, tocopy, tocopy,
						page, NULL);
		offset = 0;
		towrite -= tocopy;
		off += tocopy;
		data += tocopy;
		cond_resched();
	}

	if (len == towrite)
		return err;
	inode->i_mtime = inode->i_ctime = current_time(inode);
	f2fs_mark_inode_dirty_sync(inode, false);
	return len - towrite;
}

static struct dquot **f2fs_get_dquots(struct inode *inode)
{
	return F2FS_I(inode)->i_dquot;
}

static qsize_t *f2fs_get_reserved_space(struct inode *inode)
{
	return &F2FS_I(inode)->i_reserved_quota;
}

static int f2fs_quota_on_mount(struct f2fs_sb_info *sbi, int type)
{
	return dquot_quota_on_mount(sbi->sb, F2FS_OPTION(sbi).s_qf_names[type],
					F2FS_OPTION(sbi).s_jquota_fmt, type);
}

int f2fs_enable_quota_files(struct f2fs_sb_info *sbi, bool rdonly)
{
	int enabled = 0;
	int i, err;

	if (f2fs_sb_has_quota_ino(sbi->sb) && rdonly) {
		err = f2fs_enable_quotas(sbi->sb);
		if (err) {
			f2fs_msg(sbi->sb, KERN_ERR,
					"Cannot turn on quota_ino: %d", err);
			return 0;
		}
		return 1;
	}

	for (i = 0; i < MAXQUOTAS; i++) {
		if (F2FS_OPTION(sbi).s_qf_names[i]) {
			err = f2fs_quota_on_mount(sbi, i);
			if (!err) {
				enabled = 1;
				continue;
			}
			f2fs_msg(sbi->sb, KERN_ERR,
				"Cannot turn on quotas: %d on %d", err, i);
		}
	}
	return enabled;
}

static int f2fs_quota_enable(struct super_block *sb, int type, int format_id,
			     unsigned int flags)
{
	struct inode *qf_inode;
	unsigned long qf_inum;
	int err;

	BUG_ON(!f2fs_sb_has_quota_ino(sb));

	qf_inum = f2fs_qf_ino(sb, type);
	if (!qf_inum)
		return -EPERM;

	qf_inode = f2fs_iget(sb, qf_inum);
	if (IS_ERR(qf_inode)) {
		f2fs_msg(sb, KERN_ERR,
			"Bad quota inode %u:%lu", type, qf_inum);
		return PTR_ERR(qf_inode);
	}

	/* Don't account quota for quota files to avoid recursion */
	qf_inode->i_flags |= S_NOQUOTA;
	err = dquot_enable(qf_inode, type, format_id, flags);
	iput(qf_inode);
	return err;
}

static int f2fs_enable_quotas(struct super_block *sb)
{
	int type, err = 0;
	unsigned long qf_inum;
	bool quota_mopt[MAXQUOTAS] = {
		test_opt(F2FS_SB(sb), USRQUOTA),
		test_opt(F2FS_SB(sb), GRPQUOTA),
		test_opt(F2FS_SB(sb), PRJQUOTA),
	};

	sb_dqopt(sb)->flags |= DQUOT_QUOTA_SYS_FILE;
	for (type = 0; type < MAXQUOTAS; type++) {
		qf_inum = f2fs_qf_ino(sb, type);
		if (qf_inum) {
			err = f2fs_quota_enable(sb, type, QFMT_VFS_V1,
				DQUOT_USAGE_ENABLED |
				(quota_mopt[type] ? DQUOT_LIMITS_ENABLED : 0));
			if (err) {
				f2fs_msg(sb, KERN_ERR,
					"Failed to enable quota tracking "
					"(type=%d, err=%d). Please run "
					"fsck to fix.", type, err);
				for (type--; type >= 0; type--)
					dquot_quota_off(sb, type);
				return err;
			}
		}
	}
	return 0;
}

static int f2fs_quota_sync(struct super_block *sb, int type)
{
	struct quota_info *dqopt = sb_dqopt(sb);
	int cnt;
	int ret;

	ret = dquot_writeback_dquots(sb, type);
	if (ret)
		return ret;

	/*
	 * Now when everything is written we can discard the pagecache so
	 * that userspace sees the changes.
	 */
	for (cnt = 0; cnt < MAXQUOTAS; cnt++) {
		if (type != -1 && cnt != type)
			continue;
		if (!sb_has_quota_active(sb, cnt))
			continue;

		ret = filemap_write_and_wait(dqopt->files[cnt]->i_mapping);
		if (ret)
			return ret;

		inode_lock(dqopt->files[cnt]);
		truncate_inode_pages(&dqopt->files[cnt]->i_data, 0);
		inode_unlock(dqopt->files[cnt]);
	}
	return 0;
}

static int f2fs_quota_on(struct super_block *sb, int type, int format_id,
							struct path *path)
{
	struct inode *inode;
	int err;

	err = f2fs_quota_sync(sb, type);
	if (err)
		return err;

	err = dquot_quota_on(sb, type, format_id, path);
	if (err)
		return err;

	inode = d_inode(path->dentry);

	inode_lock(inode);
	F2FS_I(inode)->i_flags |= FS_NOATIME_FL | FS_IMMUTABLE_FL;
	inode_set_flags(inode, S_NOATIME | S_IMMUTABLE,
					S_NOATIME | S_IMMUTABLE);
	inode_unlock(inode);
	f2fs_mark_inode_dirty_sync(inode, false);

	return 0;
}

static int f2fs_quota_off(struct super_block *sb, int type)
{
	struct inode *inode = sb_dqopt(sb)->files[type];
	int err;

	if (!inode || !igrab(inode))
		return dquot_quota_off(sb, type);

	f2fs_quota_sync(sb, type);

	err = dquot_quota_off(sb, type);
	if (err || f2fs_sb_has_quota_ino(sb))
		goto out_put;

	inode_lock(inode);
	F2FS_I(inode)->i_flags &= ~(FS_NOATIME_FL | FS_IMMUTABLE_FL);
	inode_set_flags(inode, 0, S_NOATIME | S_IMMUTABLE);
	inode_unlock(inode);
	f2fs_mark_inode_dirty_sync(inode, false);
out_put:
	iput(inode);
	return err;
}

void f2fs_quota_off_umount(struct super_block *sb)
{
	int type;

	for (type = 0; type < MAXQUOTAS; type++)
		f2fs_quota_off(sb, type);
}

#if 0
static int f2fs_get_projid(struct inode *inode, kprojid_t *projid)
{
	*projid = F2FS_I(inode)->i_projid;
	return 0;
}
#endif

static const struct dquot_operations f2fs_quota_operations = {
	.get_reserved_space = f2fs_get_reserved_space,
	.write_dquot	= dquot_commit,
	.acquire_dquot	= dquot_acquire,
	.release_dquot	= dquot_release,
	.mark_dirty	= dquot_mark_dquot_dirty,
	.write_info	= dquot_commit_info,
	.alloc_dquot	= dquot_alloc,
	.destroy_dquot	= dquot_destroy,
#if 0
	.get_projid	= f2fs_get_projid,
	.get_next_id	= dquot_get_next_id,
#endif
};

static const struct quotactl_ops f2fs_quotactl_ops = {
	.quota_on	= f2fs_quota_on,
	.quota_off	= f2fs_quota_off,
	.quota_sync	= f2fs_quota_sync,
	.get_state	= dquot_get_state,
	.set_info	= dquot_set_dqinfo,
	.get_dqblk	= dquot_get_dqblk,
	.set_dqblk	= dquot_set_dqblk,
};
#else
void f2fs_quota_off_umount(struct super_block *sb)
{
}
#endif

static const struct super_operations f2fs_sops = {
	.alloc_inode	= f2fs_alloc_inode,
	.drop_inode	= f2fs_drop_inode,
	.destroy_inode	= f2fs_destroy_inode,
	.write_inode	= f2fs_write_inode,
	.dirty_inode	= f2fs_dirty_inode,
	.show_options	= f2fs_show_options,
#ifdef CONFIG_QUOTA
	.quota_read	= f2fs_quota_read,
	.quota_write	= f2fs_quota_write,
	.get_dquots	= f2fs_get_dquots,
#endif
	.evict_inode	= f2fs_evict_inode,
	.put_super	= f2fs_put_super,
	.sync_fs	= f2fs_sync_fs,
	.freeze_fs	= f2fs_freeze,
	.unfreeze_fs	= f2fs_unfreeze,
	.statfs		= f2fs_statfs,
	.remount_fs	= f2fs_remount,
};

#ifdef CONFIG_F2FS_FS_ENCRYPTION
static int f2fs_get_context(struct inode *inode, void *ctx, size_t len)
{
	return f2fs_getxattr(inode, F2FS_XATTR_INDEX_ENCRYPTION,
				F2FS_XATTR_NAME_ENCRYPTION_CONTEXT,
				ctx, len, NULL);
}

static int f2fs_set_context(struct inode *inode, const void *ctx, size_t len,
							void *fs_data)
{
	struct f2fs_sb_info *sbi = F2FS_I_SB(inode);

	/*
	 * Encrypting the root directory is not allowed because fsck
	 * expects lost+found directory to exist and remain unencrypted
	 * if LOST_FOUND feature is enabled.
	 *
	 */
	if (f2fs_sb_has_lost_found(sbi->sb) &&
			inode->i_ino == F2FS_ROOT_INO(sbi))
		return -EPERM;

	return f2fs_setxattr(inode, F2FS_XATTR_INDEX_ENCRYPTION,
				F2FS_XATTR_NAME_ENCRYPTION_CONTEXT,
				ctx, len, fs_data, XATTR_CREATE);
}

static bool f2fs_dummy_context(struct inode *inode)
{
	return DUMMY_ENCRYPTION_ENABLED(F2FS_I_SB(inode));
}

static unsigned f2fs_max_namelen(struct inode *inode)
{
	return S_ISLNK(inode->i_mode) ?
			inode->i_sb->s_blocksize : F2FS_NAME_LEN;
}

static const struct fscrypt_operations f2fs_cryptops = {
	.key_prefix	= "f2fs:",
	.get_context	= f2fs_get_context,
	.set_context	= f2fs_set_context,
	.dummy_context	= f2fs_dummy_context,
	.empty_dir	= f2fs_empty_dir,
	.max_namelen	= f2fs_max_namelen,
};
#endif

static struct inode *f2fs_nfs_get_inode(struct super_block *sb,
		u64 ino, u32 generation)
{
	struct f2fs_sb_info *sbi = F2FS_SB(sb);
	struct inode *inode;

	if (check_nid_range(sbi, ino))
		return ERR_PTR(-ESTALE);

	/*
	 * f2fs_iget isn't quite right if the inode is currently unallocated!
	 * However f2fs_iget currently does appropriate checks to handle stale
	 * inodes so everything is OK.
	 */
	inode = f2fs_iget(sb, ino);
	if (IS_ERR(inode))
		return ERR_CAST(inode);
	if (unlikely(generation && inode->i_generation != generation)) {
		/* we didn't find the right inode.. */
		iput(inode);
		return ERR_PTR(-ESTALE);
	}
	return inode;
}

static struct dentry *f2fs_fh_to_dentry(struct super_block *sb, struct fid *fid,
		int fh_len, int fh_type)
{
	return generic_fh_to_dentry(sb, fid, fh_len, fh_type,
				    f2fs_nfs_get_inode);
}

static struct dentry *f2fs_fh_to_parent(struct super_block *sb, struct fid *fid,
		int fh_len, int fh_type)
{
	return generic_fh_to_parent(sb, fid, fh_len, fh_type,
				    f2fs_nfs_get_inode);
}

static const struct export_operations f2fs_export_ops = {
	.fh_to_dentry = f2fs_fh_to_dentry,
	.fh_to_parent = f2fs_fh_to_parent,
	.get_parent = f2fs_get_parent,
};

static loff_t max_file_blocks(void)
{
	loff_t result = 0;
	loff_t leaf_count = ADDRS_PER_BLOCK;

	/*
	 * note: previously, result is equal to (DEF_ADDRS_PER_INODE -
	 * DEFAULT_INLINE_XATTR_ADDRS), but now f2fs try to reserve more
	 * space in inode.i_addr, it will be more safe to reassign
	 * result as zero.
	 */

	/* two direct node blocks */
	result += (leaf_count * 2);

	/* two indirect node blocks */
	leaf_count *= NIDS_PER_BLOCK;
	result += (leaf_count * 2);

	/* one double indirect node block */
	leaf_count *= NIDS_PER_BLOCK;
	result += leaf_count;

	return result;
}

static int __f2fs_commit_super(struct buffer_head *bh,
			struct f2fs_super_block *super)
{
	lock_buffer(bh);
	if (super)
		memcpy(bh->b_data + F2FS_SUPER_OFFSET, super, sizeof(*super));
	set_buffer_dirty(bh);
	unlock_buffer(bh);

	/* it's rare case, we can do fua all the time */
	return __sync_dirty_buffer(bh, WRITE_FLUSH_FUA);
}

static inline bool sanity_check_area_boundary(struct f2fs_sb_info *sbi,
					struct buffer_head *bh)
{
	struct f2fs_super_block *raw_super = (struct f2fs_super_block *)
					(bh->b_data + F2FS_SUPER_OFFSET);
	struct super_block *sb = sbi->sb;
	u32 segment0_blkaddr = le32_to_cpu(raw_super->segment0_blkaddr);
	u32 cp_blkaddr = le32_to_cpu(raw_super->cp_blkaddr);
	u32 sit_blkaddr = le32_to_cpu(raw_super->sit_blkaddr);
	u32 nat_blkaddr = le32_to_cpu(raw_super->nat_blkaddr);
	u32 ssa_blkaddr = le32_to_cpu(raw_super->ssa_blkaddr);
	u32 main_blkaddr = le32_to_cpu(raw_super->main_blkaddr);
	u32 segment_count_ckpt = le32_to_cpu(raw_super->segment_count_ckpt);
	u32 segment_count_sit = le32_to_cpu(raw_super->segment_count_sit);
	u32 segment_count_nat = le32_to_cpu(raw_super->segment_count_nat);
	u32 segment_count_ssa = le32_to_cpu(raw_super->segment_count_ssa);
	u32 segment_count_main = le32_to_cpu(raw_super->segment_count_main);
	u32 segment_count = le32_to_cpu(raw_super->segment_count);
	u32 log_blocks_per_seg = le32_to_cpu(raw_super->log_blocks_per_seg);
	u64 main_end_blkaddr = main_blkaddr +
				(segment_count_main << log_blocks_per_seg);
	u64 seg_end_blkaddr = segment0_blkaddr +
				(segment_count << log_blocks_per_seg);

	if (segment0_blkaddr != cp_blkaddr) {
		f2fs_msg(sb, KERN_INFO,
			"Mismatch start address, segment0(%u) cp_blkaddr(%u)",
			segment0_blkaddr, cp_blkaddr);
		return true;
	}

	if (cp_blkaddr + (segment_count_ckpt << log_blocks_per_seg) !=
							sit_blkaddr) {
		f2fs_msg(sb, KERN_INFO,
			"Wrong CP boundary, start(%u) end(%u) blocks(%u)",
			cp_blkaddr, sit_blkaddr,
			segment_count_ckpt << log_blocks_per_seg);
		return true;
	}

	if (sit_blkaddr + (segment_count_sit << log_blocks_per_seg) !=
							nat_blkaddr) {
		f2fs_msg(sb, KERN_INFO,
			"Wrong SIT boundary, start(%u) end(%u) blocks(%u)",
			sit_blkaddr, nat_blkaddr,
			segment_count_sit << log_blocks_per_seg);
		return true;
	}

	if (nat_blkaddr + (segment_count_nat << log_blocks_per_seg) !=
							ssa_blkaddr) {
		f2fs_msg(sb, KERN_INFO,
			"Wrong NAT boundary, start(%u) end(%u) blocks(%u)",
			nat_blkaddr, ssa_blkaddr,
			segment_count_nat << log_blocks_per_seg);
		return true;
	}

	if (ssa_blkaddr + (segment_count_ssa << log_blocks_per_seg) !=
							main_blkaddr) {
		f2fs_msg(sb, KERN_INFO,
			"Wrong SSA boundary, start(%u) end(%u) blocks(%u)",
			ssa_blkaddr, main_blkaddr,
			segment_count_ssa << log_blocks_per_seg);
		return true;
	}

	if (main_end_blkaddr > seg_end_blkaddr) {
		f2fs_msg(sb, KERN_INFO,
			"Wrong MAIN_AREA boundary, start(%u) end(%u) block(%u)",
			main_blkaddr,
			segment0_blkaddr +
				(segment_count << log_blocks_per_seg),
			segment_count_main << log_blocks_per_seg);
		return true;
	} else if (main_end_blkaddr < seg_end_blkaddr) {
		int err = 0;
		char *res;

		/* fix in-memory information all the time */
		raw_super->segment_count = cpu_to_le32((main_end_blkaddr -
				segment0_blkaddr) >> log_blocks_per_seg);

		if (f2fs_readonly(sb) || bdev_read_only(sb->s_bdev)) {
			set_sbi_flag(sbi, SBI_NEED_SB_WRITE);
			res = "internally";
		} else {
			err = __f2fs_commit_super(bh, NULL);
			res = err ? "failed" : "done";
		}
		f2fs_msg(sb, KERN_INFO,
			"Fix alignment : %s, start(%u) end(%u) block(%u)",
			res, main_blkaddr,
			segment0_blkaddr +
				(segment_count << log_blocks_per_seg),
			segment_count_main << log_blocks_per_seg);
		if (err)
			return true;
	}
	return false;
}

static int sanity_check_raw_super(struct f2fs_sb_info *sbi,
				struct buffer_head *bh)
{
	struct f2fs_super_block *raw_super = (struct f2fs_super_block *)
					(bh->b_data + F2FS_SUPER_OFFSET);
	struct super_block *sb = sbi->sb;
	unsigned int blocksize;

	if (F2FS_SUPER_MAGIC != le32_to_cpu(raw_super->magic)) {
		f2fs_msg(sb, KERN_INFO,
			"Magic Mismatch, valid(0x%x) - read(0x%x)",
			F2FS_SUPER_MAGIC, le32_to_cpu(raw_super->magic));
		return 1;
	}

	/* Currently, support only 4KB page cache size */
	if (F2FS_BLKSIZE != PAGE_SIZE) {
		f2fs_msg(sb, KERN_INFO,
			"Invalid page_cache_size (%lu), supports only 4KB\n",
			PAGE_SIZE);
		return 1;
	}

	/* Currently, support only 4KB block size */
	blocksize = 1 << le32_to_cpu(raw_super->log_blocksize);
	if (blocksize != F2FS_BLKSIZE) {
		f2fs_msg(sb, KERN_INFO,
			"Invalid blocksize (%u), supports only 4KB\n",
			blocksize);
		return 1;
	}

	/* check log blocks per segment */
	if (le32_to_cpu(raw_super->log_blocks_per_seg) != 9) {
		f2fs_msg(sb, KERN_INFO,
			"Invalid log blocks per segment (%u)\n",
			le32_to_cpu(raw_super->log_blocks_per_seg));
		return 1;
	}

	/* Currently, support 512/1024/2048/4096 bytes sector size */
	if (le32_to_cpu(raw_super->log_sectorsize) >
				F2FS_MAX_LOG_SECTOR_SIZE ||
		le32_to_cpu(raw_super->log_sectorsize) <
				F2FS_MIN_LOG_SECTOR_SIZE) {
		f2fs_msg(sb, KERN_INFO, "Invalid log sectorsize (%u)",
			le32_to_cpu(raw_super->log_sectorsize));
		return 1;
	}
	if (le32_to_cpu(raw_super->log_sectors_per_block) +
		le32_to_cpu(raw_super->log_sectorsize) !=
			F2FS_MAX_LOG_SECTOR_SIZE) {
		f2fs_msg(sb, KERN_INFO,
			"Invalid log sectors per block(%u) log sectorsize(%u)",
			le32_to_cpu(raw_super->log_sectors_per_block),
			le32_to_cpu(raw_super->log_sectorsize));
		return 1;
	}

	/* check reserved ino info */
	if (le32_to_cpu(raw_super->node_ino) != 1 ||
		le32_to_cpu(raw_super->meta_ino) != 2 ||
		le32_to_cpu(raw_super->root_ino) != 3) {
		f2fs_msg(sb, KERN_INFO,
			"Invalid Fs Meta Ino: node(%u) meta(%u) root(%u)",
			le32_to_cpu(raw_super->node_ino),
			le32_to_cpu(raw_super->meta_ino),
			le32_to_cpu(raw_super->root_ino));
		return 1;
	}

	if (le32_to_cpu(raw_super->segment_count) > F2FS_MAX_SEGMENT) {
		f2fs_msg(sb, KERN_INFO,
			"Invalid segment count (%u)",
			le32_to_cpu(raw_super->segment_count));
		return 1;
	}

	/* check CP/SIT/NAT/SSA/MAIN_AREA area boundary */
	if (sanity_check_area_boundary(sbi, bh))
		return 1;

	return 0;
}

int sanity_check_ckpt(struct f2fs_sb_info *sbi)
{
	unsigned int total, fsmeta;
	struct f2fs_super_block *raw_super = F2FS_RAW_SUPER(sbi);
	struct f2fs_checkpoint *ckpt = F2FS_CKPT(sbi);
	unsigned int ovp_segments, reserved_segments;
	unsigned int main_segs, blocks_per_seg;
	unsigned int sit_segs, nat_segs;
	unsigned int sit_bitmap_size, nat_bitmap_size;
	unsigned int log_blocks_per_seg;
<<<<<<< HEAD
	int i;
=======
	unsigned int segment_count_main;
	unsigned int cp_pack_start_sum, cp_payload;
	block_t user_block_count;
	int i, j;
>>>>>>> 5875149a

	total = le32_to_cpu(raw_super->segment_count);
	fsmeta = le32_to_cpu(raw_super->segment_count_ckpt);
	sit_segs = le32_to_cpu(raw_super->segment_count_sit);
	fsmeta += sit_segs;
	nat_segs = le32_to_cpu(raw_super->segment_count_nat);
	fsmeta += nat_segs;
	fsmeta += le32_to_cpu(ckpt->rsvd_segment_count);
	fsmeta += le32_to_cpu(raw_super->segment_count_ssa);

	if (unlikely(fsmeta >= total))
		return 1;

	ovp_segments = le32_to_cpu(ckpt->overprov_segment_count);
	reserved_segments = le32_to_cpu(ckpt->rsvd_segment_count);

	if (unlikely(fsmeta < F2FS_MIN_SEGMENTS ||
			ovp_segments == 0 || reserved_segments == 0)) {
		f2fs_msg(sbi->sb, KERN_ERR,
			"Wrong layout: check mkfs.f2fs version");
		return 1;
	}

	main_segs = le32_to_cpu(raw_super->segment_count_main);
	blocks_per_seg = sbi->blocks_per_seg;

	for (i = 0; i < NR_CURSEG_NODE_TYPE; i++) {
		if (le32_to_cpu(ckpt->cur_node_segno[i]) >= main_segs ||
			le16_to_cpu(ckpt->cur_node_blkoff[i]) >= blocks_per_seg)
			return 1;
		for (j = i + 1; j < NR_CURSEG_NODE_TYPE; j++) {
			if (le32_to_cpu(ckpt->cur_node_segno[i]) ==
				le32_to_cpu(ckpt->cur_node_segno[j])) {
				f2fs_msg(sbi->sb, KERN_ERR,
					"Node segment (%u, %u) has the same "
					"segno: %u", i, j,
					le32_to_cpu(ckpt->cur_node_segno[i]));
				return 1;
			}
		}
	}
	for (i = 0; i < NR_CURSEG_DATA_TYPE; i++) {
		if (le32_to_cpu(ckpt->cur_data_segno[i]) >= main_segs ||
			le16_to_cpu(ckpt->cur_data_blkoff[i]) >= blocks_per_seg)
			return 1;
		for (j = i + 1; j < NR_CURSEG_DATA_TYPE; j++) {
			if (le32_to_cpu(ckpt->cur_data_segno[i]) ==
				le32_to_cpu(ckpt->cur_data_segno[j])) {
				f2fs_msg(sbi->sb, KERN_ERR,
					"Data segment (%u, %u) has the same "
					"segno: %u", i, j,
					le32_to_cpu(ckpt->cur_data_segno[i]));
				return 1;
			}
		}
	}
	for (i = 0; i < NR_CURSEG_NODE_TYPE; i++) {
		for (j = i; j < NR_CURSEG_DATA_TYPE; j++) {
			if (le32_to_cpu(ckpt->cur_node_segno[i]) ==
				le32_to_cpu(ckpt->cur_data_segno[j])) {
				f2fs_msg(sbi->sb, KERN_ERR,
					"Data segment (%u) and Data segment (%u)"
					" has the same segno: %u", i, j,
					le32_to_cpu(ckpt->cur_node_segno[i]));
				return 1;
			}
		}
	}

	sit_bitmap_size = le32_to_cpu(ckpt->sit_ver_bitmap_bytesize);
	nat_bitmap_size = le32_to_cpu(ckpt->nat_ver_bitmap_bytesize);
	log_blocks_per_seg = le32_to_cpu(raw_super->log_blocks_per_seg);

	if (sit_bitmap_size != ((sit_segs / 2) << log_blocks_per_seg) / 8 ||
		nat_bitmap_size != ((nat_segs / 2) << log_blocks_per_seg) / 8) {
		f2fs_msg(sbi->sb, KERN_ERR,
			"Wrong bitmap size: sit: %u, nat:%u",
			sit_bitmap_size, nat_bitmap_size);
		return 1;
	}

	if (unlikely(f2fs_cp_error(sbi))) {
		f2fs_msg(sbi->sb, KERN_ERR, "A bug case: need to run fsck");
		return 1;
	}
	return 0;
}

static void init_sb_info(struct f2fs_sb_info *sbi)
{
	struct f2fs_super_block *raw_super = sbi->raw_super;
	int i, j;

	sbi->log_sectors_per_block =
		le32_to_cpu(raw_super->log_sectors_per_block);
	sbi->log_blocksize = le32_to_cpu(raw_super->log_blocksize);
	sbi->blocksize = 1 << sbi->log_blocksize;
	sbi->log_blocks_per_seg = le32_to_cpu(raw_super->log_blocks_per_seg);
	sbi->blocks_per_seg = 1 << sbi->log_blocks_per_seg;
	sbi->segs_per_sec = le32_to_cpu(raw_super->segs_per_sec);
	sbi->secs_per_zone = le32_to_cpu(raw_super->secs_per_zone);
	sbi->total_sections = le32_to_cpu(raw_super->section_count);
	sbi->total_node_count =
		(le32_to_cpu(raw_super->segment_count_nat) / 2)
			* sbi->blocks_per_seg * NAT_ENTRY_PER_BLOCK;
	sbi->root_ino_num = le32_to_cpu(raw_super->root_ino);
	sbi->node_ino_num = le32_to_cpu(raw_super->node_ino);
	sbi->meta_ino_num = le32_to_cpu(raw_super->meta_ino);
	sbi->cur_victim_sec = NULL_SECNO;
	sbi->max_victim_search = DEF_MAX_VICTIM_SEARCH;

	sbi->dir_level = DEF_DIR_LEVEL;
	sbi->interval_time[CP_TIME] = DEF_CP_INTERVAL;
	sbi->interval_time[REQ_TIME] = DEF_IDLE_INTERVAL;
	clear_sbi_flag(sbi, SBI_NEED_FSCK);

	for (i = 0; i < NR_COUNT_TYPE; i++)
		atomic_set(&sbi->nr_pages[i], 0);

	atomic_set(&sbi->wb_sync_req, 0);

	INIT_LIST_HEAD(&sbi->s_list);
	mutex_init(&sbi->umount_mutex);
	for (i = 0; i < NR_PAGE_TYPE - 1; i++)
		for (j = HOT; j < NR_TEMP_TYPE; j++)
			mutex_init(&sbi->wio_mutex[i][j]);
	spin_lock_init(&sbi->cp_lock);

	sbi->dirty_device = 0;
	spin_lock_init(&sbi->dev_lock);

	init_rwsem(&sbi->sb_lock);
}

static int init_percpu_info(struct f2fs_sb_info *sbi)
{
	int err;

	err = percpu_counter_init(&sbi->alloc_valid_block_count, 0, GFP_KERNEL);
	if (err)
		return err;

	return percpu_counter_init(&sbi->total_valid_inode_count, 0,
								GFP_KERNEL);
}

#ifdef CONFIG_BLK_DEV_ZONED
static int init_blkz_info(struct f2fs_sb_info *sbi, int devi)
{
	struct block_device *bdev = FDEV(devi).bdev;
	sector_t nr_sectors = bdev->bd_part->nr_sects;
	sector_t sector = 0;
	struct blk_zone *zones;
	unsigned int i, nr_zones;
	unsigned int n = 0;
	int err = -EIO;

	if (!f2fs_sb_has_blkzoned(sbi->sb))
		return 0;

	if (sbi->blocks_per_blkz && sbi->blocks_per_blkz !=
				SECTOR_TO_BLOCK(bdev_zone_sectors(bdev)))
		return -EINVAL;
	sbi->blocks_per_blkz = SECTOR_TO_BLOCK(bdev_zone_sectors(bdev));
	if (sbi->log_blocks_per_blkz && sbi->log_blocks_per_blkz !=
				__ilog2_u32(sbi->blocks_per_blkz))
		return -EINVAL;
	sbi->log_blocks_per_blkz = __ilog2_u32(sbi->blocks_per_blkz);
	FDEV(devi).nr_blkz = SECTOR_TO_BLOCK(nr_sectors) >>
					sbi->log_blocks_per_blkz;
	if (nr_sectors & (bdev_zone_sectors(bdev) - 1))
		FDEV(devi).nr_blkz++;

	FDEV(devi).blkz_type = f2fs_kmalloc(sbi, FDEV(devi).nr_blkz,
								GFP_KERNEL);
	if (!FDEV(devi).blkz_type)
		return -ENOMEM;

#define F2FS_REPORT_NR_ZONES   4096

	zones = f2fs_kzalloc(sbi, sizeof(struct blk_zone) *
				F2FS_REPORT_NR_ZONES, GFP_KERNEL);
	if (!zones)
		return -ENOMEM;

	/* Get block zones type */
	while (zones && sector < nr_sectors) {

		nr_zones = F2FS_REPORT_NR_ZONES;
		err = blkdev_report_zones(bdev, sector,
					  zones, &nr_zones,
					  GFP_KERNEL);
		if (err)
			break;
		if (!nr_zones) {
			err = -EIO;
			break;
		}

		for (i = 0; i < nr_zones; i++) {
			FDEV(devi).blkz_type[n] = zones[i].type;
			sector += zones[i].len;
			n++;
		}
	}

	kfree(zones);

	return err;
}
#endif

/*
 * Read f2fs raw super block.
 * Because we have two copies of super block, so read both of them
 * to get the first valid one. If any one of them is broken, we pass
 * them recovery flag back to the caller.
 */
static int read_raw_super_block(struct f2fs_sb_info *sbi,
			struct f2fs_super_block **raw_super,
			int *valid_super_block, int *recovery)
{
	struct super_block *sb = sbi->sb;
	int block;
	struct buffer_head *bh;
	struct f2fs_super_block *super;
	int err = 0;

	super = kzalloc(sizeof(struct f2fs_super_block), GFP_KERNEL);
	if (!super)
		return -ENOMEM;

	for (block = 0; block < 2; block++) {
		bh = sb_bread(sb, block);
		if (!bh) {
			f2fs_msg(sb, KERN_ERR, "Unable to read %dth superblock",
				block + 1);
			err = -EIO;
			continue;
		}

		/* sanity checking of raw super */
		if (sanity_check_raw_super(sbi, bh)) {
			f2fs_msg(sb, KERN_ERR,
				"Can't find valid F2FS filesystem in %dth superblock",
				block + 1);
			err = -EINVAL;
			brelse(bh);
			continue;
		}

		if (!*raw_super) {
			memcpy(super, bh->b_data + F2FS_SUPER_OFFSET,
							sizeof(*super));
			*valid_super_block = block;
			*raw_super = super;
		}
		brelse(bh);
	}

	/* Fail to read any one of the superblocks*/
	if (err < 0)
		*recovery = 1;

	/* No valid superblock */
	if (!*raw_super)
		kfree(super);
	else
		err = 0;

	return err;
}

int f2fs_commit_super(struct f2fs_sb_info *sbi, bool recover)
{
	struct buffer_head *bh;
	int err;

	if ((recover && f2fs_readonly(sbi->sb)) ||
				bdev_read_only(sbi->sb->s_bdev)) {
		set_sbi_flag(sbi, SBI_NEED_SB_WRITE);
		return -EROFS;
	}

	/* write back-up superblock first */
	bh = sb_bread(sbi->sb, sbi->valid_super_block ? 0 : 1);
	if (!bh)
		return -EIO;
	err = __f2fs_commit_super(bh, F2FS_RAW_SUPER(sbi));
	brelse(bh);

	/* if we are in recovery path, skip writing valid superblock */
	if (recover || err)
		return err;

	/* write current valid superblock */
	bh = sb_bread(sbi->sb, sbi->valid_super_block);
	if (!bh)
		return -EIO;
	err = __f2fs_commit_super(bh, F2FS_RAW_SUPER(sbi));
	brelse(bh);
	return err;
}

static int f2fs_scan_devices(struct f2fs_sb_info *sbi)
{
	struct f2fs_super_block *raw_super = F2FS_RAW_SUPER(sbi);
	unsigned int max_devices = MAX_DEVICES;
	int i;

	/* Initialize single device information */
	if (!RDEV(0).path[0]) {
#ifdef CONFIG_BLK_DEV_ZONED
		if (!bdev_is_zoned(sbi->sb->s_bdev))
			return 0;
		max_devices = 1;
#else
		return 0;
#endif
	}

	/*
	 * Initialize multiple devices information, or single
	 * zoned block device information.
	 */
	sbi->devs = f2fs_kzalloc(sbi, sizeof(struct f2fs_dev_info) *
						max_devices, GFP_KERNEL);
	if (!sbi->devs)
		return -ENOMEM;

	for (i = 0; i < max_devices; i++) {

		if (i > 0 && !RDEV(i).path[0])
			break;

		if (max_devices == 1) {
			/* Single zoned block device mount */
			FDEV(0).bdev =
				blkdev_get_by_dev(sbi->sb->s_bdev->bd_dev,
					sbi->sb->s_mode, sbi->sb->s_type);
		} else {
			/* Multi-device mount */
			memcpy(FDEV(i).path, RDEV(i).path, MAX_PATH_LEN);
			FDEV(i).total_segments =
				le32_to_cpu(RDEV(i).total_segments);
			if (i == 0) {
				FDEV(i).start_blk = 0;
				FDEV(i).end_blk = FDEV(i).start_blk +
				    (FDEV(i).total_segments <<
				    sbi->log_blocks_per_seg) - 1 +
				    le32_to_cpu(raw_super->segment0_blkaddr);
			} else {
				FDEV(i).start_blk = FDEV(i - 1).end_blk + 1;
				FDEV(i).end_blk = FDEV(i).start_blk +
					(FDEV(i).total_segments <<
					sbi->log_blocks_per_seg) - 1;
			}
			FDEV(i).bdev = blkdev_get_by_path(FDEV(i).path,
					sbi->sb->s_mode, sbi->sb->s_type);
		}
		if (IS_ERR(FDEV(i).bdev))
			return PTR_ERR(FDEV(i).bdev);

		/* to release errored devices */
		sbi->s_ndevs = i + 1;

#ifdef CONFIG_BLK_DEV_ZONED
		if (bdev_zoned_model(FDEV(i).bdev) == BLK_ZONED_HM &&
				!f2fs_sb_has_blkzoned(sbi->sb)) {
			f2fs_msg(sbi->sb, KERN_ERR,
				"Zoned block device feature not enabled\n");
			return -EINVAL;
		}
		if (bdev_zoned_model(FDEV(i).bdev) != BLK_ZONED_NONE) {
			if (init_blkz_info(sbi, i)) {
				f2fs_msg(sbi->sb, KERN_ERR,
					"Failed to initialize F2FS blkzone information");
				return -EINVAL;
			}
			if (max_devices == 1)
				break;
			f2fs_msg(sbi->sb, KERN_INFO,
				"Mount Device [%2d]: %20s, %8u, %8x - %8x (zone: %s)",
				i, FDEV(i).path,
				FDEV(i).total_segments,
				FDEV(i).start_blk, FDEV(i).end_blk,
				bdev_zoned_model(FDEV(i).bdev) == BLK_ZONED_HA ?
				"Host-aware" : "Host-managed");
			continue;
		}
#endif
		f2fs_msg(sbi->sb, KERN_INFO,
			"Mount Device [%2d]: %20s, %8u, %8x - %8x",
				i, FDEV(i).path,
				FDEV(i).total_segments,
				FDEV(i).start_blk, FDEV(i).end_blk);
	}
	f2fs_msg(sbi->sb, KERN_INFO,
			"IO Block Size: %8d KB", F2FS_IO_SIZE_KB(sbi));
	return 0;
}

static void f2fs_tuning_parameters(struct f2fs_sb_info *sbi)
{
	struct f2fs_sm_info *sm_i = SM_I(sbi);

	/* adjust parameters according to the volume size */
	if (sm_i->main_segments <= SMALL_VOLUME_SEGMENTS) {
		F2FS_OPTION(sbi).alloc_mode = ALLOC_MODE_REUSE;
		sm_i->dcc_info->discard_granularity = 1;
		sm_i->ipu_policy = 1 << F2FS_IPU_FORCE;
	}
}

static int f2fs_fill_super(struct super_block *sb, void *data, int silent)
{
	struct f2fs_sb_info *sbi;
	struct f2fs_super_block *raw_super;
	struct inode *root;
	int err;
	bool retry = true, need_fsck = false;
	char *options = NULL;
	int recovery, i, valid_super_block;
	struct curseg_info *seg_i;

try_onemore:
	err = -EINVAL;
	raw_super = NULL;
	valid_super_block = -1;
	recovery = 0;

	/* allocate memory for f2fs-specific super block info */
	sbi = kzalloc(sizeof(struct f2fs_sb_info), GFP_KERNEL);
	if (!sbi)
		return -ENOMEM;

	sbi->sb = sb;

	/* Load the checksum driver */
	sbi->s_chksum_driver = crypto_alloc_shash("crc32", 0, 0);
	if (IS_ERR(sbi->s_chksum_driver)) {
		f2fs_msg(sb, KERN_ERR, "Cannot load crc32 driver.");
		err = PTR_ERR(sbi->s_chksum_driver);
		sbi->s_chksum_driver = NULL;
		goto free_sbi;
	}

	/* set a block size */
	if (unlikely(!sb_set_blocksize(sb, F2FS_BLKSIZE))) {
		f2fs_msg(sb, KERN_ERR, "unable to set blocksize");
		goto free_sbi;
	}

	err = read_raw_super_block(sbi, &raw_super, &valid_super_block,
								&recovery);
	if (err)
		goto free_sbi;

	sb->s_fs_info = sbi;
	sbi->raw_super = raw_super;

	F2FS_OPTION(sbi).s_resuid = make_kuid(&init_user_ns, F2FS_DEF_RESUID);
	F2FS_OPTION(sbi).s_resgid = make_kgid(&init_user_ns, F2FS_DEF_RESGID);

	/* precompute checksum seed for metadata */
	if (f2fs_sb_has_inode_chksum(sb))
		sbi->s_chksum_seed = f2fs_chksum(sbi, ~0, raw_super->uuid,
						sizeof(raw_super->uuid));

	/*
	 * The BLKZONED feature indicates that the drive was formatted with
	 * zone alignment optimization. This is optional for host-aware
	 * devices, but mandatory for host-managed zoned block devices.
	 */
#ifndef CONFIG_BLK_DEV_ZONED
	if (f2fs_sb_has_blkzoned(sb)) {
		f2fs_msg(sb, KERN_ERR,
			 "Zoned block device support is not enabled\n");
		err = -EOPNOTSUPP;
		goto free_sb_buf;
	}
#endif
	default_options(sbi);
	/* parse mount options */
	options = kstrdup((const char *)data, GFP_KERNEL);
	if (data && !options) {
		err = -ENOMEM;
		goto free_sb_buf;
	}

	err = parse_options(sb, options);
	if (err)
		goto free_options;

	sbi->max_file_blocks = max_file_blocks();
	sb->s_maxbytes = sbi->max_file_blocks <<
				le32_to_cpu(raw_super->log_blocksize);
	sb->s_max_links = F2FS_LINK_MAX;
	get_random_bytes(&sbi->s_next_generation, sizeof(u32));

#ifdef CONFIG_QUOTA
	sb->dq_op = &f2fs_quota_operations;
	if (f2fs_sb_has_quota_ino(sb))
		sb->s_qcop = &dquot_quotactl_sysfile_ops;
	else
		sb->s_qcop = &f2fs_quotactl_ops;
	sb->s_quota_types = QTYPE_MASK_USR | QTYPE_MASK_GRP | QTYPE_MASK_PRJ;

	if (f2fs_sb_has_quota_ino(sbi->sb)) {
		for (i = 0; i < MAXQUOTAS; i++) {
			if (f2fs_qf_ino(sbi->sb, i))
				sbi->nquota_files++;
		}
	}
#endif

	sb->s_op = &f2fs_sops;
#ifdef CONFIG_F2FS_FS_ENCRYPTION
	sb->s_cop = &f2fs_cryptops;
#endif
	sb->s_xattr = f2fs_xattr_handlers;
	sb->s_export_op = &f2fs_export_ops;
	sb->s_magic = F2FS_SUPER_MAGIC;
	sb->s_time_gran = 1;
	sb->s_flags = (sb->s_flags & ~MS_POSIXACL) |
		(test_opt(sbi, POSIX_ACL) ? MS_POSIXACL : 0);
	memcpy(sb->s_uuid, raw_super->uuid, sizeof(raw_super->uuid));
	sb->s_iflags |= SB_I_CGROUPWB;

	/* init f2fs-specific super block info */
	sbi->valid_super_block = valid_super_block;
	mutex_init(&sbi->gc_mutex);
	mutex_init(&sbi->cp_mutex);
	init_rwsem(&sbi->node_write);
	init_rwsem(&sbi->node_change);

	/* disallow all the data/node/meta page writes */
	set_sbi_flag(sbi, SBI_POR_DOING);
	spin_lock_init(&sbi->stat_lock);

	/* init iostat info */
	spin_lock_init(&sbi->iostat_lock);
	sbi->iostat_enable = false;

	for (i = 0; i < NR_PAGE_TYPE; i++) {
		int n = (i == META) ? 1: NR_TEMP_TYPE;
		int j;

		sbi->write_io[i] = f2fs_kmalloc(sbi,
					n * sizeof(struct f2fs_bio_info),
					GFP_KERNEL);
		if (!sbi->write_io[i]) {
			err = -ENOMEM;
			goto free_options;
		}

		for (j = HOT; j < n; j++) {
			init_rwsem(&sbi->write_io[i][j].io_rwsem);
			sbi->write_io[i][j].sbi = sbi;
			sbi->write_io[i][j].bio = NULL;
			spin_lock_init(&sbi->write_io[i][j].io_lock);
			INIT_LIST_HEAD(&sbi->write_io[i][j].io_list);
		}
	}

	init_rwsem(&sbi->cp_rwsem);
	init_waitqueue_head(&sbi->cp_wait);
	init_sb_info(sbi);

	err = init_percpu_info(sbi);
	if (err)
		goto free_bio_info;

	if (F2FS_IO_SIZE(sbi) > 1) {
		sbi->write_io_dummy =
			mempool_create_page_pool(2 * (F2FS_IO_SIZE(sbi) - 1), 0);
		if (!sbi->write_io_dummy) {
			err = -ENOMEM;
			goto free_percpu;
		}
	}

	/* get an inode for meta space */
	sbi->meta_inode = f2fs_iget(sb, F2FS_META_INO(sbi));
	if (IS_ERR(sbi->meta_inode)) {
		f2fs_msg(sb, KERN_ERR, "Failed to read F2FS meta data inode");
		err = PTR_ERR(sbi->meta_inode);
		goto free_io_dummy;
	}

	err = get_valid_checkpoint(sbi);
	if (err) {
		f2fs_msg(sb, KERN_ERR, "Failed to get valid F2FS checkpoint");
		goto free_meta_inode;
	}

	/* Initialize device list */
	err = f2fs_scan_devices(sbi);
	if (err) {
		f2fs_msg(sb, KERN_ERR, "Failed to find devices");
		goto free_devices;
	}

	sbi->total_valid_node_count =
				le32_to_cpu(sbi->ckpt->valid_node_count);
	percpu_counter_set(&sbi->total_valid_inode_count,
				le32_to_cpu(sbi->ckpt->valid_inode_count));
	sbi->user_block_count = le64_to_cpu(sbi->ckpt->user_block_count);
	sbi->total_valid_block_count =
				le64_to_cpu(sbi->ckpt->valid_block_count);
	sbi->last_valid_block_count = sbi->total_valid_block_count;
	sbi->reserved_blocks = 0;
	sbi->current_reserved_blocks = 0;
	limit_reserve_root(sbi);

	for (i = 0; i < NR_INODE_TYPE; i++) {
		INIT_LIST_HEAD(&sbi->inode_list[i]);
		spin_lock_init(&sbi->inode_lock[i]);
	}

	init_extent_cache_info(sbi);

	init_ino_entry_info(sbi);

	/* setup f2fs internal modules */
	err = build_segment_manager(sbi);
	if (err) {
		f2fs_msg(sb, KERN_ERR,
			"Failed to initialize F2FS segment manager");
		goto free_sm;
	}
	err = build_node_manager(sbi);
	if (err) {
		f2fs_msg(sb, KERN_ERR,
			"Failed to initialize F2FS node manager");
		goto free_nm;
	}

	/* For write statistics */
	if (sb->s_bdev->bd_part)
		sbi->sectors_written_start =
			(u64)part_stat_read(sb->s_bdev->bd_part, sectors[1]);

	/* Read accumulated write IO statistics if exists */
	seg_i = CURSEG_I(sbi, CURSEG_HOT_NODE);
	if (__exist_node_summaries(sbi))
		sbi->kbytes_written =
			le64_to_cpu(seg_i->journal->info.kbytes_written);

	build_gc_manager(sbi);

	/* get an inode for node space */
	sbi->node_inode = f2fs_iget(sb, F2FS_NODE_INO(sbi));
	if (IS_ERR(sbi->node_inode)) {
		f2fs_msg(sb, KERN_ERR, "Failed to read node inode");
		err = PTR_ERR(sbi->node_inode);
		goto free_nm;
	}

	err = f2fs_build_stats(sbi);
	if (err)
		goto free_node_inode;

	/* read root inode and dentry */
	root = f2fs_iget(sb, F2FS_ROOT_INO(sbi));
	if (IS_ERR(root)) {
		f2fs_msg(sb, KERN_ERR, "Failed to read root inode");
		err = PTR_ERR(root);
		goto free_stats;
	}
	if (!S_ISDIR(root->i_mode) || !root->i_blocks || !root->i_size) {
		iput(root);
		err = -EINVAL;
		goto free_node_inode;
	}

	sb->s_root = d_make_root(root); /* allocate root dentry */
	if (!sb->s_root) {
		err = -ENOMEM;
		goto free_root_inode;
	}

	err = f2fs_register_sysfs(sbi);
	if (err)
		goto free_root_inode;

#ifdef CONFIG_QUOTA
	/*
	 * Turn on quotas which were not enabled for read-only mounts if
	 * filesystem has quota feature, so that they are updated correctly.
	 */
	if (f2fs_sb_has_quota_ino(sb) && !f2fs_readonly(sb)) {
		err = f2fs_enable_quotas(sb);
		if (err) {
			f2fs_msg(sb, KERN_ERR,
				"Cannot turn on quotas: error %d", err);
			goto free_sysfs;
		}
	}
#endif
	/* if there are nt orphan nodes free them */
	err = recover_orphan_inodes(sbi);
	if (err)
		goto free_meta;

	/* recover fsynced data */
	if (!test_opt(sbi, DISABLE_ROLL_FORWARD)) {
		/*
		 * mount should be failed, when device has readonly mode, and
		 * previous checkpoint was not done by clean system shutdown.
		 */
		if (bdev_read_only(sb->s_bdev) &&
				!is_set_ckpt_flags(sbi, CP_UMOUNT_FLAG)) {
			err = -EROFS;
			goto free_meta;
		}

		if (need_fsck)
			set_sbi_flag(sbi, SBI_NEED_FSCK);

		if (!retry)
			goto skip_recovery;

		err = recover_fsync_data(sbi, false);
		if (err < 0) {
			need_fsck = true;
			f2fs_msg(sb, KERN_ERR,
				"Cannot recover all fsync data errno=%d", err);
			goto free_meta;
		}
	} else {
		err = recover_fsync_data(sbi, true);

		if (!f2fs_readonly(sb) && err > 0) {
			err = -EINVAL;
			f2fs_msg(sb, KERN_ERR,
				"Need to recover fsync data");
			goto free_meta;
		}
	}
skip_recovery:
	/* recover_fsync_data() cleared this already */
	clear_sbi_flag(sbi, SBI_POR_DOING);

	/*
	 * If filesystem is not mounted as read-only then
	 * do start the gc_thread.
	 */
	if (test_opt(sbi, BG_GC) && !f2fs_readonly(sb)) {
		/* After POR, we can run background GC thread.*/
		err = start_gc_thread(sbi);
		if (err)
			goto free_meta;
	}
	kfree(options);

	/* recover broken superblock */
	if (recovery) {
		err = f2fs_commit_super(sbi, true);
		f2fs_msg(sb, KERN_INFO,
			"Try to recover %dth superblock, ret: %d",
			sbi->valid_super_block ? 1 : 2, err);
	}

	f2fs_join_shrinker(sbi);

	f2fs_tuning_parameters(sbi);

	f2fs_msg(sbi->sb, KERN_NOTICE, "Mounted with checkpoint version = %llx",
				cur_cp_version(F2FS_CKPT(sbi)));
	f2fs_update_time(sbi, CP_TIME);
	f2fs_update_time(sbi, REQ_TIME);
	return 0;

free_meta:
#ifdef CONFIG_QUOTA
	if (f2fs_sb_has_quota_ino(sb) && !f2fs_readonly(sb))
		f2fs_quota_off_umount(sbi->sb);
#endif
	f2fs_sync_inode_meta(sbi);
	/*
	 * Some dirty meta pages can be produced by recover_orphan_inodes()
	 * failed by EIO. Then, iput(node_inode) can trigger balance_fs_bg()
	 * followed by write_checkpoint() through f2fs_write_node_pages(), which
	 * falls into an infinite loop in sync_meta_pages().
	 */
	truncate_inode_pages_final(META_MAPPING(sbi));
#ifdef CONFIG_QUOTA
free_sysfs:
#endif
	f2fs_unregister_sysfs(sbi);
free_root_inode:
	dput(sb->s_root);
	sb->s_root = NULL;
free_stats:
	f2fs_destroy_stats(sbi);
free_node_inode:
	release_ino_entry(sbi, true);
	truncate_inode_pages_final(NODE_MAPPING(sbi));
	iput(sbi->node_inode);
free_nm:
	destroy_node_manager(sbi);
free_sm:
	destroy_segment_manager(sbi);
free_devices:
	destroy_device_list(sbi);
	kfree(sbi->ckpt);
free_meta_inode:
	make_bad_inode(sbi->meta_inode);
	iput(sbi->meta_inode);
free_io_dummy:
	mempool_destroy(sbi->write_io_dummy);
free_percpu:
	destroy_percpu_info(sbi);
free_bio_info:
	for (i = 0; i < NR_PAGE_TYPE; i++)
		kfree(sbi->write_io[i]);
free_options:
#ifdef CONFIG_QUOTA
	for (i = 0; i < MAXQUOTAS; i++)
		kfree(F2FS_OPTION(sbi).s_qf_names[i]);
#endif
	kfree(options);
free_sb_buf:
	kfree(raw_super);
free_sbi:
	if (sbi->s_chksum_driver)
		crypto_free_shash(sbi->s_chksum_driver);
	kfree(sbi);

	/* give only one another chance */
	if (retry) {
		retry = false;
		shrink_dcache_sb(sb);
		goto try_onemore;
	}
	return err;
}

static struct dentry *f2fs_mount(struct file_system_type *fs_type, int flags,
			const char *dev_name, void *data)
{
	return mount_bdev(fs_type, flags, dev_name, data, f2fs_fill_super);
}

static void kill_f2fs_super(struct super_block *sb)
{
	if (sb->s_root) {
		set_sbi_flag(F2FS_SB(sb), SBI_IS_CLOSE);
		stop_gc_thread(F2FS_SB(sb));
		stop_discard_thread(F2FS_SB(sb));
	}
	kill_block_super(sb);
}

static struct file_system_type f2fs_fs_type = {
	.owner		= THIS_MODULE,
	.name		= "f2fs",
	.mount		= f2fs_mount,
	.kill_sb	= kill_f2fs_super,
	.fs_flags	= FS_REQUIRES_DEV,
};
MODULE_ALIAS_FS("f2fs");

static int __init init_inodecache(void)
{
	f2fs_inode_cachep = kmem_cache_create("f2fs_inode_cache",
			sizeof(struct f2fs_inode_info), 0,
			SLAB_RECLAIM_ACCOUNT, NULL);
	if (!f2fs_inode_cachep)
		return -ENOMEM;
	return 0;
}

static void destroy_inodecache(void)
{
	/*
	 * Make sure all delayed rcu free inodes are flushed before we
	 * destroy cache.
	 */
	rcu_barrier();
	kmem_cache_destroy(f2fs_inode_cachep);
}

static int __init init_f2fs_fs(void)
{
	int err;

	if (PAGE_SIZE != F2FS_BLKSIZE) {
		printk("F2FS not supported on PAGE_SIZE(%lu) != %d\n",
				PAGE_SIZE, F2FS_BLKSIZE);
		return -EINVAL;
	}

	f2fs_build_trace_ios();

	err = init_inodecache();
	if (err)
		goto fail;
	err = create_node_manager_caches();
	if (err)
		goto free_inodecache;
	err = create_segment_manager_caches();
	if (err)
		goto free_node_manager_caches;
	err = create_checkpoint_caches();
	if (err)
		goto free_segment_manager_caches;
	err = create_extent_cache();
	if (err)
		goto free_checkpoint_caches;
	err = f2fs_init_sysfs();
	if (err)
		goto free_extent_cache;
	err = register_shrinker(&f2fs_shrinker_info);
	if (err)
		goto free_sysfs;
	err = register_filesystem(&f2fs_fs_type);
	if (err)
		goto free_shrinker;
	err = f2fs_create_root_stats();
	if (err)
		goto free_filesystem;
	err = f2fs_init_post_read_processing();
	if (err)
		goto free_root_stats;
	return 0;

free_root_stats:
	f2fs_destroy_root_stats();
free_filesystem:
	unregister_filesystem(&f2fs_fs_type);
free_shrinker:
	unregister_shrinker(&f2fs_shrinker_info);
free_sysfs:
	f2fs_exit_sysfs();
free_extent_cache:
	destroy_extent_cache();
free_checkpoint_caches:
	destroy_checkpoint_caches();
free_segment_manager_caches:
	destroy_segment_manager_caches();
free_node_manager_caches:
	destroy_node_manager_caches();
free_inodecache:
	destroy_inodecache();
fail:
	return err;
}

static void __exit exit_f2fs_fs(void)
{
	f2fs_destroy_post_read_processing();
	f2fs_destroy_root_stats();
	unregister_filesystem(&f2fs_fs_type);
	unregister_shrinker(&f2fs_shrinker_info);
	f2fs_exit_sysfs();
	destroy_extent_cache();
	destroy_checkpoint_caches();
	destroy_segment_manager_caches();
	destroy_node_manager_caches();
	destroy_inodecache();
	f2fs_destroy_trace_ios();
}

module_init(init_f2fs_fs)
module_exit(exit_f2fs_fs)

MODULE_AUTHOR("Samsung Electronics's Praesto Team");
MODULE_DESCRIPTION("Flash Friendly File System");
MODULE_LICENSE("GPL");
<|MERGE_RESOLUTION|>--- conflicted
+++ resolved
@@ -2235,14 +2235,7 @@
 	unsigned int sit_segs, nat_segs;
 	unsigned int sit_bitmap_size, nat_bitmap_size;
 	unsigned int log_blocks_per_seg;
-<<<<<<< HEAD
-	int i;
-=======
-	unsigned int segment_count_main;
-	unsigned int cp_pack_start_sum, cp_payload;
-	block_t user_block_count;
 	int i, j;
->>>>>>> 5875149a
 
 	total = le32_to_cpu(raw_super->segment_count);
 	fsmeta = le32_to_cpu(raw_super->segment_count_ckpt);
