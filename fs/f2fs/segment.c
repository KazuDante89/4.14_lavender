// SPDX-License-Identifier: GPL-2.0
/*
 * fs/f2fs/segment.c
 *
 * Copyright (c) 2012 Samsung Electronics Co., Ltd.
 *             http://www.samsung.com/
 */
#include <linux/fs.h>
#include <linux/f2fs_fs.h>
#include <linux/bio.h>
#include <linux/blkdev.h>
#include <linux/prefetch.h>
#include <linux/kthread.h>
#include <linux/swap.h>
#include <linux/timer.h>
#include <linux/freezer.h>
#include <linux/sched.h>

#include "f2fs.h"
#include "segment.h"
#include "node.h"
#include "gc.h"
#include "trace.h"
#include <trace/events/f2fs.h>

#define __reverse_ffz(x) __reverse_ffs(~(x))

static struct kmem_cache *discard_entry_slab;
static struct kmem_cache *discard_cmd_slab;
static struct kmem_cache *sit_entry_set_slab;
static struct kmem_cache *inmem_entry_slab;

static unsigned long __reverse_ulong(unsigned char *str)
{
	unsigned long tmp = 0;
	int shift = 24, idx = 0;

#if BITS_PER_LONG == 64
	shift = 56;
#endif
	while (shift >= 0) {
		tmp |= (unsigned long)str[idx++] << shift;
		shift -= BITS_PER_BYTE;
	}
	return tmp;
}

/*
 * __reverse_ffs is copied from include/asm-generic/bitops/__ffs.h since
 * MSB and LSB are reversed in a byte by f2fs_set_bit.
 */
static inline unsigned long __reverse_ffs(unsigned long word)
{
	int num = 0;

#if BITS_PER_LONG == 64
	if ((word & 0xffffffff00000000UL) == 0)
		num += 32;
	else
		word >>= 32;
#endif
	if ((word & 0xffff0000) == 0)
		num += 16;
	else
		word >>= 16;

	if ((word & 0xff00) == 0)
		num += 8;
	else
		word >>= 8;

	if ((word & 0xf0) == 0)
		num += 4;
	else
		word >>= 4;

	if ((word & 0xc) == 0)
		num += 2;
	else
		word >>= 2;

	if ((word & 0x2) == 0)
		num += 1;
	return num;
}

/*
 * __find_rev_next(_zero)_bit is copied from lib/find_next_bit.c because
 * f2fs_set_bit makes MSB and LSB reversed in a byte.
 * @size must be integral times of unsigned long.
 * Example:
 *                             MSB <--> LSB
 *   f2fs_set_bit(0, bitmap) => 1000 0000
 *   f2fs_set_bit(7, bitmap) => 0000 0001
 */
static unsigned long __find_rev_next_bit(const unsigned long *addr,
			unsigned long size, unsigned long offset)
{
	const unsigned long *p = addr + BIT_WORD(offset);
	unsigned long result = size;
	unsigned long tmp;

	if (offset >= size)
		return size;

	size -= (offset & ~(BITS_PER_LONG - 1));
	offset %= BITS_PER_LONG;

	while (1) {
		if (*p == 0)
			goto pass;

		tmp = __reverse_ulong((unsigned char *)p);

		tmp &= ~0UL >> offset;
		if (size < BITS_PER_LONG)
			tmp &= (~0UL << (BITS_PER_LONG - size));
		if (tmp)
			goto found;
pass:
		if (size <= BITS_PER_LONG)
			break;
		size -= BITS_PER_LONG;
		offset = 0;
		p++;
	}
	return result;
found:
	return result - size + __reverse_ffs(tmp);
}

static unsigned long __find_rev_next_zero_bit(const unsigned long *addr,
			unsigned long size, unsigned long offset)
{
	const unsigned long *p = addr + BIT_WORD(offset);
	unsigned long result = size;
	unsigned long tmp;

	if (offset >= size)
		return size;

	size -= (offset & ~(BITS_PER_LONG - 1));
	offset %= BITS_PER_LONG;

	while (1) {
		if (*p == ~0UL)
			goto pass;

		tmp = __reverse_ulong((unsigned char *)p);

		if (offset)
			tmp |= ~0UL << (BITS_PER_LONG - offset);
		if (size < BITS_PER_LONG)
			tmp |= ~0UL >> size;
		if (tmp != ~0UL)
			goto found;
pass:
		if (size <= BITS_PER_LONG)
			break;
		size -= BITS_PER_LONG;
		offset = 0;
		p++;
	}
	return result;
found:
	return result - size + __reverse_ffz(tmp);
}

bool f2fs_need_SSR(struct f2fs_sb_info *sbi)
{
	int node_secs = get_blocktype_secs(sbi, F2FS_DIRTY_NODES);
	int dent_secs = get_blocktype_secs(sbi, F2FS_DIRTY_DENTS);
	int imeta_secs = get_blocktype_secs(sbi, F2FS_DIRTY_IMETA);

	if (test_opt(sbi, LFS))
		return false;
	if (sbi->gc_mode == GC_URGENT)
		return true;
	if (unlikely(is_sbi_flag_set(sbi, SBI_CP_DISABLED)))
		return true;

	return free_sections(sbi) <= (node_secs + 2 * dent_secs + imeta_secs +
			SM_I(sbi)->min_ssr_sections + reserved_sections(sbi));
}

void f2fs_register_inmem_page(struct inode *inode, struct page *page)
{
<<<<<<< HEAD
	struct f2fs_sb_info *sbi = F2FS_I_SB(inode);
	struct f2fs_inode_info *fi = F2FS_I(inode);
=======
>>>>>>> a44aaea4
	struct inmem_pages *new;

	f2fs_trace_pid(page);

	f2fs_set_page_private(page, (unsigned long)ATOMIC_WRITTEN_PAGE);

	new = f2fs_kmem_cache_alloc(inmem_entry_slab, GFP_NOFS);

	/* add atomic page indices to the list */
	new->page = page;
	INIT_LIST_HEAD(&new->list);

	/* increase reference count with clean state */
	get_page(page);
<<<<<<< HEAD
	list_add_tail(&new->list, &fi->inmem_pages);
	spin_lock(&sbi->inode_lock[ATOMIC_FILE]);
	if (list_empty(&fi->inmem_ilist))
		list_add_tail(&fi->inmem_ilist, &sbi->inode_list[ATOMIC_FILE]);
	spin_unlock(&sbi->inode_lock[ATOMIC_FILE]);
=======
	mutex_lock(&F2FS_I(inode)->inmem_lock);
	list_add_tail(&new->list, &F2FS_I(inode)->inmem_pages);
>>>>>>> a44aaea4
	inc_page_count(F2FS_I_SB(inode), F2FS_INMEM_PAGES);
	mutex_unlock(&F2FS_I(inode)->inmem_lock);

	trace_f2fs_register_inmem_page(page, INMEM);
}

static int __revoke_inmem_pages(struct inode *inode,
				struct list_head *head, bool drop, bool recover,
				bool trylock)
{
	struct f2fs_sb_info *sbi = F2FS_I_SB(inode);
	struct inmem_pages *cur, *tmp;
	int err = 0;

	list_for_each_entry_safe(cur, tmp, head, list) {
		struct page *page = cur->page;

		if (drop)
			trace_f2fs_commit_inmem_page(page, INMEM_DROP);

		if (trylock) {
			/*
			 * to avoid deadlock in between page lock and
			 * inmem_lock.
			 */
			if (!trylock_page(page))
				continue;
		} else {
			lock_page(page);
		}

		f2fs_wait_on_page_writeback(page, DATA, true, true);

		if (recover) {
			struct dnode_of_data dn;
			struct node_info ni;

			trace_f2fs_commit_inmem_page(page, INMEM_REVOKE);
retry:
			set_new_dnode(&dn, inode, NULL, NULL, 0);
			err = f2fs_get_dnode_of_data(&dn, page->index,
								LOOKUP_NODE);
			if (err) {
				if (err == -ENOMEM) {
					congestion_wait(BLK_RW_ASYNC, HZ/50);
					cond_resched();
					goto retry;
				}
				err = -EAGAIN;
				goto next;
			}

			err = f2fs_get_node_info(sbi, dn.nid, &ni);
			if (err) {
				f2fs_put_dnode(&dn);
				return err;
			}

			if (cur->old_addr == NEW_ADDR) {
				f2fs_invalidate_blocks(sbi, dn.data_blkaddr);
				f2fs_update_data_blkaddr(&dn, NEW_ADDR);
			} else
				f2fs_replace_block(sbi, &dn, dn.data_blkaddr,
					cur->old_addr, ni.version, true, true);
			f2fs_put_dnode(&dn);
		}
next:
		/* we don't need to invalidate this in the sccessful status */
		if (drop || recover) {
			ClearPageUptodate(page);
			clear_cold_data(page);
		}
		f2fs_clear_page_private(page);
		f2fs_put_page(page, 1);

		list_del(&cur->list);
		kmem_cache_free(inmem_entry_slab, cur);
		dec_page_count(F2FS_I_SB(inode), F2FS_INMEM_PAGES);
	}
	return err;
}

void f2fs_drop_inmem_pages_all(struct f2fs_sb_info *sbi, bool gc_failure)
{
	struct list_head *head = &sbi->inode_list[ATOMIC_FILE];
	struct inode *inode;
	struct f2fs_inode_info *fi;
next:
	spin_lock(&sbi->inode_lock[ATOMIC_FILE]);
	if (list_empty(head)) {
		spin_unlock(&sbi->inode_lock[ATOMIC_FILE]);
		return;
	}
	fi = list_first_entry(head, struct f2fs_inode_info, inmem_ilist);
	inode = igrab(&fi->vfs_inode);
	spin_unlock(&sbi->inode_lock[ATOMIC_FILE]);

	if (inode) {
		if (gc_failure) {
			if (fi->i_gc_failures[GC_FAILURE_ATOMIC])
				goto drop;
			goto skip;
		}
drop:
		set_inode_flag(inode, FI_ATOMIC_REVOKE_REQUEST);
		f2fs_drop_inmem_pages(inode);
		iput(inode);
	}
skip:
	congestion_wait(BLK_RW_ASYNC, HZ/50);
	cond_resched();
	goto next;
}

void f2fs_drop_inmem_pages(struct inode *inode)
{
	struct f2fs_sb_info *sbi = F2FS_I_SB(inode);
	struct f2fs_inode_info *fi = F2FS_I(inode);

	while (!list_empty(&fi->inmem_pages)) {
		mutex_lock(&fi->inmem_lock);
		__revoke_inmem_pages(inode, &fi->inmem_pages,
						true, false, true);
<<<<<<< HEAD

		if (list_empty(&fi->inmem_pages)) {
			spin_lock(&sbi->inode_lock[ATOMIC_FILE]);
			if (!list_empty(&fi->inmem_ilist))
				list_del_init(&fi->inmem_ilist);
			spin_unlock(&sbi->inode_lock[ATOMIC_FILE]);
		}
=======
>>>>>>> a44aaea4
		mutex_unlock(&fi->inmem_lock);
	}

	clear_inode_flag(inode, FI_ATOMIC_FILE);
	fi->i_gc_failures[GC_FAILURE_ATOMIC] = 0;
	stat_dec_atomic_write(inode);
<<<<<<< HEAD
=======

	spin_lock(&sbi->inode_lock[ATOMIC_FILE]);
	if (!list_empty(&fi->inmem_ilist))
		list_del_init(&fi->inmem_ilist);
	spin_unlock(&sbi->inode_lock[ATOMIC_FILE]);
>>>>>>> a44aaea4
}

void f2fs_drop_inmem_page(struct inode *inode, struct page *page)
{
	struct f2fs_inode_info *fi = F2FS_I(inode);
	struct f2fs_sb_info *sbi = F2FS_I_SB(inode);
	struct list_head *head = &fi->inmem_pages;
	struct inmem_pages *cur = NULL;

	f2fs_bug_on(sbi, !IS_ATOMIC_WRITTEN_PAGE(page));

	mutex_lock(&fi->inmem_lock);
	list_for_each_entry(cur, head, list) {
		if (cur->page == page)
			break;
	}

	f2fs_bug_on(sbi, list_empty(head) || cur->page != page);
	list_del(&cur->list);
	mutex_unlock(&fi->inmem_lock);

	dec_page_count(sbi, F2FS_INMEM_PAGES);
	kmem_cache_free(inmem_entry_slab, cur);

	ClearPageUptodate(page);
	f2fs_clear_page_private(page);
	f2fs_put_page(page, 0);

	trace_f2fs_commit_inmem_page(page, INMEM_INVALIDATE);
}

static int __f2fs_commit_inmem_pages(struct inode *inode)
{
	struct f2fs_sb_info *sbi = F2FS_I_SB(inode);
	struct f2fs_inode_info *fi = F2FS_I(inode);
	struct inmem_pages *cur, *tmp;
	struct f2fs_io_info fio = {
		.sbi = sbi,
		.ino = inode->i_ino,
		.type = DATA,
		.op = REQ_OP_WRITE,
		.op_flags = REQ_SYNC | REQ_PRIO,
		.io_type = FS_DATA_IO,
	};
	struct list_head revoke_list;
	bool submit_bio = false;
	int err = 0;

	INIT_LIST_HEAD(&revoke_list);

	list_for_each_entry_safe(cur, tmp, &fi->inmem_pages, list) {
		struct page *page = cur->page;

		lock_page(page);
		if (page->mapping == inode->i_mapping) {
			trace_f2fs_commit_inmem_page(page, INMEM);

			f2fs_wait_on_page_writeback(page, DATA, true, true);

			set_page_dirty(page);
			if (clear_page_dirty_for_io(page)) {
				inode_dec_dirty_pages(inode);
				f2fs_remove_dirty_inode(inode);
			}
retry:
			fio.page = page;
			fio.old_blkaddr = NULL_ADDR;
			fio.encrypted_page = NULL;
			fio.need_lock = LOCK_DONE;
			err = f2fs_do_write_data_page(&fio);
			if (err) {
				if (err == -ENOMEM) {
					congestion_wait(BLK_RW_ASYNC, HZ/50);
					cond_resched();
					goto retry;
				}
				unlock_page(page);
				break;
			}
			/* record old blkaddr for revoking */
			cur->old_addr = fio.old_blkaddr;
			submit_bio = true;
		}
		unlock_page(page);
		list_move_tail(&cur->list, &revoke_list);
	}

	if (submit_bio)
		f2fs_submit_merged_write_cond(sbi, inode, NULL, 0, DATA);

	if (err) {
		/*
		 * try to revoke all committed pages, but still we could fail
		 * due to no memory or other reason, if that happened, EAGAIN
		 * will be returned, which means in such case, transaction is
		 * already not integrity, caller should use journal to do the
		 * recovery or rewrite & commit last transaction. For other
		 * error number, revoking was done by filesystem itself.
		 */
		err = __revoke_inmem_pages(inode, &revoke_list,
						false, true, false);

		/* drop all uncommitted pages */
		__revoke_inmem_pages(inode, &fi->inmem_pages,
						true, false, false);
	} else {
		__revoke_inmem_pages(inode, &revoke_list,
						false, false, false);
	}

	return err;
}

int f2fs_commit_inmem_pages(struct inode *inode)
{
	struct f2fs_sb_info *sbi = F2FS_I_SB(inode);
	struct f2fs_inode_info *fi = F2FS_I(inode);
	int err;

	f2fs_balance_fs(sbi, true);

	down_write(&fi->i_gc_rwsem[WRITE]);

	f2fs_lock_op(sbi);
	set_inode_flag(inode, FI_ATOMIC_COMMIT);

	mutex_lock(&fi->inmem_lock);
	err = __f2fs_commit_inmem_pages(inode);
<<<<<<< HEAD

	spin_lock(&sbi->inode_lock[ATOMIC_FILE]);
	if (!list_empty(&fi->inmem_ilist))
		list_del_init(&fi->inmem_ilist);
	spin_unlock(&sbi->inode_lock[ATOMIC_FILE]);
=======
>>>>>>> a44aaea4
	mutex_unlock(&fi->inmem_lock);

	clear_inode_flag(inode, FI_ATOMIC_COMMIT);

	f2fs_unlock_op(sbi);
	up_write(&fi->i_gc_rwsem[WRITE]);

	return err;
}

/*
 * This function balances dirty node and dentry pages.
 * In addition, it controls garbage collection.
 */
void f2fs_balance_fs(struct f2fs_sb_info *sbi, bool need)
{
	if (time_to_inject(sbi, FAULT_CHECKPOINT)) {
		f2fs_show_injection_info(FAULT_CHECKPOINT);
		f2fs_stop_checkpoint(sbi, false);
	}

	/* balance_fs_bg is able to be pending */
	if (need && excess_cached_nats(sbi))
		f2fs_balance_fs_bg(sbi);

	if (f2fs_is_checkpoint_ready(sbi))
		return;

	/*
	 * We should do GC or end up with checkpoint, if there are so many dirty
	 * dir/node pages without enough free segments.
	 */
	if (has_not_enough_free_secs(sbi, 0, 0)) {
		mutex_lock(&sbi->gc_mutex);
		f2fs_gc(sbi, false, false, NULL_SEGNO);
	}
}

void f2fs_balance_fs_bg(struct f2fs_sb_info *sbi)
{
	if (unlikely(is_sbi_flag_set(sbi, SBI_POR_DOING)))
		return;

	/* try to shrink extent cache when there is no enough memory */
	if (!f2fs_available_free_memory(sbi, EXTENT_CACHE))
		f2fs_shrink_extent_tree(sbi, EXTENT_CACHE_SHRINK_NUMBER);

	/* check the # of cached NAT entries */
	if (!f2fs_available_free_memory(sbi, NAT_ENTRIES))
		f2fs_try_to_free_nats(sbi, NAT_ENTRY_PER_BLOCK);

	if (!f2fs_available_free_memory(sbi, FREE_NIDS))
		f2fs_try_to_free_nids(sbi, MAX_FREE_NIDS);
	else
		f2fs_build_free_nids(sbi, false, false);

	if (!is_idle(sbi, REQ_TIME) &&
		(!excess_dirty_nats(sbi) && !excess_dirty_nodes(sbi)))
		return;

	/* checkpoint is the only way to shrink partial cached entries */
	if (!f2fs_available_free_memory(sbi, NAT_ENTRIES) ||
			!f2fs_available_free_memory(sbi, INO_ENTRIES) ||
			excess_prefree_segs(sbi) ||
			excess_dirty_nats(sbi) ||
			excess_dirty_nodes(sbi) ||
			f2fs_time_over(sbi, CP_TIME)) {
		if (test_opt(sbi, DATA_FLUSH)) {
			struct blk_plug plug;

			mutex_lock(&sbi->flush_lock);

			blk_start_plug(&plug);
			f2fs_sync_dirty_inodes(sbi, FILE_INODE);
			blk_finish_plug(&plug);

			mutex_unlock(&sbi->flush_lock);
		}
		f2fs_sync_fs(sbi->sb, true);
		stat_inc_bg_cp_count(sbi->stat_info);
	}
}

static int __submit_flush_wait(struct f2fs_sb_info *sbi,
				struct block_device *bdev)
{
	struct bio *bio;
	int ret;

	bio = f2fs_bio_alloc(sbi, 0, false);
	if (!bio)
		return -ENOMEM;

	bio->bi_rw = REQ_OP_WRITE;
	bio->bi_bdev = bdev;
	ret = submit_bio_wait(WRITE_FLUSH, bio);
	bio_put(bio);

	trace_f2fs_issue_flush(bdev, test_opt(sbi, NOBARRIER),
				test_opt(sbi, FLUSH_MERGE), ret);
	return ret;
}

static int submit_flush_wait(struct f2fs_sb_info *sbi, nid_t ino)
{
	int ret = 0;
	int i;

	if (!f2fs_is_multi_device(sbi))
		return __submit_flush_wait(sbi, sbi->sb->s_bdev);

	for (i = 0; i < sbi->s_ndevs; i++) {
		if (!f2fs_is_dirty_device(sbi, ino, i, FLUSH_INO))
			continue;
		ret = __submit_flush_wait(sbi, FDEV(i).bdev);
		if (ret)
			break;
	}
	return ret;
}

static int issue_flush_thread(void *data)
{
	struct f2fs_sb_info *sbi = data;
	struct flush_cmd_control *fcc = SM_I(sbi)->fcc_info;
	wait_queue_head_t *q = &fcc->flush_wait_queue;
repeat:
	if (kthread_should_stop())
		return 0;

	sb_start_intwrite(sbi->sb);

	if (!llist_empty(&fcc->issue_list)) {
		struct flush_cmd *cmd, *next;
		int ret;

		fcc->dispatch_list = llist_del_all(&fcc->issue_list);
		fcc->dispatch_list = llist_reverse_order(fcc->dispatch_list);

		cmd = llist_entry(fcc->dispatch_list, struct flush_cmd, llnode);

		ret = submit_flush_wait(sbi, cmd->ino);
		atomic_inc(&fcc->issued_flush);

		llist_for_each_entry_safe(cmd, next,
					  fcc->dispatch_list, llnode) {
			cmd->ret = ret;
			complete(&cmd->wait);
		}
		fcc->dispatch_list = NULL;
	}

	sb_end_intwrite(sbi->sb);

	wait_event_interruptible(*q,
		kthread_should_stop() || !llist_empty(&fcc->issue_list));
	goto repeat;
}

int f2fs_issue_flush(struct f2fs_sb_info *sbi, nid_t ino)
{
	struct flush_cmd_control *fcc = SM_I(sbi)->fcc_info;
	struct flush_cmd cmd;
	int ret;

	if (test_opt(sbi, NOBARRIER))
		return 0;

	if (!test_opt(sbi, FLUSH_MERGE)) {
		atomic_inc(&fcc->queued_flush);
		ret = submit_flush_wait(sbi, ino);
		atomic_dec(&fcc->queued_flush);
		atomic_inc(&fcc->issued_flush);
		return ret;
	}

	if (atomic_inc_return(&fcc->queued_flush) == 1 ||
	    f2fs_is_multi_device(sbi)) {
		ret = submit_flush_wait(sbi, ino);
		atomic_dec(&fcc->queued_flush);

		atomic_inc(&fcc->issued_flush);
		return ret;
	}

	cmd.ino = ino;
	init_completion(&cmd.wait);

	llist_add(&cmd.llnode, &fcc->issue_list);

	/* update issue_list before we wake up issue_flush thread */
	smp_mb();

	if (waitqueue_active(&fcc->flush_wait_queue))
		wake_up(&fcc->flush_wait_queue);

	if (fcc->f2fs_issue_flush) {
		wait_for_completion(&cmd.wait);
		atomic_dec(&fcc->queued_flush);
	} else {
		struct llist_node *list;

		list = llist_del_all(&fcc->issue_list);
		if (!list) {
			wait_for_completion(&cmd.wait);
			atomic_dec(&fcc->queued_flush);
		} else {
			struct flush_cmd *tmp, *next;

			ret = submit_flush_wait(sbi, ino);

			llist_for_each_entry_safe(tmp, next, list, llnode) {
				if (tmp == &cmd) {
					cmd.ret = ret;
					atomic_dec(&fcc->queued_flush);
					continue;
				}
				tmp->ret = ret;
				complete(&tmp->wait);
			}
		}
	}

	return cmd.ret;
}

int f2fs_create_flush_cmd_control(struct f2fs_sb_info *sbi)
{
	dev_t dev = sbi->sb->s_bdev->bd_dev;
	struct flush_cmd_control *fcc;
	int err = 0;

	if (SM_I(sbi)->fcc_info) {
		fcc = SM_I(sbi)->fcc_info;
		if (fcc->f2fs_issue_flush)
			return err;
		goto init_thread;
	}

	fcc = f2fs_kzalloc(sbi, sizeof(struct flush_cmd_control), GFP_KERNEL);
	if (!fcc)
		return -ENOMEM;
	atomic_set(&fcc->issued_flush, 0);
	atomic_set(&fcc->queued_flush, 0);
	init_waitqueue_head(&fcc->flush_wait_queue);
	init_llist_head(&fcc->issue_list);
	SM_I(sbi)->fcc_info = fcc;
	if (!test_opt(sbi, FLUSH_MERGE))
		return err;

init_thread:
	fcc->f2fs_issue_flush = kthread_run(issue_flush_thread, sbi,
				"f2fs_flush-%u:%u", MAJOR(dev), MINOR(dev));
	if (IS_ERR(fcc->f2fs_issue_flush)) {
		err = PTR_ERR(fcc->f2fs_issue_flush);
		kvfree(fcc);
		SM_I(sbi)->fcc_info = NULL;
		return err;
	}

	return err;
}

void f2fs_destroy_flush_cmd_control(struct f2fs_sb_info *sbi, bool free)
{
	struct flush_cmd_control *fcc = SM_I(sbi)->fcc_info;

	if (fcc && fcc->f2fs_issue_flush) {
		struct task_struct *flush_thread = fcc->f2fs_issue_flush;

		fcc->f2fs_issue_flush = NULL;
		kthread_stop(flush_thread);
	}
	if (free) {
		kvfree(fcc);
		SM_I(sbi)->fcc_info = NULL;
	}
}

int f2fs_flush_device_cache(struct f2fs_sb_info *sbi)
{
	int ret = 0, i;

	if (!f2fs_is_multi_device(sbi))
		return 0;

	for (i = 1; i < sbi->s_ndevs; i++) {
		if (!f2fs_test_bit(i, (char *)&sbi->dirty_device))
			continue;
		ret = __submit_flush_wait(sbi, FDEV(i).bdev);
		if (ret)
			break;

		spin_lock(&sbi->dev_lock);
		f2fs_clear_bit(i, (char *)&sbi->dirty_device);
		spin_unlock(&sbi->dev_lock);
	}

	return ret;
}

static void __locate_dirty_segment(struct f2fs_sb_info *sbi, unsigned int segno,
		enum dirty_type dirty_type)
{
	struct dirty_seglist_info *dirty_i = DIRTY_I(sbi);

	/* need not be added */
	if (IS_CURSEG(sbi, segno))
		return;

	if (!test_and_set_bit(segno, dirty_i->dirty_segmap[dirty_type]))
		dirty_i->nr_dirty[dirty_type]++;

	if (dirty_type == DIRTY) {
		struct seg_entry *sentry = get_seg_entry(sbi, segno);
		enum dirty_type t = sentry->type;

		if (unlikely(t >= DIRTY)) {
			f2fs_bug_on(sbi, 1);
			return;
		}
		if (!test_and_set_bit(segno, dirty_i->dirty_segmap[t]))
			dirty_i->nr_dirty[t]++;
	}
}

static void __remove_dirty_segment(struct f2fs_sb_info *sbi, unsigned int segno,
		enum dirty_type dirty_type)
{
	struct dirty_seglist_info *dirty_i = DIRTY_I(sbi);

	if (test_and_clear_bit(segno, dirty_i->dirty_segmap[dirty_type]))
		dirty_i->nr_dirty[dirty_type]--;

	if (dirty_type == DIRTY) {
		struct seg_entry *sentry = get_seg_entry(sbi, segno);
		enum dirty_type t = sentry->type;

		if (test_and_clear_bit(segno, dirty_i->dirty_segmap[t]))
			dirty_i->nr_dirty[t]--;

		if (get_valid_blocks(sbi, segno, true) == 0)
			clear_bit(GET_SEC_FROM_SEG(sbi, segno),
						dirty_i->victim_secmap);
	}
}

/*
 * Should not occur error such as -ENOMEM.
 * Adding dirty entry into seglist is not critical operation.
 * If a given segment is one of current working segments, it won't be added.
 */
static void locate_dirty_segment(struct f2fs_sb_info *sbi, unsigned int segno)
{
	struct dirty_seglist_info *dirty_i = DIRTY_I(sbi);
	unsigned short valid_blocks, ckpt_valid_blocks;

	if (segno == NULL_SEGNO || IS_CURSEG(sbi, segno))
		return;

	mutex_lock(&dirty_i->seglist_lock);

	valid_blocks = get_valid_blocks(sbi, segno, false);
	ckpt_valid_blocks = get_ckpt_valid_blocks(sbi, segno);

	if (valid_blocks == 0 && (!is_sbi_flag_set(sbi, SBI_CP_DISABLED) ||
				ckpt_valid_blocks == sbi->blocks_per_seg)) {
		__locate_dirty_segment(sbi, segno, PRE);
		__remove_dirty_segment(sbi, segno, DIRTY);
	} else if (valid_blocks < sbi->blocks_per_seg) {
		__locate_dirty_segment(sbi, segno, DIRTY);
	} else {
		/* Recovery routine with SSR needs this */
		__remove_dirty_segment(sbi, segno, DIRTY);
	}

	mutex_unlock(&dirty_i->seglist_lock);
}

/* This moves currently empty dirty blocks to prefree. Must hold seglist_lock */
void f2fs_dirty_to_prefree(struct f2fs_sb_info *sbi)
{
	struct dirty_seglist_info *dirty_i = DIRTY_I(sbi);
	unsigned int segno;

	mutex_lock(&dirty_i->seglist_lock);
	for_each_set_bit(segno, dirty_i->dirty_segmap[DIRTY], MAIN_SEGS(sbi)) {
		if (get_valid_blocks(sbi, segno, false))
			continue;
		if (IS_CURSEG(sbi, segno))
			continue;
		__locate_dirty_segment(sbi, segno, PRE);
		__remove_dirty_segment(sbi, segno, DIRTY);
	}
	mutex_unlock(&dirty_i->seglist_lock);
}

block_t f2fs_get_unusable_blocks(struct f2fs_sb_info *sbi)
{
	int ovp_hole_segs =
		(overprovision_segments(sbi) - reserved_segments(sbi));
	block_t ovp_holes = ovp_hole_segs << sbi->log_blocks_per_seg;
	struct dirty_seglist_info *dirty_i = DIRTY_I(sbi);
	block_t holes[2] = {0, 0};	/* DATA and NODE */
	block_t unusable;
	struct seg_entry *se;
	unsigned int segno;

	mutex_lock(&dirty_i->seglist_lock);
	for_each_set_bit(segno, dirty_i->dirty_segmap[DIRTY], MAIN_SEGS(sbi)) {
		se = get_seg_entry(sbi, segno);
		if (IS_NODESEG(se->type))
			holes[NODE] += sbi->blocks_per_seg - se->valid_blocks;
		else
			holes[DATA] += sbi->blocks_per_seg - se->valid_blocks;
	}
	mutex_unlock(&dirty_i->seglist_lock);

	unusable = holes[DATA] > holes[NODE] ? holes[DATA] : holes[NODE];
	if (unusable > ovp_holes)
		return unusable - ovp_holes;
	return 0;
}

int f2fs_disable_cp_again(struct f2fs_sb_info *sbi, block_t unusable)
{
	int ovp_hole_segs =
		(overprovision_segments(sbi) - reserved_segments(sbi));
	if (unusable > F2FS_OPTION(sbi).unusable_cap)
		return -EAGAIN;
	if (is_sbi_flag_set(sbi, SBI_CP_DISABLED_QUICK) &&
		dirty_segments(sbi) > ovp_hole_segs)
		return -EAGAIN;
	return 0;
}

/* This is only used by SBI_CP_DISABLED */
static unsigned int get_free_segment(struct f2fs_sb_info *sbi)
{
	struct dirty_seglist_info *dirty_i = DIRTY_I(sbi);
	unsigned int segno = 0;

	mutex_lock(&dirty_i->seglist_lock);
	for_each_set_bit(segno, dirty_i->dirty_segmap[DIRTY], MAIN_SEGS(sbi)) {
		if (get_valid_blocks(sbi, segno, false))
			continue;
		if (get_ckpt_valid_blocks(sbi, segno))
			continue;
		mutex_unlock(&dirty_i->seglist_lock);
		return segno;
	}
	mutex_unlock(&dirty_i->seglist_lock);
	return NULL_SEGNO;
}

static struct discard_cmd *__create_discard_cmd(struct f2fs_sb_info *sbi,
		struct block_device *bdev, block_t lstart,
		block_t start, block_t len)
{
	struct discard_cmd_control *dcc = SM_I(sbi)->dcc_info;
	struct list_head *pend_list;
	struct discard_cmd *dc;

	f2fs_bug_on(sbi, !len);

	pend_list = &dcc->pend_list[plist_idx(len)];

	dc = f2fs_kmem_cache_alloc(discard_cmd_slab, GFP_NOFS);
	INIT_LIST_HEAD(&dc->list);
	dc->bdev = bdev;
	dc->lstart = lstart;
	dc->start = start;
	dc->len = len;
	dc->ref = 0;
	dc->state = D_PREP;
	dc->queued = 0;
	dc->error = 0;
	init_completion(&dc->wait);
	list_add_tail(&dc->list, pend_list);
	spin_lock_init(&dc->lock);
	dc->bio_ref = 0;
	atomic_inc(&dcc->discard_cmd_cnt);
	dcc->undiscard_blks += len;

	return dc;
}

static struct discard_cmd *__attach_discard_cmd(struct f2fs_sb_info *sbi,
				struct block_device *bdev, block_t lstart,
				block_t start, block_t len,
				struct rb_node *parent, struct rb_node **p)
{
	struct discard_cmd_control *dcc = SM_I(sbi)->dcc_info;
	struct discard_cmd *dc;

	dc = __create_discard_cmd(sbi, bdev, lstart, start, len);

	rb_link_node(&dc->rb_node, parent, p);
	rb_insert_color(&dc->rb_node, &dcc->root);

	return dc;
}

static void __detach_discard_cmd(struct discard_cmd_control *dcc,
							struct discard_cmd *dc)
{
	if (dc->state == D_DONE)
		atomic_sub(dc->queued, &dcc->queued_discard);

	list_del(&dc->list);
	rb_erase(&dc->rb_node, &dcc->root);
	dcc->undiscard_blks -= dc->len;

	kmem_cache_free(discard_cmd_slab, dc);

	atomic_dec(&dcc->discard_cmd_cnt);
}

static void __remove_discard_cmd(struct f2fs_sb_info *sbi,
							struct discard_cmd *dc)
{
	struct discard_cmd_control *dcc = SM_I(sbi)->dcc_info;
	unsigned long flags;

	trace_f2fs_remove_discard(dc->bdev, dc->start, dc->len);

	spin_lock_irqsave(&dc->lock, flags);
	if (dc->bio_ref) {
		spin_unlock_irqrestore(&dc->lock, flags);
		return;
	}
	spin_unlock_irqrestore(&dc->lock, flags);

	f2fs_bug_on(sbi, dc->ref);

	if (dc->error == -EOPNOTSUPP)
		dc->error = 0;

	if (dc->error)
		printk_ratelimited(
			"%sF2FS-fs: Issue discard(%u, %u, %u) failed, ret: %d",
			KERN_INFO, dc->lstart, dc->start, dc->len, dc->error);
	__detach_discard_cmd(dcc, dc);
}

static void f2fs_submit_discard_endio(struct bio *bio)
{
	struct discard_cmd *dc = (struct discard_cmd *)bio->bi_private;
	unsigned long flags;

	dc->error = bio->bi_error;

	spin_lock_irqsave(&dc->lock, flags);
	dc->bio_ref--;
	if (!dc->bio_ref && dc->state == D_SUBMIT) {
		dc->state = D_DONE;
		complete_all(&dc->wait);
	}
	spin_unlock_irqrestore(&dc->lock, flags);
	bio_put(bio);
}

/* copied from block/blk-lib.c in 4.10-rc1 */
static int __blkdev_issue_discard(struct block_device *bdev, sector_t sector,
		sector_t nr_sects, gfp_t gfp_mask, int flags,
		struct bio **biop)
{
	struct request_queue *q = bdev_get_queue(bdev);
	struct bio *bio = *biop;
	unsigned int granularity;
	int op = REQ_WRITE | REQ_DISCARD;
	int alignment;
	sector_t bs_mask;

	if (!q)
		return -ENXIO;

	if (!blk_queue_discard(q))
		return -EOPNOTSUPP;

	if (flags & BLKDEV_DISCARD_SECURE) {
		if (!blk_queue_secdiscard(q))
			return -EOPNOTSUPP;
		op |= REQ_SECURE;
	}

	bs_mask = (bdev_logical_block_size(bdev) >> 9) - 1;
	if ((sector | nr_sects) & bs_mask)
		return -EINVAL;

	/* Zero-sector (unknown) and one-sector granularities are the same.  */
	granularity = max(q->limits.discard_granularity >> 9, 1U);
	alignment = (bdev_discard_alignment(bdev) >> 9) % granularity;

	while (nr_sects) {
		unsigned int req_sects;
		sector_t end_sect, tmp;

		/* Make sure bi_size doesn't overflow */
		req_sects = min_t(sector_t, nr_sects, UINT_MAX >> 9);

		/**
		 * If splitting a request, and the next starting sector would be
		 * misaligned, stop the discard at the previous aligned sector.
		 */
		end_sect = sector + req_sects;
		tmp = end_sect;
		if (req_sects < nr_sects &&
		    sector_div(tmp, granularity) != alignment) {
			end_sect = end_sect - alignment;
			sector_div(end_sect, granularity);
			end_sect = end_sect * granularity + alignment;
			req_sects = end_sect - sector;
		}

		if (bio) {
			int ret = submit_bio_wait(op, bio);
			bio_put(bio);
			if (ret)
				return ret;
		}
		bio = bio_alloc(GFP_NOIO | __GFP_NOFAIL, 1);
		bio->bi_iter.bi_sector = sector;
		bio->bi_bdev = bdev;
		bio_set_op_attrs(bio, op, 0);

		bio->bi_iter.bi_size = req_sects << 9;
		nr_sects -= req_sects;
		sector = end_sect;

		/*
		 * We can loop for a long time in here, if someone does
		 * full device discards (like mkfs). Be nice and allow
		 * us to schedule out to avoid softlocking if preempt
		 * is disabled.
		 */
		cond_resched();
	}

	*biop = bio;
	return 0;
}

static void __check_sit_bitmap(struct f2fs_sb_info *sbi,
				block_t start, block_t end)
{
#ifdef CONFIG_F2FS_CHECK_FS
	struct seg_entry *sentry;
	unsigned int segno;
	block_t blk = start;
	unsigned long offset, size, max_blocks = sbi->blocks_per_seg;
	unsigned long *map;

	while (blk < end) {
		segno = GET_SEGNO(sbi, blk);
		sentry = get_seg_entry(sbi, segno);
		offset = GET_BLKOFF_FROM_SEG0(sbi, blk);

		if (end < START_BLOCK(sbi, segno + 1))
			size = GET_BLKOFF_FROM_SEG0(sbi, end);
		else
			size = max_blocks;
		map = (unsigned long *)(sentry->cur_valid_map);
		offset = __find_rev_next_bit(map, size, offset);
		f2fs_bug_on(sbi, offset != size);
		blk = START_BLOCK(sbi, segno + 1);
	}
#endif
}

static void __init_discard_policy(struct f2fs_sb_info *sbi,
				struct discard_policy *dpolicy,
				int discard_type, unsigned int granularity)
{
	/* common policy */
	dpolicy->type = discard_type;
	dpolicy->sync = true;
	dpolicy->ordered = false;
	dpolicy->granularity = granularity;

	dpolicy->max_requests = DEF_MAX_DISCARD_REQUEST;
	dpolicy->io_aware_gran = MAX_PLIST_NUM;
	dpolicy->timeout = 0;

	if (discard_type == DPOLICY_BG) {
		dpolicy->min_interval = DEF_MIN_DISCARD_ISSUE_TIME;
		dpolicy->mid_interval = DEF_MID_DISCARD_ISSUE_TIME;
		dpolicy->max_interval = DEF_MAX_DISCARD_ISSUE_TIME;
		dpolicy->io_aware = true;
		dpolicy->sync = false;
		dpolicy->ordered = true;
		if (utilization(sbi) > DEF_DISCARD_URGENT_UTIL) {
			dpolicy->granularity = 1;
			dpolicy->max_interval = DEF_MIN_DISCARD_ISSUE_TIME;
		}
	} else if (discard_type == DPOLICY_FORCE) {
		dpolicy->min_interval = DEF_MIN_DISCARD_ISSUE_TIME;
		dpolicy->mid_interval = DEF_MID_DISCARD_ISSUE_TIME;
		dpolicy->max_interval = DEF_MAX_DISCARD_ISSUE_TIME;
		dpolicy->io_aware = false;
	} else if (discard_type == DPOLICY_FSTRIM) {
		dpolicy->io_aware = false;
	} else if (discard_type == DPOLICY_UMOUNT) {
		dpolicy->max_requests = UINT_MAX;
		dpolicy->io_aware = false;
		/* we need to issue all to keep CP_TRIMMED_FLAG */
		dpolicy->granularity = 1;
	}
}

static void __update_discard_tree_range(struct f2fs_sb_info *sbi,
				struct block_device *bdev, block_t lstart,
				block_t start, block_t len);
/* this function is copied from blkdev_issue_discard from block/blk-lib.c */
static int __submit_discard_cmd(struct f2fs_sb_info *sbi,
						struct discard_policy *dpolicy,
						struct discard_cmd *dc,
						unsigned int *issued)
{
	struct block_device *bdev = dc->bdev;
	struct request_queue *q = bdev_get_queue(bdev);
	unsigned int max_discard_blocks =
			SECTOR_TO_BLOCK(q->limits.max_discard_sectors);
	struct discard_cmd_control *dcc = SM_I(sbi)->dcc_info;
	struct list_head *wait_list = (dpolicy->type == DPOLICY_FSTRIM) ?
					&(dcc->fstrim_list) : &(dcc->wait_list);
	int flag = dpolicy->sync ? REQ_SYNC : 0;
	block_t lstart, start, len, total_len;
	int err = 0;

	if (dc->state != D_PREP)
		return 0;

	if (is_sbi_flag_set(sbi, SBI_NEED_FSCK))
		return 0;

	trace_f2fs_issue_discard(bdev, dc->start, dc->len);

	lstart = dc->lstart;
	start = dc->start;
	len = dc->len;
	total_len = len;

	dc->len = 0;

	while (total_len && *issued < dpolicy->max_requests && !err) {
		struct bio *bio = NULL;
		unsigned long flags;
		bool last = true;

		if (len > max_discard_blocks) {
			len = max_discard_blocks;
			last = false;
		}

		(*issued)++;
		if (*issued == dpolicy->max_requests)
			last = true;

		dc->len += len;

		if (time_to_inject(sbi, FAULT_DISCARD)) {
			f2fs_show_injection_info(FAULT_DISCARD);
			err = -EIO;
			goto submit;
		}
		err = __blkdev_issue_discard(bdev,
					SECTOR_FROM_BLOCK(start),
					SECTOR_FROM_BLOCK(len),
					GFP_NOFS, 0, &bio);
submit:
		if (err) {
			spin_lock_irqsave(&dc->lock, flags);
			if (dc->state == D_PARTIAL)
				dc->state = D_SUBMIT;
			spin_unlock_irqrestore(&dc->lock, flags);

			break;
		}

		f2fs_bug_on(sbi, !bio);

		/*
		 * should keep before submission to avoid D_DONE
		 * right away
		 */
		spin_lock_irqsave(&dc->lock, flags);
		if (last)
			dc->state = D_SUBMIT;
		else
			dc->state = D_PARTIAL;
		dc->bio_ref++;
		spin_unlock_irqrestore(&dc->lock, flags);

		atomic_inc(&dcc->queued_discard);
		dc->queued++;
		list_move_tail(&dc->list, wait_list);

		/* sanity check on discard range */
		__check_sit_bitmap(sbi, lstart, lstart + len);

		bio->bi_private = dc;
		bio->bi_end_io = f2fs_submit_discard_endio;
		submit_bio(flag, bio);

		atomic_inc(&dcc->issued_discard);

		f2fs_update_iostat(sbi, FS_DISCARD, 1);

		lstart += len;
		start += len;
		total_len -= len;
		len = total_len;
	}

	if (!err && len)
		__update_discard_tree_range(sbi, bdev, lstart, start, len);
	return err;
}

static struct discard_cmd *__insert_discard_tree(struct f2fs_sb_info *sbi,
				struct block_device *bdev, block_t lstart,
				block_t start, block_t len,
				struct rb_node **insert_p,
				struct rb_node *insert_parent)
{
	struct discard_cmd_control *dcc = SM_I(sbi)->dcc_info;
	struct rb_node **p;
	struct rb_node *parent = NULL;
	struct discard_cmd *dc = NULL;

	if (insert_p && insert_parent) {
		parent = insert_parent;
		p = insert_p;
		goto do_insert;
	}

	p = f2fs_lookup_rb_tree_for_insert(sbi, &dcc->root, &parent, lstart);
do_insert:
	dc = __attach_discard_cmd(sbi, bdev, lstart, start, len, parent, p);
	if (!dc)
		return NULL;

	return dc;
}

static void __relocate_discard_cmd(struct discard_cmd_control *dcc,
						struct discard_cmd *dc)
{
	list_move_tail(&dc->list, &dcc->pend_list[plist_idx(dc->len)]);
}

static void __punch_discard_cmd(struct f2fs_sb_info *sbi,
				struct discard_cmd *dc, block_t blkaddr)
{
	struct discard_cmd_control *dcc = SM_I(sbi)->dcc_info;
	struct discard_info di = dc->di;
	bool modified = false;

	if (dc->state == D_DONE || dc->len == 1) {
		__remove_discard_cmd(sbi, dc);
		return;
	}

	dcc->undiscard_blks -= di.len;

	if (blkaddr > di.lstart) {
		dc->len = blkaddr - dc->lstart;
		dcc->undiscard_blks += dc->len;
		__relocate_discard_cmd(dcc, dc);
		modified = true;
	}

	if (blkaddr < di.lstart + di.len - 1) {
		if (modified) {
			__insert_discard_tree(sbi, dc->bdev, blkaddr + 1,
					di.start + blkaddr + 1 - di.lstart,
					di.lstart + di.len - 1 - blkaddr,
					NULL, NULL);
		} else {
			dc->lstart++;
			dc->len--;
			dc->start++;
			dcc->undiscard_blks += dc->len;
			__relocate_discard_cmd(dcc, dc);
		}
	}
}

static void __update_discard_tree_range(struct f2fs_sb_info *sbi,
				struct block_device *bdev, block_t lstart,
				block_t start, block_t len)
{
	struct discard_cmd_control *dcc = SM_I(sbi)->dcc_info;
	struct discard_cmd *prev_dc = NULL, *next_dc = NULL;
	struct discard_cmd *dc;
	struct discard_info di = {0};
	struct rb_node **insert_p = NULL, *insert_parent = NULL;
	struct request_queue *q = bdev_get_queue(bdev);
	unsigned int max_discard_blocks =
			SECTOR_TO_BLOCK(q->limits.max_discard_sectors);
	block_t end = lstart + len;

	dc = (struct discard_cmd *)f2fs_lookup_rb_tree_ret(&dcc->root,
					NULL, lstart,
					(struct rb_entry **)&prev_dc,
					(struct rb_entry **)&next_dc,
					&insert_p, &insert_parent, true);
	if (dc)
		prev_dc = dc;

	if (!prev_dc) {
		di.lstart = lstart;
		di.len = next_dc ? next_dc->lstart - lstart : len;
		di.len = min(di.len, len);
		di.start = start;
	}

	while (1) {
		struct rb_node *node;
		bool merged = false;
		struct discard_cmd *tdc = NULL;

		if (prev_dc) {
			di.lstart = prev_dc->lstart + prev_dc->len;
			if (di.lstart < lstart)
				di.lstart = lstart;
			if (di.lstart >= end)
				break;

			if (!next_dc || next_dc->lstart > end)
				di.len = end - di.lstart;
			else
				di.len = next_dc->lstart - di.lstart;
			di.start = start + di.lstart - lstart;
		}

		if (!di.len)
			goto next;

		if (prev_dc && prev_dc->state == D_PREP &&
			prev_dc->bdev == bdev &&
			__is_discard_back_mergeable(&di, &prev_dc->di,
							max_discard_blocks)) {
			prev_dc->di.len += di.len;
			dcc->undiscard_blks += di.len;
			__relocate_discard_cmd(dcc, prev_dc);
			di = prev_dc->di;
			tdc = prev_dc;
			merged = true;
		}

		if (next_dc && next_dc->state == D_PREP &&
			next_dc->bdev == bdev &&
			__is_discard_front_mergeable(&di, &next_dc->di,
							max_discard_blocks)) {
			next_dc->di.lstart = di.lstart;
			next_dc->di.len += di.len;
			next_dc->di.start = di.start;
			dcc->undiscard_blks += di.len;
			__relocate_discard_cmd(dcc, next_dc);
			if (tdc)
				__remove_discard_cmd(sbi, tdc);
			merged = true;
		}

		if (!merged) {
			__insert_discard_tree(sbi, bdev, di.lstart, di.start,
							di.len, NULL, NULL);
		}
 next:
		prev_dc = next_dc;
		if (!prev_dc)
			break;

		node = rb_next(&prev_dc->rb_node);
		next_dc = rb_entry_safe(node, struct discard_cmd, rb_node);
	}
}

static int __queue_discard_cmd(struct f2fs_sb_info *sbi,
		struct block_device *bdev, block_t blkstart, block_t blklen)
{
	block_t lblkstart = blkstart;

	if (!f2fs_bdev_support_discard(bdev))
		return 0;

	trace_f2fs_queue_discard(bdev, blkstart, blklen);

	if (f2fs_is_multi_device(sbi)) {
		int devi = f2fs_target_device_index(sbi, blkstart);

		blkstart -= FDEV(devi).start_blk;
	}
	mutex_lock(&SM_I(sbi)->dcc_info->cmd_lock);
	__update_discard_tree_range(sbi, bdev, lblkstart, blkstart, blklen);
	mutex_unlock(&SM_I(sbi)->dcc_info->cmd_lock);
	return 0;
}

static unsigned int __issue_discard_cmd_orderly(struct f2fs_sb_info *sbi,
					struct discard_policy *dpolicy)
{
	struct discard_cmd_control *dcc = SM_I(sbi)->dcc_info;
	struct discard_cmd *prev_dc = NULL, *next_dc = NULL;
	struct rb_node **insert_p = NULL, *insert_parent = NULL;
	struct discard_cmd *dc;
	struct blk_plug plug;
	unsigned int pos = dcc->next_pos;
	unsigned int issued = 0;
	bool io_interrupted = false;

	mutex_lock(&dcc->cmd_lock);
	dc = (struct discard_cmd *)f2fs_lookup_rb_tree_ret(&dcc->root,
					NULL, pos,
					(struct rb_entry **)&prev_dc,
					(struct rb_entry **)&next_dc,
					&insert_p, &insert_parent, true);
	if (!dc)
		dc = next_dc;

	blk_start_plug(&plug);

	while (dc) {
		struct rb_node *node;
		int err = 0;

		if (dc->state != D_PREP)
			goto next;

		if (dpolicy->io_aware && !is_idle(sbi, DISCARD_TIME)) {
			io_interrupted = true;
			break;
		}

		dcc->next_pos = dc->lstart + dc->len;
		err = __submit_discard_cmd(sbi, dpolicy, dc, &issued);

		if (issued >= dpolicy->max_requests)
			break;
next:
		node = rb_next(&dc->rb_node);
		if (err)
			__remove_discard_cmd(sbi, dc);
		dc = rb_entry_safe(node, struct discard_cmd, rb_node);
	}

	blk_finish_plug(&plug);

	if (!dc)
		dcc->next_pos = 0;

	mutex_unlock(&dcc->cmd_lock);

	if (!issued && io_interrupted)
		issued = -1;

	return issued;
}

static int __issue_discard_cmd(struct f2fs_sb_info *sbi,
					struct discard_policy *dpolicy)
{
	struct discard_cmd_control *dcc = SM_I(sbi)->dcc_info;
	struct list_head *pend_list;
	struct discard_cmd *dc, *tmp;
	struct blk_plug plug;
	int i, issued = 0;
	bool io_interrupted = false;

	if (dpolicy->timeout != 0)
		f2fs_update_time(sbi, dpolicy->timeout);

	for (i = MAX_PLIST_NUM - 1; i >= 0; i--) {
		if (dpolicy->timeout != 0 &&
				f2fs_time_over(sbi, dpolicy->timeout))
			break;

		if (i + 1 < dpolicy->granularity)
			break;

		if (i < DEFAULT_DISCARD_GRANULARITY && dpolicy->ordered)
			return __issue_discard_cmd_orderly(sbi, dpolicy);

		pend_list = &dcc->pend_list[i];

		mutex_lock(&dcc->cmd_lock);
		if (list_empty(pend_list))
			goto next;
		if (unlikely(dcc->rbtree_check))
			f2fs_bug_on(sbi, !f2fs_check_rb_tree_consistence(sbi,
								&dcc->root));
		blk_start_plug(&plug);
		list_for_each_entry_safe(dc, tmp, pend_list, list) {
			f2fs_bug_on(sbi, dc->state != D_PREP);

			if (dpolicy->timeout != 0 &&
				f2fs_time_over(sbi, dpolicy->timeout))
				break;

			if (dpolicy->io_aware && i < dpolicy->io_aware_gran &&
						!is_idle(sbi, DISCARD_TIME)) {
				io_interrupted = true;
				break;
			}

			__submit_discard_cmd(sbi, dpolicy, dc, &issued);

			if (issued >= dpolicy->max_requests)
				break;
		}
		blk_finish_plug(&plug);
next:
		mutex_unlock(&dcc->cmd_lock);

		if (issued >= dpolicy->max_requests || io_interrupted)
			break;
	}

	if (!issued && io_interrupted)
		issued = -1;

	return issued;
}

static bool __drop_discard_cmd(struct f2fs_sb_info *sbi)
{
	struct discard_cmd_control *dcc = SM_I(sbi)->dcc_info;
	struct list_head *pend_list;
	struct discard_cmd *dc, *tmp;
	int i;
	bool dropped = false;

	mutex_lock(&dcc->cmd_lock);
	for (i = MAX_PLIST_NUM - 1; i >= 0; i--) {
		pend_list = &dcc->pend_list[i];
		list_for_each_entry_safe(dc, tmp, pend_list, list) {
			f2fs_bug_on(sbi, dc->state != D_PREP);
			__remove_discard_cmd(sbi, dc);
			dropped = true;
		}
	}
	mutex_unlock(&dcc->cmd_lock);

	return dropped;
}

void f2fs_drop_discard_cmd(struct f2fs_sb_info *sbi)
{
	__drop_discard_cmd(sbi);
}

static unsigned int __wait_one_discard_bio(struct f2fs_sb_info *sbi,
							struct discard_cmd *dc)
{
	struct discard_cmd_control *dcc = SM_I(sbi)->dcc_info;
	unsigned int len = 0;

	wait_for_completion_io(&dc->wait);
	mutex_lock(&dcc->cmd_lock);
	f2fs_bug_on(sbi, dc->state != D_DONE);
	dc->ref--;
	if (!dc->ref) {
		if (!dc->error)
			len = dc->len;
		__remove_discard_cmd(sbi, dc);
	}
	mutex_unlock(&dcc->cmd_lock);

	return len;
}

static unsigned int __wait_discard_cmd_range(struct f2fs_sb_info *sbi,
						struct discard_policy *dpolicy,
						block_t start, block_t end)
{
	struct discard_cmd_control *dcc = SM_I(sbi)->dcc_info;
	struct list_head *wait_list = (dpolicy->type == DPOLICY_FSTRIM) ?
					&(dcc->fstrim_list) : &(dcc->wait_list);
	struct discard_cmd *dc, *tmp;
	bool need_wait;
	unsigned int trimmed = 0;

next:
	need_wait = false;

	mutex_lock(&dcc->cmd_lock);
	list_for_each_entry_safe(dc, tmp, wait_list, list) {
		if (dc->lstart + dc->len <= start || end <= dc->lstart)
			continue;
		if (dc->len < dpolicy->granularity)
			continue;
		if (dc->state == D_DONE && !dc->ref) {
			wait_for_completion_io(&dc->wait);
			if (!dc->error)
				trimmed += dc->len;
			__remove_discard_cmd(sbi, dc);
		} else {
			dc->ref++;
			need_wait = true;
			break;
		}
	}
	mutex_unlock(&dcc->cmd_lock);

	if (need_wait) {
		trimmed += __wait_one_discard_bio(sbi, dc);
		goto next;
	}

	return trimmed;
}

static unsigned int __wait_all_discard_cmd(struct f2fs_sb_info *sbi,
						struct discard_policy *dpolicy)
{
	struct discard_policy dp;
	unsigned int discard_blks;

	if (dpolicy)
		return __wait_discard_cmd_range(sbi, dpolicy, 0, UINT_MAX);

	/* wait all */
	__init_discard_policy(sbi, &dp, DPOLICY_FSTRIM, 1);
	discard_blks = __wait_discard_cmd_range(sbi, &dp, 0, UINT_MAX);
	__init_discard_policy(sbi, &dp, DPOLICY_UMOUNT, 1);
	discard_blks += __wait_discard_cmd_range(sbi, &dp, 0, UINT_MAX);

	return discard_blks;
}

/* This should be covered by global mutex, &sit_i->sentry_lock */
static void f2fs_wait_discard_bio(struct f2fs_sb_info *sbi, block_t blkaddr)
{
	struct discard_cmd_control *dcc = SM_I(sbi)->dcc_info;
	struct discard_cmd *dc;
	bool need_wait = false;

	mutex_lock(&dcc->cmd_lock);
	dc = (struct discard_cmd *)f2fs_lookup_rb_tree(&dcc->root,
							NULL, blkaddr);
	if (dc) {
		if (dc->state == D_PREP) {
			__punch_discard_cmd(sbi, dc, blkaddr);
		} else {
			dc->ref++;
			need_wait = true;
		}
	}
	mutex_unlock(&dcc->cmd_lock);

	if (need_wait)
		__wait_one_discard_bio(sbi, dc);
}

void f2fs_stop_discard_thread(struct f2fs_sb_info *sbi)
{
	struct discard_cmd_control *dcc = SM_I(sbi)->dcc_info;

	if (dcc && dcc->f2fs_issue_discard) {
		struct task_struct *discard_thread = dcc->f2fs_issue_discard;

		dcc->f2fs_issue_discard = NULL;
		kthread_stop(discard_thread);
	}
}

/* This comes from f2fs_put_super */
bool f2fs_issue_discard_timeout(struct f2fs_sb_info *sbi)
{
	struct discard_cmd_control *dcc = SM_I(sbi)->dcc_info;
	struct discard_policy dpolicy;
	bool dropped;

	__init_discard_policy(sbi, &dpolicy, DPOLICY_UMOUNT,
					dcc->discard_granularity);
	dpolicy.timeout = UMOUNT_DISCARD_TIMEOUT;
	__issue_discard_cmd(sbi, &dpolicy);
	dropped = __drop_discard_cmd(sbi);

	/* just to make sure there is no pending discard commands */
	__wait_all_discard_cmd(sbi, NULL);

	f2fs_bug_on(sbi, atomic_read(&dcc->discard_cmd_cnt));
	return dropped;
}

static int issue_discard_thread(void *data)
{
	struct f2fs_sb_info *sbi = data;
	struct discard_cmd_control *dcc = SM_I(sbi)->dcc_info;
	wait_queue_head_t *q = &dcc->discard_wait_queue;
	struct discard_policy dpolicy;
	unsigned int wait_ms = DEF_MIN_DISCARD_ISSUE_TIME;
	int issued;

	set_freezable();

	do {
		__init_discard_policy(sbi, &dpolicy, DPOLICY_BG,
					dcc->discard_granularity);

		wait_event_interruptible_timeout(*q,
				kthread_should_stop() || freezing(current) ||
				dcc->discard_wake,
				msecs_to_jiffies(wait_ms));

		if (dcc->discard_wake)
			dcc->discard_wake = 0;

		/* clean up pending candidates before going to sleep */
		if (atomic_read(&dcc->queued_discard))
			__wait_all_discard_cmd(sbi, NULL);

		if (try_to_freeze())
			continue;
		if (f2fs_readonly(sbi->sb))
			continue;
		if (kthread_should_stop())
			return 0;
		if (is_sbi_flag_set(sbi, SBI_NEED_FSCK)) {
			wait_ms = dpolicy.max_interval;
			continue;
		}

		if (sbi->gc_mode == GC_URGENT)
			__init_discard_policy(sbi, &dpolicy, DPOLICY_FORCE, 1);

		sb_start_intwrite(sbi->sb);

		issued = __issue_discard_cmd(sbi, &dpolicy);
		if (issued > 0) {
			__wait_all_discard_cmd(sbi, &dpolicy);
			wait_ms = dpolicy.min_interval;
		} else if (issued == -1){
			wait_ms = f2fs_time_to_wait(sbi, DISCARD_TIME);
			if (!wait_ms)
				wait_ms = dpolicy.mid_interval;
		} else {
			wait_ms = dpolicy.max_interval;
		}

		sb_end_intwrite(sbi->sb);

	} while (!kthread_should_stop());
	return 0;
}

#ifdef CONFIG_BLK_DEV_ZONED
static int __f2fs_issue_discard_zone(struct f2fs_sb_info *sbi,
		struct block_device *bdev, block_t blkstart, block_t blklen)
{
	sector_t sector, nr_sects;
	block_t lblkstart = blkstart;
	int devi = 0;

	if (f2fs_is_multi_device(sbi)) {
		devi = f2fs_target_device_index(sbi, blkstart);
		if (blkstart < FDEV(devi).start_blk ||
		    blkstart > FDEV(devi).end_blk) {
			f2fs_err(sbi, "Invalid block %x", blkstart);
			return -EIO;
		}
		blkstart -= FDEV(devi).start_blk;
	}

	/* For sequential zones, reset the zone write pointer */
	if (f2fs_blkz_is_seq(sbi, devi, blkstart)) {
		sector = SECTOR_FROM_BLOCK(blkstart);
		nr_sects = SECTOR_FROM_BLOCK(blklen);

		if (sector & (bdev_zone_sectors(bdev) - 1) ||
				nr_sects != bdev_zone_sectors(bdev)) {
			f2fs_err(sbi, "(%d) %s: Unaligned zone reset attempted (block %x + %x)",
				 devi, sbi->s_ndevs ? FDEV(devi).path : "",
				 blkstart, blklen);
			return -EIO;
		}
		trace_f2fs_issue_reset_zone(bdev, blkstart);
		return blkdev_reset_zones(bdev, sector, nr_sects, GFP_NOFS);
	}

	/* For conventional zones, use regular discard if supported */
	return __queue_discard_cmd(sbi, bdev, lblkstart, blklen);
}
#endif

static int __issue_discard_async(struct f2fs_sb_info *sbi,
		struct block_device *bdev, block_t blkstart, block_t blklen)
{
#ifdef CONFIG_BLK_DEV_ZONED
	if (f2fs_sb_has_blkzoned(sbi) && bdev_is_zoned(bdev))
		return __f2fs_issue_discard_zone(sbi, bdev, blkstart, blklen);
#endif
	return __queue_discard_cmd(sbi, bdev, blkstart, blklen);
}

static int f2fs_issue_discard(struct f2fs_sb_info *sbi,
				block_t blkstart, block_t blklen)
{
	sector_t start = blkstart, len = 0;
	struct block_device *bdev;
	struct seg_entry *se;
	unsigned int offset;
	block_t i;
	int err = 0;

	bdev = f2fs_target_device(sbi, blkstart, NULL);

	for (i = blkstart; i < blkstart + blklen; i++, len++) {
		if (i != start) {
			struct block_device *bdev2 =
				f2fs_target_device(sbi, i, NULL);

			if (bdev2 != bdev) {
				err = __issue_discard_async(sbi, bdev,
						start, len);
				if (err)
					return err;
				bdev = bdev2;
				start = i;
				len = 0;
			}
		}

		se = get_seg_entry(sbi, GET_SEGNO(sbi, i));
		offset = GET_BLKOFF_FROM_SEG0(sbi, i);

		if (!f2fs_test_and_set_bit(offset, se->discard_map))
			sbi->discard_blks--;
	}

	if (len)
		err = __issue_discard_async(sbi, bdev, start, len);
	return err;
}

static bool add_discard_addrs(struct f2fs_sb_info *sbi, struct cp_control *cpc,
							bool check_only)
{
	int entries = SIT_VBLOCK_MAP_SIZE / sizeof(unsigned long);
	int max_blocks = sbi->blocks_per_seg;
	struct seg_entry *se = get_seg_entry(sbi, cpc->trim_start);
	unsigned long *cur_map = (unsigned long *)se->cur_valid_map;
	unsigned long *ckpt_map = (unsigned long *)se->ckpt_valid_map;
	unsigned long *discard_map = (unsigned long *)se->discard_map;
	unsigned long *dmap = SIT_I(sbi)->tmp_map;
	unsigned int start = 0, end = -1;
	bool force = (cpc->reason & CP_DISCARD);
	struct discard_entry *de = NULL;
	struct list_head *head = &SM_I(sbi)->dcc_info->entry_list;
	int i;

	if (se->valid_blocks == max_blocks || !f2fs_hw_support_discard(sbi))
		return false;

	if (!force) {
		if (!f2fs_realtime_discard_enable(sbi) || !se->valid_blocks ||
			SM_I(sbi)->dcc_info->nr_discards >=
				SM_I(sbi)->dcc_info->max_discards)
			return false;
	}

	/* SIT_VBLOCK_MAP_SIZE should be multiple of sizeof(unsigned long) */
	for (i = 0; i < entries; i++)
		dmap[i] = force ? ~ckpt_map[i] & ~discard_map[i] :
				(cur_map[i] ^ ckpt_map[i]) & ckpt_map[i];

	while (force || SM_I(sbi)->dcc_info->nr_discards <=
				SM_I(sbi)->dcc_info->max_discards) {
		start = __find_rev_next_bit(dmap, max_blocks, end + 1);
		if (start >= max_blocks)
			break;

		end = __find_rev_next_zero_bit(dmap, max_blocks, start + 1);
		if (force && start && end != max_blocks
					&& (end - start) < cpc->trim_minlen)
			continue;

		if (check_only)
			return true;

		if (!de) {
			de = f2fs_kmem_cache_alloc(discard_entry_slab,
								GFP_F2FS_ZERO);
			de->start_blkaddr = START_BLOCK(sbi, cpc->trim_start);
			list_add_tail(&de->list, head);
		}

		for (i = start; i < end; i++)
			__set_bit_le(i, (void *)de->discard_map);

		SM_I(sbi)->dcc_info->nr_discards += end - start;
	}
	return false;
}

static void release_discard_addr(struct discard_entry *entry)
{
	list_del(&entry->list);
	kmem_cache_free(discard_entry_slab, entry);
}

void f2fs_release_discard_addrs(struct f2fs_sb_info *sbi)
{
	struct list_head *head = &(SM_I(sbi)->dcc_info->entry_list);
	struct discard_entry *entry, *this;

	/* drop caches */
	list_for_each_entry_safe(entry, this, head, list)
		release_discard_addr(entry);
}

/*
 * Should call f2fs_clear_prefree_segments after checkpoint is done.
 */
static void set_prefree_as_free_segments(struct f2fs_sb_info *sbi)
{
	struct dirty_seglist_info *dirty_i = DIRTY_I(sbi);
	unsigned int segno;

	mutex_lock(&dirty_i->seglist_lock);
	for_each_set_bit(segno, dirty_i->dirty_segmap[PRE], MAIN_SEGS(sbi))
		__set_test_and_free(sbi, segno);
	mutex_unlock(&dirty_i->seglist_lock);
}

void f2fs_clear_prefree_segments(struct f2fs_sb_info *sbi,
						struct cp_control *cpc)
{
	struct discard_cmd_control *dcc = SM_I(sbi)->dcc_info;
	struct list_head *head = &dcc->entry_list;
	struct discard_entry *entry, *this;
	struct dirty_seglist_info *dirty_i = DIRTY_I(sbi);
	unsigned long *prefree_map = dirty_i->dirty_segmap[PRE];
	unsigned int start = 0, end = -1;
	unsigned int secno, start_segno;
	bool force = (cpc->reason & CP_DISCARD);
	bool need_align = test_opt(sbi, LFS) && __is_large_section(sbi);

	mutex_lock(&dirty_i->seglist_lock);

	while (1) {
		int i;

		if (need_align && end != -1)
			end--;
		start = find_next_bit(prefree_map, MAIN_SEGS(sbi), end + 1);
		if (start >= MAIN_SEGS(sbi))
			break;
		end = find_next_zero_bit(prefree_map, MAIN_SEGS(sbi),
								start + 1);

		if (need_align) {
			start = rounddown(start, sbi->segs_per_sec);
			end = roundup(end, sbi->segs_per_sec);
		}

		for (i = start; i < end; i++) {
			if (test_and_clear_bit(i, prefree_map))
				dirty_i->nr_dirty[PRE]--;
		}

		if (!f2fs_realtime_discard_enable(sbi))
			continue;

		if (force && start >= cpc->trim_start &&
					(end - 1) <= cpc->trim_end)
				continue;

		if (!test_opt(sbi, LFS) || !__is_large_section(sbi)) {
			f2fs_issue_discard(sbi, START_BLOCK(sbi, start),
				(end - start) << sbi->log_blocks_per_seg);
			continue;
		}
next:
		secno = GET_SEC_FROM_SEG(sbi, start);
		start_segno = GET_SEG_FROM_SEC(sbi, secno);
		if (!IS_CURSEC(sbi, secno) &&
			!get_valid_blocks(sbi, start, true))
			f2fs_issue_discard(sbi, START_BLOCK(sbi, start_segno),
				sbi->segs_per_sec << sbi->log_blocks_per_seg);

		start = start_segno + sbi->segs_per_sec;
		if (start < end)
			goto next;
		else
			end = start - 1;
	}
	mutex_unlock(&dirty_i->seglist_lock);

	/* send small discards */
	list_for_each_entry_safe(entry, this, head, list) {
		unsigned int cur_pos = 0, next_pos, len, total_len = 0;
		bool is_valid = test_bit_le(0, entry->discard_map);

find_next:
		if (is_valid) {
			next_pos = find_next_zero_bit_le(entry->discard_map,
					sbi->blocks_per_seg, cur_pos);
			len = next_pos - cur_pos;

			if (f2fs_sb_has_blkzoned(sbi) ||
			    (force && len < cpc->trim_minlen))
				goto skip;

			f2fs_issue_discard(sbi, entry->start_blkaddr + cur_pos,
									len);
			total_len += len;
		} else {
			next_pos = find_next_bit_le(entry->discard_map,
					sbi->blocks_per_seg, cur_pos);
		}
skip:
		cur_pos = next_pos;
		is_valid = !is_valid;

		if (cur_pos < sbi->blocks_per_seg)
			goto find_next;

		release_discard_addr(entry);
		dcc->nr_discards -= total_len;
	}

	wake_up_discard_thread(sbi, false);
}

static int create_discard_cmd_control(struct f2fs_sb_info *sbi)
{
	dev_t dev = sbi->sb->s_bdev->bd_dev;
	struct discard_cmd_control *dcc;
	int err = 0, i;

	if (SM_I(sbi)->dcc_info) {
		dcc = SM_I(sbi)->dcc_info;
		goto init_thread;
	}

	dcc = f2fs_kzalloc(sbi, sizeof(struct discard_cmd_control), GFP_KERNEL);
	if (!dcc)
		return -ENOMEM;

	dcc->discard_granularity = DEFAULT_DISCARD_GRANULARITY;
	INIT_LIST_HEAD(&dcc->entry_list);
	for (i = 0; i < MAX_PLIST_NUM; i++)
		INIT_LIST_HEAD(&dcc->pend_list[i]);
	INIT_LIST_HEAD(&dcc->wait_list);
	INIT_LIST_HEAD(&dcc->fstrim_list);
	mutex_init(&dcc->cmd_lock);
	atomic_set(&dcc->issued_discard, 0);
	atomic_set(&dcc->queued_discard, 0);
	atomic_set(&dcc->discard_cmd_cnt, 0);
	dcc->nr_discards = 0;
	dcc->max_discards = MAIN_SEGS(sbi) << sbi->log_blocks_per_seg;
	dcc->undiscard_blks = 0;
	dcc->next_pos = 0;
	dcc->root = RB_ROOT;
	dcc->rbtree_check = false;

	init_waitqueue_head(&dcc->discard_wait_queue);
	SM_I(sbi)->dcc_info = dcc;
init_thread:
	dcc->f2fs_issue_discard = kthread_run(issue_discard_thread, sbi,
				"f2fs_discard-%u:%u", MAJOR(dev), MINOR(dev));
	if (IS_ERR(dcc->f2fs_issue_discard)) {
		err = PTR_ERR(dcc->f2fs_issue_discard);
		kvfree(dcc);
		SM_I(sbi)->dcc_info = NULL;
		return err;
	}

	return err;
}

static void destroy_discard_cmd_control(struct f2fs_sb_info *sbi)
{
	struct discard_cmd_control *dcc = SM_I(sbi)->dcc_info;

	if (!dcc)
		return;

	f2fs_stop_discard_thread(sbi);

	kvfree(dcc);
	SM_I(sbi)->dcc_info = NULL;
}

static bool __mark_sit_entry_dirty(struct f2fs_sb_info *sbi, unsigned int segno)
{
	struct sit_info *sit_i = SIT_I(sbi);

	if (!__test_and_set_bit(segno, sit_i->dirty_sentries_bitmap)) {
		sit_i->dirty_sentries++;
		return false;
	}

	return true;
}

static void __set_sit_entry_type(struct f2fs_sb_info *sbi, int type,
					unsigned int segno, int modified)
{
	struct seg_entry *se = get_seg_entry(sbi, segno);
	se->type = type;
	if (modified)
		__mark_sit_entry_dirty(sbi, segno);
}

static void update_sit_entry(struct f2fs_sb_info *sbi, block_t blkaddr, int del)
{
	struct seg_entry *se;
	unsigned int segno, offset;
	long int new_vblocks;
	bool exist;
#ifdef CONFIG_F2FS_CHECK_FS
	bool mir_exist;
#endif

	segno = GET_SEGNO(sbi, blkaddr);

	se = get_seg_entry(sbi, segno);
	new_vblocks = se->valid_blocks + del;
	offset = GET_BLKOFF_FROM_SEG0(sbi, blkaddr);

	f2fs_bug_on(sbi, (new_vblocks >> (sizeof(unsigned short) << 3) ||
				(new_vblocks > sbi->blocks_per_seg)));

	se->valid_blocks = new_vblocks;
	se->mtime = get_mtime(sbi, false);
	if (se->mtime > SIT_I(sbi)->max_mtime)
		SIT_I(sbi)->max_mtime = se->mtime;

	/* Update valid block bitmap */
	if (del > 0) {
		exist = f2fs_test_and_set_bit(offset, se->cur_valid_map);
#ifdef CONFIG_F2FS_CHECK_FS
		mir_exist = f2fs_test_and_set_bit(offset,
						se->cur_valid_map_mir);
		if (unlikely(exist != mir_exist)) {
			f2fs_err(sbi, "Inconsistent error when setting bitmap, blk:%u, old bit:%d",
				 blkaddr, exist);
			f2fs_bug_on(sbi, 1);
		}
#endif
		if (unlikely(exist)) {
			f2fs_err(sbi, "Bitmap was wrongly set, blk:%u",
				 blkaddr);
			f2fs_bug_on(sbi, 1);
			se->valid_blocks--;
			del = 0;
		}

		if (!f2fs_test_and_set_bit(offset, se->discard_map))
			sbi->discard_blks--;

		/* don't overwrite by SSR to keep node chain */
		if (IS_NODESEG(se->type) &&
				!is_sbi_flag_set(sbi, SBI_CP_DISABLED)) {
			if (!f2fs_test_and_set_bit(offset, se->ckpt_valid_map))
				se->ckpt_valid_blocks++;
		}
	} else {
		exist = f2fs_test_and_clear_bit(offset, se->cur_valid_map);
#ifdef CONFIG_F2FS_CHECK_FS
		mir_exist = f2fs_test_and_clear_bit(offset,
						se->cur_valid_map_mir);
		if (unlikely(exist != mir_exist)) {
			f2fs_err(sbi, "Inconsistent error when clearing bitmap, blk:%u, old bit:%d",
				 blkaddr, exist);
			f2fs_bug_on(sbi, 1);
		}
#endif
		if (unlikely(!exist)) {
			f2fs_err(sbi, "Bitmap was wrongly cleared, blk:%u",
				 blkaddr);
			f2fs_bug_on(sbi, 1);
			se->valid_blocks++;
			del = 0;
		} else if (unlikely(is_sbi_flag_set(sbi, SBI_CP_DISABLED))) {
			/*
			 * If checkpoints are off, we must not reuse data that
			 * was used in the previous checkpoint. If it was used
			 * before, we must track that to know how much space we
			 * really have.
			 */
			if (f2fs_test_bit(offset, se->ckpt_valid_map)) {
				spin_lock(&sbi->stat_lock);
				sbi->unusable_block_count++;
				spin_unlock(&sbi->stat_lock);
			}
		}

		if (f2fs_test_and_clear_bit(offset, se->discard_map))
			sbi->discard_blks++;
	}
	if (!f2fs_test_bit(offset, se->ckpt_valid_map))
		se->ckpt_valid_blocks += del;

	__mark_sit_entry_dirty(sbi, segno);

	/* update total number of valid blocks to be written in ckpt area */
	SIT_I(sbi)->written_valid_blocks += del;

	if (__is_large_section(sbi))
		get_sec_entry(sbi, segno)->valid_blocks += del;
}

void f2fs_invalidate_blocks(struct f2fs_sb_info *sbi, block_t addr)
{
	unsigned int segno = GET_SEGNO(sbi, addr);
	struct sit_info *sit_i = SIT_I(sbi);

	f2fs_bug_on(sbi, addr == NULL_ADDR);
	if (addr == NEW_ADDR)
		return;

	invalidate_mapping_pages(META_MAPPING(sbi), addr, addr);

	/* add it into sit main buffer */
	down_write(&sit_i->sentry_lock);

	update_sit_entry(sbi, addr, -1);

	/* add it into dirty seglist */
	locate_dirty_segment(sbi, segno);

	up_write(&sit_i->sentry_lock);
}

bool f2fs_is_checkpointed_data(struct f2fs_sb_info *sbi, block_t blkaddr)
{
	struct sit_info *sit_i = SIT_I(sbi);
	unsigned int segno, offset;
	struct seg_entry *se;
	bool is_cp = false;

	if (!__is_valid_data_blkaddr(blkaddr))
		return true;

	down_read(&sit_i->sentry_lock);

	segno = GET_SEGNO(sbi, blkaddr);
	se = get_seg_entry(sbi, segno);
	offset = GET_BLKOFF_FROM_SEG0(sbi, blkaddr);

	if (f2fs_test_bit(offset, se->ckpt_valid_map))
		is_cp = true;

	up_read(&sit_i->sentry_lock);

	return is_cp;
}

/*
 * This function should be resided under the curseg_mutex lock
 */
static void __add_sum_entry(struct f2fs_sb_info *sbi, int type,
					struct f2fs_summary *sum)
{
	struct curseg_info *curseg = CURSEG_I(sbi, type);
	void *addr = curseg->sum_blk;
	addr += curseg->next_blkoff * sizeof(struct f2fs_summary);
	memcpy(addr, sum, sizeof(struct f2fs_summary));
}

/*
 * Calculate the number of current summary pages for writing
 */
int f2fs_npages_for_summary_flush(struct f2fs_sb_info *sbi, bool for_ra)
{
	int valid_sum_count = 0;
	int i, sum_in_page;

	for (i = CURSEG_HOT_DATA; i <= CURSEG_COLD_DATA; i++) {
		if (sbi->ckpt->alloc_type[i] == SSR)
			valid_sum_count += sbi->blocks_per_seg;
		else {
			if (for_ra)
				valid_sum_count += le16_to_cpu(
					F2FS_CKPT(sbi)->cur_data_blkoff[i]);
			else
				valid_sum_count += curseg_blkoff(sbi, i);
		}
	}

	sum_in_page = (PAGE_SIZE - 2 * SUM_JOURNAL_SIZE -
			SUM_FOOTER_SIZE) / SUMMARY_SIZE;
	if (valid_sum_count <= sum_in_page)
		return 1;
	else if ((valid_sum_count - sum_in_page) <=
		(PAGE_SIZE - SUM_FOOTER_SIZE) / SUMMARY_SIZE)
		return 2;
	return 3;
}

/*
 * Caller should put this summary page
 */
struct page *f2fs_get_sum_page(struct f2fs_sb_info *sbi, unsigned int segno)
{
	return f2fs_get_meta_page_nofail(sbi, GET_SUM_BLOCK(sbi, segno));
}

void f2fs_update_meta_page(struct f2fs_sb_info *sbi,
					void *src, block_t blk_addr)
{
	struct page *page = f2fs_grab_meta_page(sbi, blk_addr);

	memcpy(page_address(page), src, PAGE_SIZE);
	set_page_dirty(page);
	f2fs_put_page(page, 1);
}

static void write_sum_page(struct f2fs_sb_info *sbi,
			struct f2fs_summary_block *sum_blk, block_t blk_addr)
{
	f2fs_update_meta_page(sbi, (void *)sum_blk, blk_addr);
}

static void write_current_sum_page(struct f2fs_sb_info *sbi,
						int type, block_t blk_addr)
{
	struct curseg_info *curseg = CURSEG_I(sbi, type);
	struct page *page = f2fs_grab_meta_page(sbi, blk_addr);
	struct f2fs_summary_block *src = curseg->sum_blk;
	struct f2fs_summary_block *dst;

	dst = (struct f2fs_summary_block *)page_address(page);
	memset(dst, 0, PAGE_SIZE);

	mutex_lock(&curseg->curseg_mutex);

	down_read(&curseg->journal_rwsem);
	memcpy(&dst->journal, curseg->journal, SUM_JOURNAL_SIZE);
	up_read(&curseg->journal_rwsem);

	memcpy(dst->entries, src->entries, SUM_ENTRY_SIZE);
	memcpy(&dst->footer, &src->footer, SUM_FOOTER_SIZE);

	mutex_unlock(&curseg->curseg_mutex);

	set_page_dirty(page);
	f2fs_put_page(page, 1);
}

static int is_next_segment_free(struct f2fs_sb_info *sbi, int type)
{
	struct curseg_info *curseg = CURSEG_I(sbi, type);
	unsigned int segno = curseg->segno + 1;
	struct free_segmap_info *free_i = FREE_I(sbi);

	if (segno < MAIN_SEGS(sbi) && segno % sbi->segs_per_sec)
		return !test_bit(segno, free_i->free_segmap);
	return 0;
}

/*
 * Find a new segment from the free segments bitmap to right order
 * This function should be returned with success, otherwise BUG
 */
static void get_new_segment(struct f2fs_sb_info *sbi,
			unsigned int *newseg, bool new_sec, int dir)
{
	struct free_segmap_info *free_i = FREE_I(sbi);
	unsigned int segno, secno, zoneno;
	unsigned int total_zones = MAIN_SECS(sbi) / sbi->secs_per_zone;
	unsigned int hint = GET_SEC_FROM_SEG(sbi, *newseg);
	unsigned int old_zoneno = GET_ZONE_FROM_SEG(sbi, *newseg);
	unsigned int left_start = hint;
	bool init = true;
	int go_left = 0;
	int i;

	spin_lock(&free_i->segmap_lock);

	if (!new_sec && ((*newseg + 1) % sbi->segs_per_sec)) {
		segno = find_next_zero_bit(free_i->free_segmap,
			GET_SEG_FROM_SEC(sbi, hint + 1), *newseg + 1);
		if (segno < GET_SEG_FROM_SEC(sbi, hint + 1))
			goto got_it;
	}
find_other_zone:
	secno = find_next_zero_bit(free_i->free_secmap, MAIN_SECS(sbi), hint);
	if (secno >= MAIN_SECS(sbi)) {
		if (dir == ALLOC_RIGHT) {
			secno = find_next_zero_bit(free_i->free_secmap,
							MAIN_SECS(sbi), 0);
			f2fs_bug_on(sbi, secno >= MAIN_SECS(sbi));
		} else {
			go_left = 1;
			left_start = hint - 1;
		}
	}
	if (go_left == 0)
		goto skip_left;

	while (test_bit(left_start, free_i->free_secmap)) {
		if (left_start > 0) {
			left_start--;
			continue;
		}
		left_start = find_next_zero_bit(free_i->free_secmap,
							MAIN_SECS(sbi), 0);
		f2fs_bug_on(sbi, left_start >= MAIN_SECS(sbi));
		break;
	}
	secno = left_start;
skip_left:
	segno = GET_SEG_FROM_SEC(sbi, secno);
	zoneno = GET_ZONE_FROM_SEC(sbi, secno);

	/* give up on finding another zone */
	if (!init)
		goto got_it;
	if (sbi->secs_per_zone == 1)
		goto got_it;
	if (zoneno == old_zoneno)
		goto got_it;
	if (dir == ALLOC_LEFT) {
		if (!go_left && zoneno + 1 >= total_zones)
			goto got_it;
		if (go_left && zoneno == 0)
			goto got_it;
	}
	for (i = 0; i < NR_CURSEG_TYPE; i++)
		if (CURSEG_I(sbi, i)->zone == zoneno)
			break;

	if (i < NR_CURSEG_TYPE) {
		/* zone is in user, try another */
		if (go_left)
			hint = zoneno * sbi->secs_per_zone - 1;
		else if (zoneno + 1 >= total_zones)
			hint = 0;
		else
			hint = (zoneno + 1) * sbi->secs_per_zone;
		init = false;
		goto find_other_zone;
	}
got_it:
	/* set it as dirty segment in free segmap */
	f2fs_bug_on(sbi, test_bit(segno, free_i->free_segmap));
	__set_inuse(sbi, segno);
	*newseg = segno;
	spin_unlock(&free_i->segmap_lock);
}

static void reset_curseg(struct f2fs_sb_info *sbi, int type, int modified)
{
	struct curseg_info *curseg = CURSEG_I(sbi, type);
	struct summary_footer *sum_footer;

	curseg->segno = curseg->next_segno;
	curseg->zone = GET_ZONE_FROM_SEG(sbi, curseg->segno);
	curseg->next_blkoff = 0;
	curseg->next_segno = NULL_SEGNO;

	sum_footer = &(curseg->sum_blk->footer);
	memset(sum_footer, 0, sizeof(struct summary_footer));
	if (IS_DATASEG(type))
		SET_SUM_TYPE(sum_footer, SUM_TYPE_DATA);
	if (IS_NODESEG(type))
		SET_SUM_TYPE(sum_footer, SUM_TYPE_NODE);
	__set_sit_entry_type(sbi, type, curseg->segno, modified);
}

static unsigned int __get_next_segno(struct f2fs_sb_info *sbi, int type)
{
	/* if segs_per_sec is large than 1, we need to keep original policy. */
	if (__is_large_section(sbi))
		return CURSEG_I(sbi, type)->segno;

	if (unlikely(is_sbi_flag_set(sbi, SBI_CP_DISABLED)))
		return 0;

	if (test_opt(sbi, NOHEAP) &&
		(type == CURSEG_HOT_DATA || IS_NODESEG(type)))
		return 0;

	if (SIT_I(sbi)->last_victim[ALLOC_NEXT])
		return SIT_I(sbi)->last_victim[ALLOC_NEXT];

	/* find segments from 0 to reuse freed segments */
	if (F2FS_OPTION(sbi).alloc_mode == ALLOC_MODE_REUSE)
		return 0;

	return CURSEG_I(sbi, type)->segno;
}

/*
 * Allocate a current working segment.
 * This function always allocates a free segment in LFS manner.
 */
static void new_curseg(struct f2fs_sb_info *sbi, int type, bool new_sec)
{
	struct curseg_info *curseg = CURSEG_I(sbi, type);
	unsigned int segno = curseg->segno;
	int dir = ALLOC_LEFT;

	write_sum_page(sbi, curseg->sum_blk,
				GET_SUM_BLOCK(sbi, segno));
	if (type == CURSEG_WARM_DATA || type == CURSEG_COLD_DATA)
		dir = ALLOC_RIGHT;

	if (test_opt(sbi, NOHEAP))
		dir = ALLOC_RIGHT;

	segno = __get_next_segno(sbi, type);
	get_new_segment(sbi, &segno, new_sec, dir);
	curseg->next_segno = segno;
	reset_curseg(sbi, type, 1);
	curseg->alloc_type = LFS;
}

static void __next_free_blkoff(struct f2fs_sb_info *sbi,
			struct curseg_info *seg, block_t start)
{
	struct seg_entry *se = get_seg_entry(sbi, seg->segno);
	int entries = SIT_VBLOCK_MAP_SIZE / sizeof(unsigned long);
	unsigned long *target_map = SIT_I(sbi)->tmp_map;
	unsigned long *ckpt_map = (unsigned long *)se->ckpt_valid_map;
	unsigned long *cur_map = (unsigned long *)se->cur_valid_map;
	int i, pos;

	for (i = 0; i < entries; i++)
		target_map[i] = ckpt_map[i] | cur_map[i];

	pos = __find_rev_next_zero_bit(target_map, sbi->blocks_per_seg, start);

	seg->next_blkoff = pos;
}

/*
 * If a segment is written by LFS manner, next block offset is just obtained
 * by increasing the current block offset. However, if a segment is written by
 * SSR manner, next block offset obtained by calling __next_free_blkoff
 */
static void __refresh_next_blkoff(struct f2fs_sb_info *sbi,
				struct curseg_info *seg)
{
	if (seg->alloc_type == SSR)
		__next_free_blkoff(sbi, seg, seg->next_blkoff + 1);
	else
		seg->next_blkoff++;
}

/*
 * This function always allocates a used segment(from dirty seglist) by SSR
 * manner, so it should recover the existing segment information of valid blocks
 */
static void change_curseg(struct f2fs_sb_info *sbi, int type)
{
	struct dirty_seglist_info *dirty_i = DIRTY_I(sbi);
	struct curseg_info *curseg = CURSEG_I(sbi, type);
	unsigned int new_segno = curseg->next_segno;
	struct f2fs_summary_block *sum_node;
	struct page *sum_page;

	write_sum_page(sbi, curseg->sum_blk,
				GET_SUM_BLOCK(sbi, curseg->segno));
	__set_test_and_inuse(sbi, new_segno);

	mutex_lock(&dirty_i->seglist_lock);
	__remove_dirty_segment(sbi, new_segno, PRE);
	__remove_dirty_segment(sbi, new_segno, DIRTY);
	mutex_unlock(&dirty_i->seglist_lock);

	reset_curseg(sbi, type, 1);
	curseg->alloc_type = SSR;
	__next_free_blkoff(sbi, curseg, 0);

	sum_page = f2fs_get_sum_page(sbi, new_segno);
	f2fs_bug_on(sbi, IS_ERR(sum_page));
	sum_node = (struct f2fs_summary_block *)page_address(sum_page);
	memcpy(curseg->sum_blk, sum_node, SUM_ENTRY_SIZE);
	f2fs_put_page(sum_page, 1);
}

static int get_ssr_segment(struct f2fs_sb_info *sbi, int type)
{
	struct curseg_info *curseg = CURSEG_I(sbi, type);
	const struct victim_selection *v_ops = DIRTY_I(sbi)->v_ops;
	unsigned segno = NULL_SEGNO;
	int i, cnt;
	bool reversed = false;

	/* f2fs_need_SSR() already forces to do this */
	if (v_ops->get_victim(sbi, &segno, BG_GC, type, SSR)) {
		curseg->next_segno = segno;
		return 1;
	}

	/* For node segments, let's do SSR more intensively */
	if (IS_NODESEG(type)) {
		if (type >= CURSEG_WARM_NODE) {
			reversed = true;
			i = CURSEG_COLD_NODE;
		} else {
			i = CURSEG_HOT_NODE;
		}
		cnt = NR_CURSEG_NODE_TYPE;
	} else {
		if (type >= CURSEG_WARM_DATA) {
			reversed = true;
			i = CURSEG_COLD_DATA;
		} else {
			i = CURSEG_HOT_DATA;
		}
		cnt = NR_CURSEG_DATA_TYPE;
	}

	for (; cnt-- > 0; reversed ? i-- : i++) {
		if (i == type)
			continue;
		if (v_ops->get_victim(sbi, &segno, BG_GC, i, SSR)) {
			curseg->next_segno = segno;
			return 1;
		}
	}

	/* find valid_blocks=0 in dirty list */
	if (unlikely(is_sbi_flag_set(sbi, SBI_CP_DISABLED))) {
		segno = get_free_segment(sbi);
		if (segno != NULL_SEGNO) {
			curseg->next_segno = segno;
			return 1;
		}
	}
	return 0;
}

/*
 * flush out current segment and replace it with new segment
 * This function should be returned with success, otherwise BUG
 */
static void allocate_segment_by_default(struct f2fs_sb_info *sbi,
						int type, bool force)
{
	struct curseg_info *curseg = CURSEG_I(sbi, type);

	if (force)
		new_curseg(sbi, type, true);
	else if (!is_set_ckpt_flags(sbi, CP_CRC_RECOVERY_FLAG) &&
					type == CURSEG_WARM_NODE)
		new_curseg(sbi, type, false);
	else if (curseg->alloc_type == LFS && is_next_segment_free(sbi, type) &&
			likely(!is_sbi_flag_set(sbi, SBI_CP_DISABLED)))
		new_curseg(sbi, type, false);
	else if (f2fs_need_SSR(sbi) && get_ssr_segment(sbi, type))
		change_curseg(sbi, type);
	else
		new_curseg(sbi, type, false);

	stat_inc_seg_type(sbi, curseg);
}

void allocate_segment_for_resize(struct f2fs_sb_info *sbi, int type,
					unsigned int start, unsigned int end)
{
	struct curseg_info *curseg = CURSEG_I(sbi, type);
	unsigned int segno;

	down_read(&SM_I(sbi)->curseg_lock);
	mutex_lock(&curseg->curseg_mutex);
	down_write(&SIT_I(sbi)->sentry_lock);

	segno = CURSEG_I(sbi, type)->segno;
	if (segno < start || segno > end)
		goto unlock;

	if (f2fs_need_SSR(sbi) && get_ssr_segment(sbi, type))
		change_curseg(sbi, type);
	else
		new_curseg(sbi, type, true);

	stat_inc_seg_type(sbi, curseg);

	locate_dirty_segment(sbi, segno);
unlock:
	up_write(&SIT_I(sbi)->sentry_lock);

	if (segno != curseg->segno)
		f2fs_notice(sbi, "For resize: curseg of type %d: %u ==> %u",
			    type, segno, curseg->segno);

	mutex_unlock(&curseg->curseg_mutex);
	up_read(&SM_I(sbi)->curseg_lock);
}

void f2fs_allocate_new_segments(struct f2fs_sb_info *sbi)
{
	struct curseg_info *curseg;
	unsigned int old_segno;
	int i;

	down_write(&SIT_I(sbi)->sentry_lock);

	for (i = CURSEG_HOT_DATA; i <= CURSEG_COLD_DATA; i++) {
		curseg = CURSEG_I(sbi, i);
		old_segno = curseg->segno;
		SIT_I(sbi)->s_ops->allocate_segment(sbi, i, true);
		locate_dirty_segment(sbi, old_segno);
	}

	up_write(&SIT_I(sbi)->sentry_lock);
}

static const struct segment_allocation default_salloc_ops = {
	.allocate_segment = allocate_segment_by_default,
};

bool f2fs_exist_trim_candidates(struct f2fs_sb_info *sbi,
						struct cp_control *cpc)
{
	__u64 trim_start = cpc->trim_start;
	bool has_candidate = false;

	down_write(&SIT_I(sbi)->sentry_lock);
	for (; cpc->trim_start <= cpc->trim_end; cpc->trim_start++) {
		if (add_discard_addrs(sbi, cpc, true)) {
			has_candidate = true;
			break;
		}
	}
	up_write(&SIT_I(sbi)->sentry_lock);

	cpc->trim_start = trim_start;
	return has_candidate;
}

static unsigned int __issue_discard_cmd_range(struct f2fs_sb_info *sbi,
					struct discard_policy *dpolicy,
					unsigned int start, unsigned int end)
{
	struct discard_cmd_control *dcc = SM_I(sbi)->dcc_info;
	struct discard_cmd *prev_dc = NULL, *next_dc = NULL;
	struct rb_node **insert_p = NULL, *insert_parent = NULL;
	struct discard_cmd *dc;
	struct blk_plug plug;
	int issued;
	unsigned int trimmed = 0;

next:
	issued = 0;

	mutex_lock(&dcc->cmd_lock);
	if (unlikely(dcc->rbtree_check))
		f2fs_bug_on(sbi, !f2fs_check_rb_tree_consistence(sbi,
								&dcc->root));

	dc = (struct discard_cmd *)f2fs_lookup_rb_tree_ret(&dcc->root,
					NULL, start,
					(struct rb_entry **)&prev_dc,
					(struct rb_entry **)&next_dc,
					&insert_p, &insert_parent, true);
	if (!dc)
		dc = next_dc;

	blk_start_plug(&plug);

	while (dc && dc->lstart <= end) {
		struct rb_node *node;
		int err = 0;

		if (dc->len < dpolicy->granularity)
			goto skip;

		if (dc->state != D_PREP) {
			list_move_tail(&dc->list, &dcc->fstrim_list);
			goto skip;
		}

		err = __submit_discard_cmd(sbi, dpolicy, dc, &issued);

		if (issued >= dpolicy->max_requests) {
			start = dc->lstart + dc->len;

			if (err)
				__remove_discard_cmd(sbi, dc);

			blk_finish_plug(&plug);
			mutex_unlock(&dcc->cmd_lock);
			trimmed += __wait_all_discard_cmd(sbi, NULL);
			congestion_wait(BLK_RW_ASYNC, HZ/50);
			goto next;
		}
skip:
		node = rb_next(&dc->rb_node);
		if (err)
			__remove_discard_cmd(sbi, dc);
		dc = rb_entry_safe(node, struct discard_cmd, rb_node);

		if (fatal_signal_pending(current))
			break;
	}

	blk_finish_plug(&plug);
	mutex_unlock(&dcc->cmd_lock);

	return trimmed;
}

int f2fs_trim_fs(struct f2fs_sb_info *sbi, struct fstrim_range *range)
{
	__u64 start = F2FS_BYTES_TO_BLK(range->start);
	__u64 end = start + F2FS_BYTES_TO_BLK(range->len) - 1;
	unsigned int start_segno, end_segno;
	block_t start_block, end_block;
	struct cp_control cpc;
	struct discard_policy dpolicy;
	unsigned long long trimmed = 0;
	int err = 0;
	bool need_align = test_opt(sbi, LFS) && __is_large_section(sbi);

	if (start >= MAX_BLKADDR(sbi) || range->len < sbi->blocksize)
		return -EINVAL;

	if (end < MAIN_BLKADDR(sbi))
		goto out;

	if (is_sbi_flag_set(sbi, SBI_NEED_FSCK)) {
		f2fs_warn(sbi, "Found FS corruption, run fsck to fix.");
		return -EFSCORRUPTED;
	}

	/* start/end segment number in main_area */
	start_segno = (start <= MAIN_BLKADDR(sbi)) ? 0 : GET_SEGNO(sbi, start);
	end_segno = (end >= MAX_BLKADDR(sbi)) ? MAIN_SEGS(sbi) - 1 :
						GET_SEGNO(sbi, end);
	if (need_align) {
		start_segno = rounddown(start_segno, sbi->segs_per_sec);
		end_segno = roundup(end_segno + 1, sbi->segs_per_sec) - 1;
	}

	cpc.reason = CP_DISCARD;
	cpc.trim_minlen = max_t(__u64, 1, F2FS_BYTES_TO_BLK(range->minlen));
	cpc.trim_start = start_segno;
	cpc.trim_end = end_segno;

	if (sbi->discard_blks == 0)
		goto out;

	mutex_lock(&sbi->gc_mutex);
	err = f2fs_write_checkpoint(sbi, &cpc);
	mutex_unlock(&sbi->gc_mutex);
	if (err)
		goto out;

	/*
	 * We filed discard candidates, but actually we don't need to wait for
	 * all of them, since they'll be issued in idle time along with runtime
	 * discard option. User configuration looks like using runtime discard
	 * or periodic fstrim instead of it.
	 */
	if (f2fs_realtime_discard_enable(sbi))
		goto out;

	start_block = START_BLOCK(sbi, start_segno);
	end_block = START_BLOCK(sbi, end_segno + 1);

	__init_discard_policy(sbi, &dpolicy, DPOLICY_FSTRIM, cpc.trim_minlen);
	trimmed = __issue_discard_cmd_range(sbi, &dpolicy,
					start_block, end_block);

	trimmed += __wait_discard_cmd_range(sbi, &dpolicy,
					start_block, end_block);
out:
	if (!err)
		range->len = F2FS_BLK_TO_BYTES(trimmed);
	return err;
}

static bool __has_curseg_space(struct f2fs_sb_info *sbi, int type)
{
	struct curseg_info *curseg = CURSEG_I(sbi, type);
	if (curseg->next_blkoff < sbi->blocks_per_seg)
		return true;
	return false;
}

int f2fs_rw_hint_to_seg_type(enum rw_hint hint)
{
	switch (hint) {
	case WRITE_LIFE_SHORT:
		return CURSEG_HOT_DATA;
	case WRITE_LIFE_EXTREME:
		return CURSEG_COLD_DATA;
	default:
		return CURSEG_WARM_DATA;
	}
}

/* This returns write hints for each segment type. This hints will be
 * passed down to block layer. There are mapping tables which depend on
 * the mount option 'whint_mode'.
 *
 * 1) whint_mode=off. F2FS only passes down WRITE_LIFE_NOT_SET.
 *
 * 2) whint_mode=user-based. F2FS tries to pass down hints given by users.
 *
 * User                  F2FS                     Block
 * ----                  ----                     -----
 *                       META                     WRITE_LIFE_NOT_SET
 *                       HOT_NODE                 "
 *                       WARM_NODE                "
 *                       COLD_NODE                "
 * ioctl(COLD)           COLD_DATA                WRITE_LIFE_EXTREME
 * extension list        "                        "
 *
 * -- buffered io
 * WRITE_LIFE_EXTREME    COLD_DATA                WRITE_LIFE_EXTREME
 * WRITE_LIFE_SHORT      HOT_DATA                 WRITE_LIFE_SHORT
 * WRITE_LIFE_NOT_SET    WARM_DATA                WRITE_LIFE_NOT_SET
 * WRITE_LIFE_NONE       "                        "
 * WRITE_LIFE_MEDIUM     "                        "
 * WRITE_LIFE_LONG       "                        "
 *
 * -- direct io
 * WRITE_LIFE_EXTREME    COLD_DATA                WRITE_LIFE_EXTREME
 * WRITE_LIFE_SHORT      HOT_DATA                 WRITE_LIFE_SHORT
 * WRITE_LIFE_NOT_SET    WARM_DATA                WRITE_LIFE_NOT_SET
 * WRITE_LIFE_NONE       "                        WRITE_LIFE_NONE
 * WRITE_LIFE_MEDIUM     "                        WRITE_LIFE_MEDIUM
 * WRITE_LIFE_LONG       "                        WRITE_LIFE_LONG
 *
 * 3) whint_mode=fs-based. F2FS passes down hints with its policy.
 *
 * User                  F2FS                     Block
 * ----                  ----                     -----
 *                       META                     WRITE_LIFE_MEDIUM;
 *                       HOT_NODE                 WRITE_LIFE_NOT_SET
 *                       WARM_NODE                "
 *                       COLD_NODE                WRITE_LIFE_NONE
 * ioctl(COLD)           COLD_DATA                WRITE_LIFE_EXTREME
 * extension list        "                        "
 *
 * -- buffered io
 * WRITE_LIFE_EXTREME    COLD_DATA                WRITE_LIFE_EXTREME
 * WRITE_LIFE_SHORT      HOT_DATA                 WRITE_LIFE_SHORT
 * WRITE_LIFE_NOT_SET    WARM_DATA                WRITE_LIFE_LONG
 * WRITE_LIFE_NONE       "                        "
 * WRITE_LIFE_MEDIUM     "                        "
 * WRITE_LIFE_LONG       "                        "
 *
 * -- direct io
 * WRITE_LIFE_EXTREME    COLD_DATA                WRITE_LIFE_EXTREME
 * WRITE_LIFE_SHORT      HOT_DATA                 WRITE_LIFE_SHORT
 * WRITE_LIFE_NOT_SET    WARM_DATA                WRITE_LIFE_NOT_SET
 * WRITE_LIFE_NONE       "                        WRITE_LIFE_NONE
 * WRITE_LIFE_MEDIUM     "                        WRITE_LIFE_MEDIUM
 * WRITE_LIFE_LONG       "                        WRITE_LIFE_LONG
 */

enum rw_hint f2fs_io_type_to_rw_hint(struct f2fs_sb_info *sbi,
				enum page_type type, enum temp_type temp)
{
	if (F2FS_OPTION(sbi).whint_mode == WHINT_MODE_USER) {
		if (type == DATA) {
			if (temp == WARM)
				return WRITE_LIFE_NOT_SET;
			else if (temp == HOT)
				return WRITE_LIFE_SHORT;
			else if (temp == COLD)
				return WRITE_LIFE_EXTREME;
		} else {
			return WRITE_LIFE_NOT_SET;
		}
	} else if (F2FS_OPTION(sbi).whint_mode == WHINT_MODE_FS) {
		if (type == DATA) {
			if (temp == WARM)
				return WRITE_LIFE_LONG;
			else if (temp == HOT)
				return WRITE_LIFE_SHORT;
			else if (temp == COLD)
				return WRITE_LIFE_EXTREME;
		} else if (type == NODE) {
			if (temp == WARM || temp == HOT)
				return WRITE_LIFE_NOT_SET;
			else if (temp == COLD)
				return WRITE_LIFE_NONE;
		} else if (type == META) {
			return WRITE_LIFE_MEDIUM;
		}
	}
	return WRITE_LIFE_NOT_SET;
}

static int __get_segment_type_2(struct f2fs_io_info *fio)
{
	if (fio->type == DATA)
		return CURSEG_HOT_DATA;
	else
		return CURSEG_HOT_NODE;
}

static int __get_segment_type_4(struct f2fs_io_info *fio)
{
	if (fio->type == DATA) {
		struct inode *inode = fio->page->mapping->host;

		if (S_ISDIR(inode->i_mode))
			return CURSEG_HOT_DATA;
		else
			return CURSEG_COLD_DATA;
	} else {
		if (IS_DNODE(fio->page) && is_cold_node(fio->page))
			return CURSEG_WARM_NODE;
		else
			return CURSEG_COLD_NODE;
	}
}

static int __get_segment_type_6(struct f2fs_io_info *fio)
{
	if (fio->type == DATA) {
		struct inode *inode = fio->page->mapping->host;

		if (is_cold_data(fio->page) || file_is_cold(inode))
			return CURSEG_COLD_DATA;
		if (file_is_hot(inode) ||
				is_inode_flag_set(inode, FI_HOT_DATA) ||
				f2fs_is_atomic_file(inode) ||
				f2fs_is_volatile_file(inode))
			return CURSEG_HOT_DATA;
		/* f2fs_rw_hint_to_seg_type(inode->i_write_hint); */
		return CURSEG_WARM_DATA;
	} else {
		if (IS_DNODE(fio->page))
			return is_cold_node(fio->page) ? CURSEG_WARM_NODE :
						CURSEG_HOT_NODE;
		return CURSEG_COLD_NODE;
	}
}

static int __get_segment_type(struct f2fs_io_info *fio)
{
	int type = 0;

	switch (F2FS_OPTION(fio->sbi).active_logs) {
	case 2:
		type = __get_segment_type_2(fio);
		break;
	case 4:
		type = __get_segment_type_4(fio);
		break;
	case 6:
		type = __get_segment_type_6(fio);
		break;
	default:
		f2fs_bug_on(fio->sbi, true);
	}

	if (IS_HOT(type))
		fio->temp = HOT;
	else if (IS_WARM(type))
		fio->temp = WARM;
	else
		fio->temp = COLD;
	return type;
}

void f2fs_allocate_data_block(struct f2fs_sb_info *sbi, struct page *page,
		block_t old_blkaddr, block_t *new_blkaddr,
		struct f2fs_summary *sum, int type,
		struct f2fs_io_info *fio, bool add_list)
{
	struct sit_info *sit_i = SIT_I(sbi);
	struct curseg_info *curseg = CURSEG_I(sbi, type);

	down_read(&SM_I(sbi)->curseg_lock);

	mutex_lock(&curseg->curseg_mutex);
	down_write(&sit_i->sentry_lock);

	*new_blkaddr = NEXT_FREE_BLKADDR(sbi, curseg);

	f2fs_wait_discard_bio(sbi, *new_blkaddr);

	/*
	 * __add_sum_entry should be resided under the curseg_mutex
	 * because, this function updates a summary entry in the
	 * current summary block.
	 */
	__add_sum_entry(sbi, type, sum);

	__refresh_next_blkoff(sbi, curseg);

	stat_inc_block_count(sbi, curseg);

	/*
	 * SIT information should be updated before segment allocation,
	 * since SSR needs latest valid block information.
	 */
	update_sit_entry(sbi, *new_blkaddr, 1);
	if (GET_SEGNO(sbi, old_blkaddr) != NULL_SEGNO)
		update_sit_entry(sbi, old_blkaddr, -1);

	if (!__has_curseg_space(sbi, type))
		sit_i->s_ops->allocate_segment(sbi, type, false);

	/*
	 * segment dirty status should be updated after segment allocation,
	 * so we just need to update status only one time after previous
	 * segment being closed.
	 */
	locate_dirty_segment(sbi, GET_SEGNO(sbi, old_blkaddr));
	locate_dirty_segment(sbi, GET_SEGNO(sbi, *new_blkaddr));

	up_write(&sit_i->sentry_lock);

	if (page && IS_NODESEG(type)) {
		fill_node_footer_blkaddr(page, NEXT_FREE_BLKADDR(sbi, curseg));

		f2fs_inode_chksum_set(sbi, page);
	}

	if (add_list) {
		struct f2fs_bio_info *io;

		INIT_LIST_HEAD(&fio->list);
		fio->in_list = true;
		fio->retry = false;
		io = sbi->write_io[fio->type] + fio->temp;
		spin_lock(&io->io_lock);
		list_add_tail(&fio->list, &io->io_list);
		spin_unlock(&io->io_lock);
	}

	mutex_unlock(&curseg->curseg_mutex);

	up_read(&SM_I(sbi)->curseg_lock);
}

static void update_device_state(struct f2fs_io_info *fio)
{
	struct f2fs_sb_info *sbi = fio->sbi;
	unsigned int devidx;

	if (!f2fs_is_multi_device(sbi))
		return;

	devidx = f2fs_target_device_index(sbi, fio->new_blkaddr);

	/* update device state for fsync */
	f2fs_set_dirty_device(sbi, fio->ino, devidx, FLUSH_INO);

	/* update device state for checkpoint */
	if (!f2fs_test_bit(devidx, (char *)&sbi->dirty_device)) {
		spin_lock(&sbi->dev_lock);
		f2fs_set_bit(devidx, (char *)&sbi->dirty_device);
		spin_unlock(&sbi->dev_lock);
	}
}

static void do_write_page(struct f2fs_summary *sum, struct f2fs_io_info *fio)
{
	int type = __get_segment_type(fio);
	bool keep_order = (test_opt(fio->sbi, LFS) && type == CURSEG_COLD_DATA);

	if (keep_order)
		down_read(&fio->sbi->io_order_lock);
reallocate:
	f2fs_allocate_data_block(fio->sbi, fio->page, fio->old_blkaddr,
			&fio->new_blkaddr, sum, type, fio, true);
	if (GET_SEGNO(fio->sbi, fio->old_blkaddr) != NULL_SEGNO)
		invalidate_mapping_pages(META_MAPPING(fio->sbi),
					fio->old_blkaddr, fio->old_blkaddr);

	/* writeout dirty page into bdev */
	f2fs_submit_page_write(fio);
	if (fio->retry) {
		fio->old_blkaddr = fio->new_blkaddr;
		goto reallocate;
	}

	update_device_state(fio);

	if (keep_order)
		up_read(&fio->sbi->io_order_lock);
}

void f2fs_do_write_meta_page(struct f2fs_sb_info *sbi, struct page *page,
					enum iostat_type io_type)
{
	struct f2fs_io_info fio = {
		.sbi = sbi,
		.type = META,
		.temp = HOT,
		.op = REQ_OP_WRITE,
		.op_flags = REQ_SYNC | REQ_NOIDLE | REQ_META | REQ_PRIO,
		.old_blkaddr = page->index,
		.new_blkaddr = page->index,
		.page = page,
		.encrypted_page = NULL,
		.in_list = false,
	};

	if (unlikely(page->index >= MAIN_BLKADDR(sbi)))
		fio.op_flags &= ~REQ_META;

	set_page_writeback(page);
	ClearPageError(page);
	f2fs_submit_page_write(&fio);

	stat_inc_meta_count(sbi, page->index);
	f2fs_update_iostat(sbi, io_type, F2FS_BLKSIZE);
}

void f2fs_do_write_node_page(unsigned int nid, struct f2fs_io_info *fio)
{
	struct f2fs_summary sum;

	set_summary(&sum, nid, 0, 0);
	do_write_page(&sum, fio);

	f2fs_update_iostat(fio->sbi, fio->io_type, F2FS_BLKSIZE);
}

void f2fs_outplace_write_data(struct dnode_of_data *dn,
					struct f2fs_io_info *fio)
{
	struct f2fs_sb_info *sbi = fio->sbi;
	struct f2fs_summary sum;

	f2fs_bug_on(sbi, dn->data_blkaddr == NULL_ADDR);
	set_summary(&sum, dn->nid, dn->ofs_in_node, fio->version);
	do_write_page(&sum, fio);
	f2fs_update_data_blkaddr(dn, fio->new_blkaddr);

	f2fs_update_iostat(sbi, fio->io_type, F2FS_BLKSIZE);
}

int f2fs_inplace_write_data(struct f2fs_io_info *fio)
{
	int err;
	struct f2fs_sb_info *sbi = fio->sbi;
	unsigned int segno;

	fio->new_blkaddr = fio->old_blkaddr;
	/* i/o temperature is needed for passing down write hints */
	__get_segment_type(fio);

	segno = GET_SEGNO(sbi, fio->new_blkaddr);

	if (!IS_DATASEG(get_seg_entry(sbi, segno)->type)) {
		set_sbi_flag(sbi, SBI_NEED_FSCK);
		f2fs_warn(sbi, "%s: incorrect segment(%u) type, run fsck to fix.",
			  __func__, segno);
		return -EFSCORRUPTED;
	}

	stat_inc_inplace_blocks(fio->sbi);

	if (fio->bio)
		err = f2fs_merge_page_bio(fio);
	else
		err = f2fs_submit_page_bio(fio);
	if (!err) {
		update_device_state(fio);
		f2fs_update_iostat(fio->sbi, fio->io_type, F2FS_BLKSIZE);
	}

	return err;
}

static inline int __f2fs_get_curseg(struct f2fs_sb_info *sbi,
						unsigned int segno)
{
	int i;

	for (i = CURSEG_HOT_DATA; i < NO_CHECK_TYPE; i++) {
		if (CURSEG_I(sbi, i)->segno == segno)
			break;
	}
	return i;
}

void f2fs_do_replace_block(struct f2fs_sb_info *sbi, struct f2fs_summary *sum,
				block_t old_blkaddr, block_t new_blkaddr,
				bool recover_curseg, bool recover_newaddr)
{
	struct sit_info *sit_i = SIT_I(sbi);
	struct curseg_info *curseg;
	unsigned int segno, old_cursegno;
	struct seg_entry *se;
	int type;
	unsigned short old_blkoff;

	segno = GET_SEGNO(sbi, new_blkaddr);
	se = get_seg_entry(sbi, segno);
	type = se->type;

	down_write(&SM_I(sbi)->curseg_lock);

	if (!recover_curseg) {
		/* for recovery flow */
		if (se->valid_blocks == 0 && !IS_CURSEG(sbi, segno)) {
			if (old_blkaddr == NULL_ADDR)
				type = CURSEG_COLD_DATA;
			else
				type = CURSEG_WARM_DATA;
		}
	} else {
		if (IS_CURSEG(sbi, segno)) {
			/* se->type is volatile as SSR allocation */
			type = __f2fs_get_curseg(sbi, segno);
			f2fs_bug_on(sbi, type == NO_CHECK_TYPE);
		} else {
			type = CURSEG_WARM_DATA;
		}
	}

	f2fs_bug_on(sbi, !IS_DATASEG(type));
	curseg = CURSEG_I(sbi, type);

	mutex_lock(&curseg->curseg_mutex);
	down_write(&sit_i->sentry_lock);

	old_cursegno = curseg->segno;
	old_blkoff = curseg->next_blkoff;

	/* change the current segment */
	if (segno != curseg->segno) {
		curseg->next_segno = segno;
		change_curseg(sbi, type);
	}

	curseg->next_blkoff = GET_BLKOFF_FROM_SEG0(sbi, new_blkaddr);
	__add_sum_entry(sbi, type, sum);

	if (!recover_curseg || recover_newaddr)
		update_sit_entry(sbi, new_blkaddr, 1);
	if (GET_SEGNO(sbi, old_blkaddr) != NULL_SEGNO) {
		invalidate_mapping_pages(META_MAPPING(sbi),
					old_blkaddr, old_blkaddr);
		update_sit_entry(sbi, old_blkaddr, -1);
	}

	locate_dirty_segment(sbi, GET_SEGNO(sbi, old_blkaddr));
	locate_dirty_segment(sbi, GET_SEGNO(sbi, new_blkaddr));

	locate_dirty_segment(sbi, old_cursegno);

	if (recover_curseg) {
		if (old_cursegno != curseg->segno) {
			curseg->next_segno = old_cursegno;
			change_curseg(sbi, type);
		}
		curseg->next_blkoff = old_blkoff;
	}

	up_write(&sit_i->sentry_lock);
	mutex_unlock(&curseg->curseg_mutex);
	up_write(&SM_I(sbi)->curseg_lock);
}

void f2fs_replace_block(struct f2fs_sb_info *sbi, struct dnode_of_data *dn,
				block_t old_addr, block_t new_addr,
				unsigned char version, bool recover_curseg,
				bool recover_newaddr)
{
	struct f2fs_summary sum;

	set_summary(&sum, dn->nid, dn->ofs_in_node, version);

	f2fs_do_replace_block(sbi, &sum, old_addr, new_addr,
					recover_curseg, recover_newaddr);

	f2fs_update_data_blkaddr(dn, new_addr);
}

void f2fs_wait_on_page_writeback(struct page *page,
				enum page_type type, bool ordered, bool locked)
{
	if (PageWriteback(page)) {
		struct f2fs_sb_info *sbi = F2FS_P_SB(page);

		f2fs_submit_merged_write_cond(sbi, NULL, page, 0, type);
		if (ordered) {
			wait_on_page_writeback(page);
			f2fs_bug_on(sbi, locked && PageWriteback(page));
		} else {
			wait_for_stable_page(page);
		}
	}
}

void f2fs_wait_on_block_writeback(struct inode *inode, block_t blkaddr)
{
	struct f2fs_sb_info *sbi = F2FS_I_SB(inode);
	struct page *cpage;

	if (!f2fs_post_read_required(inode))
		return;

	if (!__is_valid_data_blkaddr(blkaddr))
		return;

	cpage = find_lock_page(META_MAPPING(sbi), blkaddr);
	if (cpage) {
		f2fs_wait_on_page_writeback(cpage, DATA, true, true);
		f2fs_put_page(cpage, 1);
	}
}

void f2fs_wait_on_block_writeback_range(struct inode *inode, block_t blkaddr,
								block_t len)
{
	block_t i;

	for (i = 0; i < len; i++)
		f2fs_wait_on_block_writeback(inode, blkaddr + i);
}

static int read_compacted_summaries(struct f2fs_sb_info *sbi)
{
	struct f2fs_checkpoint *ckpt = F2FS_CKPT(sbi);
	struct curseg_info *seg_i;
	unsigned char *kaddr;
	struct page *page;
	block_t start;
	int i, j, offset;

	start = start_sum_block(sbi);

	page = f2fs_get_meta_page(sbi, start++);
	if (IS_ERR(page))
		return PTR_ERR(page);
	kaddr = (unsigned char *)page_address(page);

	/* Step 1: restore nat cache */
	seg_i = CURSEG_I(sbi, CURSEG_HOT_DATA);
	memcpy(seg_i->journal, kaddr, SUM_JOURNAL_SIZE);

	/* Step 2: restore sit cache */
	seg_i = CURSEG_I(sbi, CURSEG_COLD_DATA);
	memcpy(seg_i->journal, kaddr + SUM_JOURNAL_SIZE, SUM_JOURNAL_SIZE);
	offset = 2 * SUM_JOURNAL_SIZE;

	/* Step 3: restore summary entries */
	for (i = CURSEG_HOT_DATA; i <= CURSEG_COLD_DATA; i++) {
		unsigned short blk_off;
		unsigned int segno;

		seg_i = CURSEG_I(sbi, i);
		segno = le32_to_cpu(ckpt->cur_data_segno[i]);
		blk_off = le16_to_cpu(ckpt->cur_data_blkoff[i]);
		seg_i->next_segno = segno;
		reset_curseg(sbi, i, 0);
		seg_i->alloc_type = ckpt->alloc_type[i];
		seg_i->next_blkoff = blk_off;

		if (seg_i->alloc_type == SSR)
			blk_off = sbi->blocks_per_seg;

		for (j = 0; j < blk_off; j++) {
			struct f2fs_summary *s;
			s = (struct f2fs_summary *)(kaddr + offset);
			seg_i->sum_blk->entries[j] = *s;
			offset += SUMMARY_SIZE;
			if (offset + SUMMARY_SIZE <= PAGE_SIZE -
						SUM_FOOTER_SIZE)
				continue;

			f2fs_put_page(page, 1);
			page = NULL;

			page = f2fs_get_meta_page(sbi, start++);
			if (IS_ERR(page))
				return PTR_ERR(page);
			kaddr = (unsigned char *)page_address(page);
			offset = 0;
		}
	}
	f2fs_put_page(page, 1);
	return 0;
}

static int read_normal_summaries(struct f2fs_sb_info *sbi, int type)
{
	struct f2fs_checkpoint *ckpt = F2FS_CKPT(sbi);
	struct f2fs_summary_block *sum;
	struct curseg_info *curseg;
	struct page *new;
	unsigned short blk_off;
	unsigned int segno = 0;
	block_t blk_addr = 0;
	int err = 0;

	/* get segment number and block addr */
	if (IS_DATASEG(type)) {
		segno = le32_to_cpu(ckpt->cur_data_segno[type]);
		blk_off = le16_to_cpu(ckpt->cur_data_blkoff[type -
							CURSEG_HOT_DATA]);
		if (__exist_node_summaries(sbi))
			blk_addr = sum_blk_addr(sbi, NR_CURSEG_TYPE, type);
		else
			blk_addr = sum_blk_addr(sbi, NR_CURSEG_DATA_TYPE, type);
	} else {
		segno = le32_to_cpu(ckpt->cur_node_segno[type -
							CURSEG_HOT_NODE]);
		blk_off = le16_to_cpu(ckpt->cur_node_blkoff[type -
							CURSEG_HOT_NODE]);
		if (__exist_node_summaries(sbi))
			blk_addr = sum_blk_addr(sbi, NR_CURSEG_NODE_TYPE,
							type - CURSEG_HOT_NODE);
		else
			blk_addr = GET_SUM_BLOCK(sbi, segno);
	}

	new = f2fs_get_meta_page(sbi, blk_addr);
	if (IS_ERR(new))
		return PTR_ERR(new);
	sum = (struct f2fs_summary_block *)page_address(new);

	if (IS_NODESEG(type)) {
		if (__exist_node_summaries(sbi)) {
			struct f2fs_summary *ns = &sum->entries[0];
			int i;
			for (i = 0; i < sbi->blocks_per_seg; i++, ns++) {
				ns->version = 0;
				ns->ofs_in_node = 0;
			}
		} else {
			err = f2fs_restore_node_summary(sbi, segno, sum);
			if (err)
				goto out;
		}
	}

	/* set uncompleted segment to curseg */
	curseg = CURSEG_I(sbi, type);
	mutex_lock(&curseg->curseg_mutex);

	/* update journal info */
	down_write(&curseg->journal_rwsem);
	memcpy(curseg->journal, &sum->journal, SUM_JOURNAL_SIZE);
	up_write(&curseg->journal_rwsem);

	memcpy(curseg->sum_blk->entries, sum->entries, SUM_ENTRY_SIZE);
	memcpy(&curseg->sum_blk->footer, &sum->footer, SUM_FOOTER_SIZE);
	curseg->next_segno = segno;
	reset_curseg(sbi, type, 0);
	curseg->alloc_type = ckpt->alloc_type[type];
	curseg->next_blkoff = blk_off;
	mutex_unlock(&curseg->curseg_mutex);
out:
	f2fs_put_page(new, 1);
	return err;
}

static int restore_curseg_summaries(struct f2fs_sb_info *sbi)
{
	struct f2fs_journal *sit_j = CURSEG_I(sbi, CURSEG_COLD_DATA)->journal;
	struct f2fs_journal *nat_j = CURSEG_I(sbi, CURSEG_HOT_DATA)->journal;
	int type = CURSEG_HOT_DATA;
	int err;

	if (is_set_ckpt_flags(sbi, CP_COMPACT_SUM_FLAG)) {
		int npages = f2fs_npages_for_summary_flush(sbi, true);

		if (npages >= 2)
			f2fs_ra_meta_pages(sbi, start_sum_block(sbi), npages,
							META_CP, true);

		/* restore for compacted data summary */
		err = read_compacted_summaries(sbi);
		if (err)
			return err;
		type = CURSEG_HOT_NODE;
	}

	if (__exist_node_summaries(sbi))
		f2fs_ra_meta_pages(sbi, sum_blk_addr(sbi, NR_CURSEG_TYPE, type),
					NR_CURSEG_TYPE - type, META_CP, true);

	for (; type <= CURSEG_COLD_NODE; type++) {
		err = read_normal_summaries(sbi, type);
		if (err)
			return err;
	}

	/* sanity check for summary blocks */
	if (nats_in_cursum(nat_j) > NAT_JOURNAL_ENTRIES ||
			sits_in_cursum(sit_j) > SIT_JOURNAL_ENTRIES) {
		f2fs_err(sbi, "invalid journal entries nats %u sits %u\n",
			 nats_in_cursum(nat_j), sits_in_cursum(sit_j));
		return -EINVAL;
	}

	return 0;
}

static void write_compacted_summaries(struct f2fs_sb_info *sbi, block_t blkaddr)
{
	struct page *page;
	unsigned char *kaddr;
	struct f2fs_summary *summary;
	struct curseg_info *seg_i;
	int written_size = 0;
	int i, j;

	page = f2fs_grab_meta_page(sbi, blkaddr++);
	kaddr = (unsigned char *)page_address(page);
	memset(kaddr, 0, PAGE_SIZE);

	/* Step 1: write nat cache */
	seg_i = CURSEG_I(sbi, CURSEG_HOT_DATA);
	memcpy(kaddr, seg_i->journal, SUM_JOURNAL_SIZE);
	written_size += SUM_JOURNAL_SIZE;

	/* Step 2: write sit cache */
	seg_i = CURSEG_I(sbi, CURSEG_COLD_DATA);
	memcpy(kaddr + written_size, seg_i->journal, SUM_JOURNAL_SIZE);
	written_size += SUM_JOURNAL_SIZE;

	/* Step 3: write summary entries */
	for (i = CURSEG_HOT_DATA; i <= CURSEG_COLD_DATA; i++) {
		unsigned short blkoff;
		seg_i = CURSEG_I(sbi, i);
		if (sbi->ckpt->alloc_type[i] == SSR)
			blkoff = sbi->blocks_per_seg;
		else
			blkoff = curseg_blkoff(sbi, i);

		for (j = 0; j < blkoff; j++) {
			if (!page) {
				page = f2fs_grab_meta_page(sbi, blkaddr++);
				kaddr = (unsigned char *)page_address(page);
				memset(kaddr, 0, PAGE_SIZE);
				written_size = 0;
			}
			summary = (struct f2fs_summary *)(kaddr + written_size);
			*summary = seg_i->sum_blk->entries[j];
			written_size += SUMMARY_SIZE;

			if (written_size + SUMMARY_SIZE <= PAGE_SIZE -
							SUM_FOOTER_SIZE)
				continue;

			set_page_dirty(page);
			f2fs_put_page(page, 1);
			page = NULL;
		}
	}
	if (page) {
		set_page_dirty(page);
		f2fs_put_page(page, 1);
	}
}

static void write_normal_summaries(struct f2fs_sb_info *sbi,
					block_t blkaddr, int type)
{
	int i, end;
	if (IS_DATASEG(type))
		end = type + NR_CURSEG_DATA_TYPE;
	else
		end = type + NR_CURSEG_NODE_TYPE;

	for (i = type; i < end; i++)
		write_current_sum_page(sbi, i, blkaddr + (i - type));
}

void f2fs_write_data_summaries(struct f2fs_sb_info *sbi, block_t start_blk)
{
	if (is_set_ckpt_flags(sbi, CP_COMPACT_SUM_FLAG))
		write_compacted_summaries(sbi, start_blk);
	else
		write_normal_summaries(sbi, start_blk, CURSEG_HOT_DATA);
}

void f2fs_write_node_summaries(struct f2fs_sb_info *sbi, block_t start_blk)
{
	write_normal_summaries(sbi, start_blk, CURSEG_HOT_NODE);
}

int f2fs_lookup_journal_in_cursum(struct f2fs_journal *journal, int type,
					unsigned int val, int alloc)
{
	int i;

	if (type == NAT_JOURNAL) {
		for (i = 0; i < nats_in_cursum(journal); i++) {
			if (le32_to_cpu(nid_in_journal(journal, i)) == val)
				return i;
		}
		if (alloc && __has_cursum_space(journal, 1, NAT_JOURNAL))
			return update_nats_in_cursum(journal, 1);
	} else if (type == SIT_JOURNAL) {
		for (i = 0; i < sits_in_cursum(journal); i++)
			if (le32_to_cpu(segno_in_journal(journal, i)) == val)
				return i;
		if (alloc && __has_cursum_space(journal, 1, SIT_JOURNAL))
			return update_sits_in_cursum(journal, 1);
	}
	return -1;
}

static struct page *get_current_sit_page(struct f2fs_sb_info *sbi,
					unsigned int segno)
{
	return f2fs_get_meta_page_nofail(sbi, current_sit_addr(sbi, segno));
}

static struct page *get_next_sit_page(struct f2fs_sb_info *sbi,
					unsigned int start)
{
	struct sit_info *sit_i = SIT_I(sbi);
	struct page *page;
	pgoff_t src_off, dst_off;

	src_off = current_sit_addr(sbi, start);
	dst_off = next_sit_addr(sbi, src_off);

	page = f2fs_grab_meta_page(sbi, dst_off);
	seg_info_to_sit_page(sbi, page, start);

	set_page_dirty(page);
	set_to_next_sit(sit_i, start);

	return page;
}

static struct sit_entry_set *grab_sit_entry_set(void)
{
	struct sit_entry_set *ses =
			f2fs_kmem_cache_alloc(sit_entry_set_slab, GFP_NOFS);

	ses->entry_cnt = 0;
	INIT_LIST_HEAD(&ses->set_list);
	return ses;
}

static void release_sit_entry_set(struct sit_entry_set *ses)
{
	list_del(&ses->set_list);
	kmem_cache_free(sit_entry_set_slab, ses);
}

static void adjust_sit_entry_set(struct sit_entry_set *ses,
						struct list_head *head)
{
	struct sit_entry_set *next = ses;

	if (list_is_last(&ses->set_list, head))
		return;

	list_for_each_entry_continue(next, head, set_list)
		if (ses->entry_cnt <= next->entry_cnt)
			break;

	list_move_tail(&ses->set_list, &next->set_list);
}

static void add_sit_entry(unsigned int segno, struct list_head *head)
{
	struct sit_entry_set *ses;
	unsigned int start_segno = START_SEGNO(segno);

	list_for_each_entry(ses, head, set_list) {
		if (ses->start_segno == start_segno) {
			ses->entry_cnt++;
			adjust_sit_entry_set(ses, head);
			return;
		}
	}

	ses = grab_sit_entry_set();

	ses->start_segno = start_segno;
	ses->entry_cnt++;
	list_add(&ses->set_list, head);
}

static void add_sits_in_set(struct f2fs_sb_info *sbi)
{
	struct f2fs_sm_info *sm_info = SM_I(sbi);
	struct list_head *set_list = &sm_info->sit_entry_set;
	unsigned long *bitmap = SIT_I(sbi)->dirty_sentries_bitmap;
	unsigned int segno;

	for_each_set_bit(segno, bitmap, MAIN_SEGS(sbi))
		add_sit_entry(segno, set_list);
}

static void remove_sits_in_journal(struct f2fs_sb_info *sbi)
{
	struct curseg_info *curseg = CURSEG_I(sbi, CURSEG_COLD_DATA);
	struct f2fs_journal *journal = curseg->journal;
	int i;

	down_write(&curseg->journal_rwsem);
	for (i = 0; i < sits_in_cursum(journal); i++) {
		unsigned int segno;
		bool dirtied;

		segno = le32_to_cpu(segno_in_journal(journal, i));
		dirtied = __mark_sit_entry_dirty(sbi, segno);

		if (!dirtied)
			add_sit_entry(segno, &SM_I(sbi)->sit_entry_set);
	}
	update_sits_in_cursum(journal, -i);
	up_write(&curseg->journal_rwsem);
}

/*
 * CP calls this function, which flushes SIT entries including sit_journal,
 * and moves prefree segs to free segs.
 */
void f2fs_flush_sit_entries(struct f2fs_sb_info *sbi, struct cp_control *cpc)
{
	struct sit_info *sit_i = SIT_I(sbi);
	unsigned long *bitmap = sit_i->dirty_sentries_bitmap;
	struct curseg_info *curseg = CURSEG_I(sbi, CURSEG_COLD_DATA);
	struct f2fs_journal *journal = curseg->journal;
	struct sit_entry_set *ses, *tmp;
	struct list_head *head = &SM_I(sbi)->sit_entry_set;
	bool to_journal = !is_sbi_flag_set(sbi, SBI_IS_RESIZEFS);
	struct seg_entry *se;

	down_write(&sit_i->sentry_lock);

	if (!sit_i->dirty_sentries)
		goto out;

	/*
	 * add and account sit entries of dirty bitmap in sit entry
	 * set temporarily
	 */
	add_sits_in_set(sbi);

	/*
	 * if there are no enough space in journal to store dirty sit
	 * entries, remove all entries from journal and add and account
	 * them in sit entry set.
	 */
	if (!__has_cursum_space(journal, sit_i->dirty_sentries, SIT_JOURNAL) ||
								!to_journal)
		remove_sits_in_journal(sbi);

	/*
	 * there are two steps to flush sit entries:
	 * #1, flush sit entries to journal in current cold data summary block.
	 * #2, flush sit entries to sit page.
	 */
	list_for_each_entry_safe(ses, tmp, head, set_list) {
		struct page *page = NULL;
		struct f2fs_sit_block *raw_sit = NULL;
		unsigned int start_segno = ses->start_segno;
		unsigned int end = min(start_segno + SIT_ENTRY_PER_BLOCK,
						(unsigned long)MAIN_SEGS(sbi));
		unsigned int segno = start_segno;

		if (to_journal &&
			!__has_cursum_space(journal, ses->entry_cnt, SIT_JOURNAL))
			to_journal = false;

		if (to_journal) {
			down_write(&curseg->journal_rwsem);
		} else {
			page = get_next_sit_page(sbi, start_segno);
			raw_sit = page_address(page);
		}

		/* flush dirty sit entries in region of current sit set */
		for_each_set_bit_from(segno, bitmap, end) {
			int offset, sit_offset;

			se = get_seg_entry(sbi, segno);
#ifdef CONFIG_F2FS_CHECK_FS
			if (memcmp(se->cur_valid_map, se->cur_valid_map_mir,
						SIT_VBLOCK_MAP_SIZE))
				f2fs_bug_on(sbi, 1);
#endif

			/* add discard candidates */
			if (!(cpc->reason & CP_DISCARD)) {
				cpc->trim_start = segno;
				add_discard_addrs(sbi, cpc, false);
			}

			if (to_journal) {
				offset = f2fs_lookup_journal_in_cursum(journal,
							SIT_JOURNAL, segno, 1);
				f2fs_bug_on(sbi, offset < 0);
				segno_in_journal(journal, offset) =
							cpu_to_le32(segno);
				seg_info_to_raw_sit(se,
					&sit_in_journal(journal, offset));
				check_block_count(sbi, segno,
					&sit_in_journal(journal, offset));
			} else {
				sit_offset = SIT_ENTRY_OFFSET(sit_i, segno);
				seg_info_to_raw_sit(se,
						&raw_sit->entries[sit_offset]);
				check_block_count(sbi, segno,
						&raw_sit->entries[sit_offset]);
			}

			__clear_bit(segno, bitmap);
			sit_i->dirty_sentries--;
			ses->entry_cnt--;
		}

		if (to_journal)
			up_write(&curseg->journal_rwsem);
		else
			f2fs_put_page(page, 1);

		f2fs_bug_on(sbi, ses->entry_cnt);
		release_sit_entry_set(ses);
	}

	f2fs_bug_on(sbi, !list_empty(head));
	f2fs_bug_on(sbi, sit_i->dirty_sentries);
out:
	if (cpc->reason & CP_DISCARD) {
		__u64 trim_start = cpc->trim_start;

		for (; cpc->trim_start <= cpc->trim_end; cpc->trim_start++)
			add_discard_addrs(sbi, cpc, false);

		cpc->trim_start = trim_start;
	}
	up_write(&sit_i->sentry_lock);

	set_prefree_as_free_segments(sbi);
}

static int build_sit_info(struct f2fs_sb_info *sbi)
{
	struct f2fs_super_block *raw_super = F2FS_RAW_SUPER(sbi);
	struct sit_info *sit_i;
	unsigned int sit_segs, start;
	char *src_bitmap;
	unsigned int bitmap_size;

	/* allocate memory for SIT information */
	sit_i = f2fs_kzalloc(sbi, sizeof(struct sit_info), GFP_KERNEL);
	if (!sit_i)
		return -ENOMEM;

	SM_I(sbi)->sit_info = sit_i;

	sit_i->sentries =
		f2fs_kvzalloc(sbi, array_size(sizeof(struct seg_entry),
					      MAIN_SEGS(sbi)),
			      GFP_KERNEL);
	if (!sit_i->sentries)
		return -ENOMEM;

	bitmap_size = f2fs_bitmap_size(MAIN_SEGS(sbi));
	sit_i->dirty_sentries_bitmap = f2fs_kvzalloc(sbi, bitmap_size,
								GFP_KERNEL);
	if (!sit_i->dirty_sentries_bitmap)
		return -ENOMEM;

	for (start = 0; start < MAIN_SEGS(sbi); start++) {
		sit_i->sentries[start].cur_valid_map
			= f2fs_kzalloc(sbi, SIT_VBLOCK_MAP_SIZE, GFP_KERNEL);
		sit_i->sentries[start].ckpt_valid_map
			= f2fs_kzalloc(sbi, SIT_VBLOCK_MAP_SIZE, GFP_KERNEL);
		if (!sit_i->sentries[start].cur_valid_map ||
				!sit_i->sentries[start].ckpt_valid_map)
			return -ENOMEM;

#ifdef CONFIG_F2FS_CHECK_FS
		sit_i->sentries[start].cur_valid_map_mir
			= f2fs_kzalloc(sbi, SIT_VBLOCK_MAP_SIZE, GFP_KERNEL);
		if (!sit_i->sentries[start].cur_valid_map_mir)
			return -ENOMEM;
#endif

		sit_i->sentries[start].discard_map
			= f2fs_kzalloc(sbi, SIT_VBLOCK_MAP_SIZE,
							GFP_KERNEL);
		if (!sit_i->sentries[start].discard_map)
			return -ENOMEM;
	}

	sit_i->tmp_map = f2fs_kzalloc(sbi, SIT_VBLOCK_MAP_SIZE, GFP_KERNEL);
	if (!sit_i->tmp_map)
		return -ENOMEM;

	if (__is_large_section(sbi)) {
		sit_i->sec_entries =
			f2fs_kvzalloc(sbi, array_size(sizeof(struct sec_entry),
						      MAIN_SECS(sbi)),
				      GFP_KERNEL);
		if (!sit_i->sec_entries)
			return -ENOMEM;
	}

	/* get information related with SIT */
	sit_segs = le32_to_cpu(raw_super->segment_count_sit) >> 1;

	/* setup SIT bitmap from ckeckpoint pack */
	bitmap_size = __bitmap_size(sbi, SIT_BITMAP);
	src_bitmap = __bitmap_ptr(sbi, SIT_BITMAP);

	sit_i->sit_bitmap = kmemdup(src_bitmap, bitmap_size, GFP_KERNEL);
	if (!sit_i->sit_bitmap)
		return -ENOMEM;

#ifdef CONFIG_F2FS_CHECK_FS
	sit_i->sit_bitmap_mir = kmemdup(src_bitmap, bitmap_size, GFP_KERNEL);
	if (!sit_i->sit_bitmap_mir)
		return -ENOMEM;
#endif

	/* init SIT information */
	sit_i->s_ops = &default_salloc_ops;

	sit_i->sit_base_addr = le32_to_cpu(raw_super->sit_blkaddr);
	sit_i->sit_blocks = sit_segs << sbi->log_blocks_per_seg;
	sit_i->written_valid_blocks = 0;
	sit_i->bitmap_size = bitmap_size;
	sit_i->dirty_sentries = 0;
	sit_i->sents_per_block = SIT_ENTRY_PER_BLOCK;
	sit_i->elapsed_time = le64_to_cpu(sbi->ckpt->elapsed_time);
	sit_i->mounted_time = CURRENT_TIME_SEC.tv_sec;
	init_rwsem(&sit_i->sentry_lock);
	return 0;
}

static int build_free_segmap(struct f2fs_sb_info *sbi)
{
	struct free_segmap_info *free_i;
	unsigned int bitmap_size, sec_bitmap_size;

	/* allocate memory for free segmap information */
	free_i = f2fs_kzalloc(sbi, sizeof(struct free_segmap_info), GFP_KERNEL);
	if (!free_i)
		return -ENOMEM;

	SM_I(sbi)->free_info = free_i;

	bitmap_size = f2fs_bitmap_size(MAIN_SEGS(sbi));
	free_i->free_segmap = f2fs_kvmalloc(sbi, bitmap_size, GFP_KERNEL);
	if (!free_i->free_segmap)
		return -ENOMEM;

	sec_bitmap_size = f2fs_bitmap_size(MAIN_SECS(sbi));
	free_i->free_secmap = f2fs_kvmalloc(sbi, sec_bitmap_size, GFP_KERNEL);
	if (!free_i->free_secmap)
		return -ENOMEM;

	/* set all segments as dirty temporarily */
	memset(free_i->free_segmap, 0xff, bitmap_size);
	memset(free_i->free_secmap, 0xff, sec_bitmap_size);

	/* init free segmap information */
	free_i->start_segno = GET_SEGNO_FROM_SEG0(sbi, MAIN_BLKADDR(sbi));
	free_i->free_segments = 0;
	free_i->free_sections = 0;
	spin_lock_init(&free_i->segmap_lock);
	return 0;
}

static int build_curseg(struct f2fs_sb_info *sbi)
{
	struct curseg_info *array;
	int i;

	array = f2fs_kzalloc(sbi, array_size(NR_CURSEG_TYPE, sizeof(*array)),
			     GFP_KERNEL);
	if (!array)
		return -ENOMEM;

	SM_I(sbi)->curseg_array = array;

	for (i = 0; i < NR_CURSEG_TYPE; i++) {
		mutex_init(&array[i].curseg_mutex);
		array[i].sum_blk = f2fs_kzalloc(sbi, PAGE_SIZE, GFP_KERNEL);
		if (!array[i].sum_blk)
			return -ENOMEM;
		init_rwsem(&array[i].journal_rwsem);
		array[i].journal = f2fs_kzalloc(sbi,
				sizeof(struct f2fs_journal), GFP_KERNEL);
		if (!array[i].journal)
			return -ENOMEM;
		array[i].segno = NULL_SEGNO;
		array[i].next_blkoff = 0;
	}
	return restore_curseg_summaries(sbi);
}

static int build_sit_entries(struct f2fs_sb_info *sbi)
{
	struct sit_info *sit_i = SIT_I(sbi);
	struct curseg_info *curseg = CURSEG_I(sbi, CURSEG_COLD_DATA);
	struct f2fs_journal *journal = curseg->journal;
	struct seg_entry *se;
	struct f2fs_sit_entry sit;
	int sit_blk_cnt = SIT_BLK_CNT(sbi);
	unsigned int i, start, end;
	unsigned int readed, start_blk = 0;
	int err = 0;
	block_t total_node_blocks = 0;

	do {
		readed = f2fs_ra_meta_pages(sbi, start_blk, BIO_MAX_PAGES,
							META_SIT, true);

		start = start_blk * sit_i->sents_per_block;
		end = (start_blk + readed) * sit_i->sents_per_block;

		for (; start < end && start < MAIN_SEGS(sbi); start++) {
			struct f2fs_sit_block *sit_blk;
			struct page *page;

			se = &sit_i->sentries[start];
			page = get_current_sit_page(sbi, start);
			if (IS_ERR(page))
				return PTR_ERR(page);
			sit_blk = (struct f2fs_sit_block *)page_address(page);
			sit = sit_blk->entries[SIT_ENTRY_OFFSET(sit_i, start)];
			f2fs_put_page(page, 1);

			err = check_block_count(sbi, start, &sit);
			if (err)
				return err;
			seg_info_from_raw_sit(se, &sit);
			if (IS_NODESEG(se->type))
				total_node_blocks += se->valid_blocks;

			/* build discard map only one time */
			if (is_set_ckpt_flags(sbi, CP_TRIMMED_FLAG)) {
				memset(se->discard_map, 0xff,
					SIT_VBLOCK_MAP_SIZE);
			} else {
				memcpy(se->discard_map,
					se->cur_valid_map,
					SIT_VBLOCK_MAP_SIZE);
				sbi->discard_blks +=
					sbi->blocks_per_seg -
					se->valid_blocks;
			}

			if (__is_large_section(sbi))
				get_sec_entry(sbi, start)->valid_blocks +=
							se->valid_blocks;
		}
		start_blk += readed;
	} while (start_blk < sit_blk_cnt);

	down_read(&curseg->journal_rwsem);
	for (i = 0; i < sits_in_cursum(journal); i++) {
		unsigned int old_valid_blocks;

		start = le32_to_cpu(segno_in_journal(journal, i));
		if (start >= MAIN_SEGS(sbi)) {
			f2fs_err(sbi, "Wrong journal entry on segno %u",
				 start);
			set_sbi_flag(sbi, SBI_NEED_FSCK);
			err = -EFSCORRUPTED;
			break;
		}

		se = &sit_i->sentries[start];
		sit = sit_in_journal(journal, i);

		old_valid_blocks = se->valid_blocks;
		if (IS_NODESEG(se->type))
			total_node_blocks -= old_valid_blocks;

		err = check_block_count(sbi, start, &sit);
		if (err)
			break;
		seg_info_from_raw_sit(se, &sit);
		if (IS_NODESEG(se->type))
			total_node_blocks += se->valid_blocks;

		if (is_set_ckpt_flags(sbi, CP_TRIMMED_FLAG)) {
			memset(se->discard_map, 0xff, SIT_VBLOCK_MAP_SIZE);
		} else {
			memcpy(se->discard_map, se->cur_valid_map,
						SIT_VBLOCK_MAP_SIZE);
			sbi->discard_blks += old_valid_blocks;
			sbi->discard_blks -= se->valid_blocks;
		}

		if (__is_large_section(sbi)) {
			get_sec_entry(sbi, start)->valid_blocks +=
							se->valid_blocks;
			get_sec_entry(sbi, start)->valid_blocks -=
							old_valid_blocks;
		}
	}
	up_read(&curseg->journal_rwsem);

	if (!err && total_node_blocks != valid_node_count(sbi)) {
		f2fs_err(sbi, "SIT is corrupted node# %u vs %u",
			 total_node_blocks, valid_node_count(sbi));
		set_sbi_flag(sbi, SBI_NEED_FSCK);
		err = -EFSCORRUPTED;
	}

	return err;
}

static void init_free_segmap(struct f2fs_sb_info *sbi)
{
	unsigned int start;
	int type;

	for (start = 0; start < MAIN_SEGS(sbi); start++) {
		struct seg_entry *sentry = get_seg_entry(sbi, start);
		if (!sentry->valid_blocks)
			__set_free(sbi, start);
		else
			SIT_I(sbi)->written_valid_blocks +=
						sentry->valid_blocks;
	}

	/* set use the current segments */
	for (type = CURSEG_HOT_DATA; type <= CURSEG_COLD_NODE; type++) {
		struct curseg_info *curseg_t = CURSEG_I(sbi, type);
		__set_test_and_inuse(sbi, curseg_t->segno);
	}
}

static void init_dirty_segmap(struct f2fs_sb_info *sbi)
{
	struct dirty_seglist_info *dirty_i = DIRTY_I(sbi);
	struct free_segmap_info *free_i = FREE_I(sbi);
	unsigned int segno = 0, offset = 0;
	unsigned short valid_blocks;

	while (1) {
		/* find dirty segment based on free segmap */
		segno = find_next_inuse(free_i, MAIN_SEGS(sbi), offset);
		if (segno >= MAIN_SEGS(sbi))
			break;
		offset = segno + 1;
		valid_blocks = get_valid_blocks(sbi, segno, false);
		if (valid_blocks == sbi->blocks_per_seg || !valid_blocks)
			continue;
		if (valid_blocks > sbi->blocks_per_seg) {
			f2fs_bug_on(sbi, 1);
			continue;
		}
		mutex_lock(&dirty_i->seglist_lock);
		__locate_dirty_segment(sbi, segno, DIRTY);
		mutex_unlock(&dirty_i->seglist_lock);
	}
}

static int init_victim_secmap(struct f2fs_sb_info *sbi)
{
	struct dirty_seglist_info *dirty_i = DIRTY_I(sbi);
	unsigned int bitmap_size = f2fs_bitmap_size(MAIN_SECS(sbi));

	dirty_i->victim_secmap = f2fs_kvzalloc(sbi, bitmap_size, GFP_KERNEL);
	if (!dirty_i->victim_secmap)
		return -ENOMEM;
	return 0;
}

static int build_dirty_segmap(struct f2fs_sb_info *sbi)
{
	struct dirty_seglist_info *dirty_i;
	unsigned int bitmap_size, i;

	/* allocate memory for dirty segments list information */
	dirty_i = f2fs_kzalloc(sbi, sizeof(struct dirty_seglist_info),
								GFP_KERNEL);
	if (!dirty_i)
		return -ENOMEM;

	SM_I(sbi)->dirty_info = dirty_i;
	mutex_init(&dirty_i->seglist_lock);

	bitmap_size = f2fs_bitmap_size(MAIN_SEGS(sbi));

	for (i = 0; i < NR_DIRTY_TYPE; i++) {
		dirty_i->dirty_segmap[i] = f2fs_kvzalloc(sbi, bitmap_size,
								GFP_KERNEL);
		if (!dirty_i->dirty_segmap[i])
			return -ENOMEM;
	}

	init_dirty_segmap(sbi);
	return init_victim_secmap(sbi);
}

static int sanity_check_curseg(struct f2fs_sb_info *sbi)
{
	int i;

	/*
	 * In LFS/SSR curseg, .next_blkoff should point to an unused blkaddr;
	 * In LFS curseg, all blkaddr after .next_blkoff should be unused.
	 */
	for (i = 0; i < NO_CHECK_TYPE; i++) {
		struct curseg_info *curseg = CURSEG_I(sbi, i);
		struct seg_entry *se = get_seg_entry(sbi, curseg->segno);
		unsigned int blkofs = curseg->next_blkoff;

		if (f2fs_test_bit(blkofs, se->cur_valid_map))
			goto out;

		if (curseg->alloc_type == SSR)
			continue;

		for (blkofs += 1; blkofs < sbi->blocks_per_seg; blkofs++) {
			if (!f2fs_test_bit(blkofs, se->cur_valid_map))
				continue;
out:
			f2fs_err(sbi,
<<<<<<< HEAD
				 "Current segment's next free block offset is inconsistent with bitmap, logtype:%u, segno:%u, type:%u, next_blkoff:%u, blkofs:%u",
=======
				 "Current segment's next free block offset is "
				 "inconsistent with bitmap, logtype:%u, "
				 "segno:%u, type:%u, next_blkoff:%u, blkofs:%u",
>>>>>>> a44aaea4
				 i, curseg->segno, curseg->alloc_type,
				 curseg->next_blkoff, blkofs);
			return -EFSCORRUPTED;
		}
	}
	return 0;
}

/*
 * Update min, max modified time for cost-benefit GC algorithm
 */
static void init_min_max_mtime(struct f2fs_sb_info *sbi)
{
	struct sit_info *sit_i = SIT_I(sbi);
	unsigned int segno;

	down_write(&sit_i->sentry_lock);

	sit_i->min_mtime = ULLONG_MAX;

	for (segno = 0; segno < MAIN_SEGS(sbi); segno += sbi->segs_per_sec) {
		unsigned int i;
		unsigned long long mtime = 0;

		for (i = 0; i < sbi->segs_per_sec; i++)
			mtime += get_seg_entry(sbi, segno + i)->mtime;

		mtime = div_u64(mtime, sbi->segs_per_sec);

		if (sit_i->min_mtime > mtime)
			sit_i->min_mtime = mtime;
	}
	sit_i->max_mtime = get_mtime(sbi, false);
	up_write(&sit_i->sentry_lock);
}

int f2fs_build_segment_manager(struct f2fs_sb_info *sbi)
{
	struct f2fs_super_block *raw_super = F2FS_RAW_SUPER(sbi);
	struct f2fs_checkpoint *ckpt = F2FS_CKPT(sbi);
	struct f2fs_sm_info *sm_info;
	int err;

	sm_info = f2fs_kzalloc(sbi, sizeof(struct f2fs_sm_info), GFP_KERNEL);
	if (!sm_info)
		return -ENOMEM;

	/* init sm info */
	sbi->sm_info = sm_info;
	sm_info->seg0_blkaddr = le32_to_cpu(raw_super->segment0_blkaddr);
	sm_info->main_blkaddr = le32_to_cpu(raw_super->main_blkaddr);
	sm_info->segment_count = le32_to_cpu(raw_super->segment_count);
	sm_info->reserved_segments = le32_to_cpu(ckpt->rsvd_segment_count);
	sm_info->ovp_segments = le32_to_cpu(ckpt->overprov_segment_count);
	sm_info->main_segments = le32_to_cpu(raw_super->segment_count_main);
	sm_info->ssa_blkaddr = le32_to_cpu(raw_super->ssa_blkaddr);
	sm_info->rec_prefree_segments = sm_info->main_segments *
					DEF_RECLAIM_PREFREE_SEGMENTS / 100;
	if (sm_info->rec_prefree_segments > DEF_MAX_RECLAIM_PREFREE_SEGMENTS)
		sm_info->rec_prefree_segments = DEF_MAX_RECLAIM_PREFREE_SEGMENTS;

	if (!test_opt(sbi, LFS))
		sm_info->ipu_policy = 1 << F2FS_IPU_FSYNC;
	sm_info->min_ipu_util = DEF_MIN_IPU_UTIL;
	sm_info->min_fsync_blocks = DEF_MIN_FSYNC_BLOCKS;
	sm_info->min_seq_blocks = sbi->blocks_per_seg * sbi->segs_per_sec;
	sm_info->min_hot_blocks = DEF_MIN_HOT_BLOCKS;
	sm_info->min_ssr_sections = reserved_sections(sbi);

	INIT_LIST_HEAD(&sm_info->sit_entry_set);

	init_rwsem(&sm_info->curseg_lock);

	if (!f2fs_readonly(sbi->sb)) {
		err = f2fs_create_flush_cmd_control(sbi);
		if (err)
			return err;
	}

	err = create_discard_cmd_control(sbi);
	if (err)
		return err;

	err = build_sit_info(sbi);
	if (err)
		return err;
	err = build_free_segmap(sbi);
	if (err)
		return err;
	err = build_curseg(sbi);
	if (err)
		return err;

	/* reinit free segmap based on SIT */
	err = build_sit_entries(sbi);
	if (err)
		return err;

	init_free_segmap(sbi);
	err = build_dirty_segmap(sbi);
	if (err)
		return err;

	err = sanity_check_curseg(sbi);
	if (err)
		return err;

	init_min_max_mtime(sbi);
	return 0;
}

static void discard_dirty_segmap(struct f2fs_sb_info *sbi,
		enum dirty_type dirty_type)
{
	struct dirty_seglist_info *dirty_i = DIRTY_I(sbi);

	mutex_lock(&dirty_i->seglist_lock);
	kvfree(dirty_i->dirty_segmap[dirty_type]);
	dirty_i->nr_dirty[dirty_type] = 0;
	mutex_unlock(&dirty_i->seglist_lock);
}

static void destroy_victim_secmap(struct f2fs_sb_info *sbi)
{
	struct dirty_seglist_info *dirty_i = DIRTY_I(sbi);
	kvfree(dirty_i->victim_secmap);
}

static void destroy_dirty_segmap(struct f2fs_sb_info *sbi)
{
	struct dirty_seglist_info *dirty_i = DIRTY_I(sbi);
	int i;

	if (!dirty_i)
		return;

	/* discard pre-free/dirty segments list */
	for (i = 0; i < NR_DIRTY_TYPE; i++)
		discard_dirty_segmap(sbi, i);

	destroy_victim_secmap(sbi);
	SM_I(sbi)->dirty_info = NULL;
	kvfree(dirty_i);
}

static void destroy_curseg(struct f2fs_sb_info *sbi)
{
	struct curseg_info *array = SM_I(sbi)->curseg_array;
	int i;

	if (!array)
		return;
	SM_I(sbi)->curseg_array = NULL;
	for (i = 0; i < NR_CURSEG_TYPE; i++) {
		kvfree(array[i].sum_blk);
		kvfree(array[i].journal);
	}
	kvfree(array);
}

static void destroy_free_segmap(struct f2fs_sb_info *sbi)
{
	struct free_segmap_info *free_i = SM_I(sbi)->free_info;
	if (!free_i)
		return;
	SM_I(sbi)->free_info = NULL;
	kvfree(free_i->free_segmap);
	kvfree(free_i->free_secmap);
	kvfree(free_i);
}

static void destroy_sit_info(struct f2fs_sb_info *sbi)
{
	struct sit_info *sit_i = SIT_I(sbi);
	unsigned int start;

	if (!sit_i)
		return;

	if (sit_i->sentries) {
		for (start = 0; start < MAIN_SEGS(sbi); start++) {
			kvfree(sit_i->sentries[start].cur_valid_map);
#ifdef CONFIG_F2FS_CHECK_FS
			kvfree(sit_i->sentries[start].cur_valid_map_mir);
#endif
			kvfree(sit_i->sentries[start].ckpt_valid_map);
			kvfree(sit_i->sentries[start].discard_map);
		}
	}
	kvfree(sit_i->tmp_map);

	kvfree(sit_i->sentries);
	kvfree(sit_i->sec_entries);
	kvfree(sit_i->dirty_sentries_bitmap);

	SM_I(sbi)->sit_info = NULL;
	kvfree(sit_i->sit_bitmap);
#ifdef CONFIG_F2FS_CHECK_FS
	kvfree(sit_i->sit_bitmap_mir);
#endif
	kvfree(sit_i);
}

void f2fs_destroy_segment_manager(struct f2fs_sb_info *sbi)
{
	struct f2fs_sm_info *sm_info = SM_I(sbi);

	if (!sm_info)
		return;
	f2fs_destroy_flush_cmd_control(sbi, true);
	destroy_discard_cmd_control(sbi);
	destroy_dirty_segmap(sbi);
	destroy_curseg(sbi);
	destroy_free_segmap(sbi);
	destroy_sit_info(sbi);
	sbi->sm_info = NULL;
	kvfree(sm_info);
}

int __init f2fs_create_segment_manager_caches(void)
{
	discard_entry_slab = f2fs_kmem_cache_create("discard_entry",
			sizeof(struct discard_entry));
	if (!discard_entry_slab)
		goto fail;

	discard_cmd_slab = f2fs_kmem_cache_create("discard_cmd",
			sizeof(struct discard_cmd));
	if (!discard_cmd_slab)
		goto destroy_discard_entry;

	sit_entry_set_slab = f2fs_kmem_cache_create("sit_entry_set",
			sizeof(struct sit_entry_set));
	if (!sit_entry_set_slab)
		goto destroy_discard_cmd;

	inmem_entry_slab = f2fs_kmem_cache_create("inmem_page_entry",
			sizeof(struct inmem_pages));
	if (!inmem_entry_slab)
		goto destroy_sit_entry_set;
	return 0;

destroy_sit_entry_set:
	kmem_cache_destroy(sit_entry_set_slab);
destroy_discard_cmd:
	kmem_cache_destroy(discard_cmd_slab);
destroy_discard_entry:
	kmem_cache_destroy(discard_entry_slab);
fail:
	return -ENOMEM;
}

void f2fs_destroy_segment_manager_caches(void)
{
	kmem_cache_destroy(sit_entry_set_slab);
	kmem_cache_destroy(discard_cmd_slab);
	kmem_cache_destroy(discard_entry_slab);
	kmem_cache_destroy(inmem_entry_slab);
}<|MERGE_RESOLUTION|>--- conflicted
+++ resolved
@@ -185,11 +185,6 @@
 
 void f2fs_register_inmem_page(struct inode *inode, struct page *page)
 {
-<<<<<<< HEAD
-	struct f2fs_sb_info *sbi = F2FS_I_SB(inode);
-	struct f2fs_inode_info *fi = F2FS_I(inode);
-=======
->>>>>>> a44aaea4
 	struct inmem_pages *new;
 
 	f2fs_trace_pid(page);
@@ -204,16 +199,8 @@
 
 	/* increase reference count with clean state */
 	get_page(page);
-<<<<<<< HEAD
-	list_add_tail(&new->list, &fi->inmem_pages);
-	spin_lock(&sbi->inode_lock[ATOMIC_FILE]);
-	if (list_empty(&fi->inmem_ilist))
-		list_add_tail(&fi->inmem_ilist, &sbi->inode_list[ATOMIC_FILE]);
-	spin_unlock(&sbi->inode_lock[ATOMIC_FILE]);
-=======
 	mutex_lock(&F2FS_I(inode)->inmem_lock);
 	list_add_tail(&new->list, &F2FS_I(inode)->inmem_pages);
->>>>>>> a44aaea4
 	inc_page_count(F2FS_I_SB(inode), F2FS_INMEM_PAGES);
 	mutex_unlock(&F2FS_I(inode)->inmem_lock);
 
@@ -337,30 +324,17 @@
 		mutex_lock(&fi->inmem_lock);
 		__revoke_inmem_pages(inode, &fi->inmem_pages,
 						true, false, true);
-<<<<<<< HEAD
-
-		if (list_empty(&fi->inmem_pages)) {
-			spin_lock(&sbi->inode_lock[ATOMIC_FILE]);
-			if (!list_empty(&fi->inmem_ilist))
-				list_del_init(&fi->inmem_ilist);
-			spin_unlock(&sbi->inode_lock[ATOMIC_FILE]);
-		}
-=======
->>>>>>> a44aaea4
 		mutex_unlock(&fi->inmem_lock);
 	}
 
 	clear_inode_flag(inode, FI_ATOMIC_FILE);
 	fi->i_gc_failures[GC_FAILURE_ATOMIC] = 0;
 	stat_dec_atomic_write(inode);
-<<<<<<< HEAD
-=======
 
 	spin_lock(&sbi->inode_lock[ATOMIC_FILE]);
 	if (!list_empty(&fi->inmem_ilist))
 		list_del_init(&fi->inmem_ilist);
 	spin_unlock(&sbi->inode_lock[ATOMIC_FILE]);
->>>>>>> a44aaea4
 }
 
 void f2fs_drop_inmem_page(struct inode *inode, struct page *page)
@@ -489,14 +463,6 @@
 
 	mutex_lock(&fi->inmem_lock);
 	err = __f2fs_commit_inmem_pages(inode);
-<<<<<<< HEAD
-
-	spin_lock(&sbi->inode_lock[ATOMIC_FILE]);
-	if (!list_empty(&fi->inmem_ilist))
-		list_del_init(&fi->inmem_ilist);
-	spin_unlock(&sbi->inode_lock[ATOMIC_FILE]);
-=======
->>>>>>> a44aaea4
 	mutex_unlock(&fi->inmem_lock);
 
 	clear_inode_flag(inode, FI_ATOMIC_COMMIT);
@@ -4410,13 +4376,9 @@
 				continue;
 out:
 			f2fs_err(sbi,
-<<<<<<< HEAD
-				 "Current segment's next free block offset is inconsistent with bitmap, logtype:%u, segno:%u, type:%u, next_blkoff:%u, blkofs:%u",
-=======
 				 "Current segment's next free block offset is "
 				 "inconsistent with bitmap, logtype:%u, "
 				 "segno:%u, type:%u, next_blkoff:%u, blkofs:%u",
->>>>>>> a44aaea4
 				 i, curseg->segno, curseg->alloc_type,
 				 curseg->next_blkoff, blkofs);
 			return -EFSCORRUPTED;
