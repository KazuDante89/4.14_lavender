--- conflicted
+++ resolved
@@ -13,13 +13,11 @@
 #include "acl.h"
 #include "xattr.h"
 #include <trace/events/f2fs.h>
-
 static unsigned long dir_blocks(struct inode *inode)
 {
 	return ((unsigned long long) (i_size_read(inode) + PAGE_SIZE - 1))
 							>> PAGE_SHIFT;
 }
-
 static unsigned int dir_buckets(unsigned int level, int dir_level)
 {
 	if (level + dir_level < MAX_DIR_HASH_DEPTH / 2)
@@ -27,7 +25,6 @@
 	else
 		return MAX_DIR_BUCKETS;
 }
-
 static unsigned int bucket_blocks(unsigned int level)
 {
 	if (level < MAX_DIR_HASH_DEPTH / 2)
@@ -35,7 +32,6 @@
 	else
 		return 4;
 }
-
 static unsigned char f2fs_filetype_table[F2FS_FT_MAX] = {
 	[F2FS_FT_UNKNOWN]	= DT_UNKNOWN,
 	[F2FS_FT_REG_FILE]	= DT_REG,
@@ -46,7 +42,6 @@
 	[F2FS_FT_SOCK]		= DT_SOCK,
 	[F2FS_FT_SYMLINK]	= DT_LNK,
 };
-
 static unsigned char f2fs_type_by_mode[S_IFMT >> S_SHIFT] = {
 	[S_IFREG >> S_SHIFT]	= F2FS_FT_REG_FILE,
 	[S_IFDIR >> S_SHIFT]	= F2FS_FT_DIR,
@@ -56,31 +51,26 @@
 	[S_IFSOCK >> S_SHIFT]	= F2FS_FT_SOCK,
 	[S_IFLNK >> S_SHIFT]	= F2FS_FT_SYMLINK,
 };
-
 static void set_de_type(struct f2fs_dir_entry *de, umode_t mode)
 {
 	de->file_type = f2fs_type_by_mode[(mode & S_IFMT) >> S_SHIFT];
 }
-
 unsigned char f2fs_get_de_type(struct f2fs_dir_entry *de)
 {
 	if (de->file_type < F2FS_FT_MAX)
 		return f2fs_filetype_table[de->file_type];
 	return DT_UNKNOWN;
 }
-
 static unsigned long dir_block_index(unsigned int level,
 				int dir_level, unsigned int idx)
 {
 	unsigned long i;
 	unsigned long bidx = 0;
-
 	for (i = 0; i < level; i++)
 		bidx += dir_buckets(i, dir_level) * bucket_blocks(i);
 	bidx += idx * bucket_blocks(level);
 	return bidx;
 }
-
 static struct f2fs_dir_entry *find_in_block(struct page *dentry_page,
 				struct fscrypt_name *fname,
 				f2fs_hash_t namehash,
@@ -90,17 +80,13 @@
 	struct f2fs_dentry_block *dentry_blk;
 	struct f2fs_dir_entry *de;
 	struct f2fs_dentry_ptr d;
-
 	dentry_blk = (struct f2fs_dentry_block *)page_address(dentry_page);
-
 	make_dentry_ptr_block(NULL, &d, dentry_blk);
 	de = f2fs_find_target_dentry(fname, namehash, max_slots, &d);
 	if (de)
 		*res_page = dentry_page;
-
 	return de;
 }
-
 struct f2fs_dir_entry *f2fs_find_target_dentry(struct fscrypt_name *fname,
 			f2fs_hash_t namehash, int *max_slots,
 			struct f2fs_dentry_ptr *d)
@@ -108,7 +94,6 @@
 	struct f2fs_dir_entry *de;
 	unsigned long bit_pos = 0;
 	int max_len = 0;
-
 	if (max_slots)
 		*max_slots = 0;
 	while (bit_pos < d->max) {
@@ -117,33 +102,26 @@
 			max_len++;
 			continue;
 		}
-
 		de = &d->dentry[bit_pos];
-
 		if (unlikely(!de->name_len)) {
 			bit_pos++;
 			continue;
 		}
-
 		if (de->hash_code == namehash &&
 		    fscrypt_match_name(fname, d->filename[bit_pos],
 				       le16_to_cpu(de->name_len)))
 			goto found;
-
 		if (max_slots && max_len > *max_slots)
 			*max_slots = max_len;
 		max_len = 0;
-
 		bit_pos += GET_DENTRY_SLOTS(le16_to_cpu(de->name_len));
 	}
-
 	de = NULL;
 found:
 	if (max_slots && max_len > *max_slots)
 		*max_slots = max_len;
 	return de;
 }
-
 static struct f2fs_dir_entry *find_in_level(struct inode *dir,
 					unsigned int level,
 					struct fscrypt_name *fname,
@@ -158,14 +136,11 @@
 	bool room = false;
 	int max_slots;
 	f2fs_hash_t namehash = f2fs_dentry_hash(&name, fname);
-
 	nbucket = dir_buckets(level, F2FS_I(dir)->i_dir_level);
 	nblock = bucket_blocks(level);
-
 	bidx = dir_block_index(level, F2FS_I(dir)->i_dir_level,
 					le32_to_cpu(namehash) % nbucket);
 	end_block = bidx + nblock;
-
 	for (; bidx < end_block; bidx++) {
 		/* no need to allocate new dentry pages to all the indices */
 		dentry_page = f2fs_find_data_page(dir, bidx);
@@ -178,25 +153,20 @@
 				break;
 			}
 		}
-
 		de = find_in_block(dentry_page, fname, namehash, &max_slots,
 								res_page);
 		if (de)
 			break;
-
 		if (max_slots >= s)
 			room = true;
 		f2fs_put_page(dentry_page, 0);
 	}
-
 	if (!de && room && F2FS_I(dir)->chash != namehash) {
 		F2FS_I(dir)->chash = namehash;
 		F2FS_I(dir)->clevel = level;
 	}
-
 	return de;
 }
-
 struct f2fs_dir_entry *__f2fs_find_entry(struct inode *dir,
 			struct fscrypt_name *fname, struct page **res_page)
 {
@@ -204,32 +174,22 @@
 	struct f2fs_dir_entry *de = NULL;
 	unsigned int max_depth;
 	unsigned int level;
-
 	if (f2fs_has_inline_dentry(dir)) {
 		*res_page = NULL;
 		de = f2fs_find_in_inline_dir(dir, fname, res_page);
 		goto out;
 	}
-
 	if (npages == 0) {
 		*res_page = NULL;
 		goto out;
 	}
-
 	max_depth = F2FS_I(dir)->i_current_depth;
 	if (unlikely(max_depth > MAX_DIR_HASH_DEPTH)) {
-<<<<<<< HEAD
 		f2fs_warn(F2FS_I_SB(dir), "Corrupted max_depth of %lu: %u",
 			  dir->i_ino, max_depth);
-=======
-		f2fs_msg(F2FS_I_SB(dir)->sb, KERN_WARNING,
-				"Corrupted max_depth of %lu: %u",
-				dir->i_ino, max_depth);
->>>>>>> 052680e5
 		max_depth = MAX_DIR_HASH_DEPTH;
 		f2fs_i_depth_write(dir, max_depth);
 	}
-
 	for (level = 0; level < max_depth; level++) {
 		*res_page = NULL;
 		de = find_in_level(dir, level, fname, res_page);
@@ -242,7 +202,6 @@
 		F2FS_I(dir)->task = current;
 	return de;
 }
-
 /*
  * Find an entry in the specified directory with the wanted name.
  * It returns the page where the entry was found (as a parameter - res_page),
@@ -255,7 +214,6 @@
 	struct f2fs_dir_entry *de = NULL;
 	struct fscrypt_name fname;
 	int err;
-
 	err = fscrypt_setup_filename(dir, child, 1, &fname);
 	if (err) {
 		if (err == -ENOENT)
@@ -264,115 +222,78 @@
 			*res_page = ERR_PTR(err);
 		return NULL;
 	}
-
 	de = __f2fs_find_entry(dir, &fname, res_page);
-
 	fscrypt_free_filename(&fname);
 	return de;
 }
-
 struct f2fs_dir_entry *f2fs_parent_dir(struct inode *dir, struct page **p)
 {
 	struct qstr dotdot = QSTR_INIT("..", 2);
-
 	return f2fs_find_entry(dir, &dotdot, p);
 }
-
 ino_t f2fs_inode_by_name(struct inode *dir, const struct qstr *qstr,
 							struct page **page)
 {
 	ino_t res = 0;
 	struct f2fs_dir_entry *de;
-
 	de = f2fs_find_entry(dir, qstr, page);
 	if (de) {
 		res = le32_to_cpu(de->ino);
 		f2fs_put_page(*page, 0);
 	}
-
 	return res;
 }
-
 void f2fs_set_link(struct inode *dir, struct f2fs_dir_entry *de,
 		struct page *page, struct inode *inode)
 {
 	enum page_type type = f2fs_has_inline_dentry(dir) ? NODE : DATA;
 	lock_page(page);
-<<<<<<< HEAD
 	f2fs_wait_on_page_writeback(page, type, true, true);
-=======
-	f2fs_wait_on_page_writeback(page, type, true);
->>>>>>> 052680e5
 	de->ino = cpu_to_le32(inode->i_ino);
 	set_de_type(de, inode->i_mode);
 	set_page_dirty(page);
-
 	dir->i_mtime = dir->i_ctime = current_time(dir);
 	f2fs_mark_inode_dirty_sync(dir, false);
 	f2fs_put_page(page, 1);
 }
-
 static void init_dent_inode(const struct qstr *name, struct page *ipage)
 {
 	struct f2fs_inode *ri;
-
-<<<<<<< HEAD
 	f2fs_wait_on_page_writeback(ipage, NODE, true, true);
-=======
-	f2fs_wait_on_page_writeback(ipage, NODE, true);
->>>>>>> 052680e5
-
 	/* copy name info. to this inode page */
 	ri = F2FS_INODE(ipage);
 	ri->i_namelen = cpu_to_le32(name->len);
 	memcpy(ri->i_name, name->name, name->len);
 	set_page_dirty(ipage);
 }
-
 void f2fs_do_make_empty_dir(struct inode *inode, struct inode *parent,
 					struct f2fs_dentry_ptr *d)
 {
 	struct qstr dot = QSTR_INIT(".", 1);
 	struct qstr dotdot = QSTR_INIT("..", 2);
-<<<<<<< HEAD
-
 	/* update dirent of "." */
 	f2fs_update_dentry(inode->i_ino, inode->i_mode, d, &dot, 0, 0);
-
-=======
-
-	/* update dirent of "." */
-	f2fs_update_dentry(inode->i_ino, inode->i_mode, d, &dot, 0, 0);
-
->>>>>>> 052680e5
 	/* update dirent of ".." */
 	f2fs_update_dentry(parent->i_ino, parent->i_mode, d, &dotdot, 0, 1);
 }
-
 static int make_empty_dir(struct inode *inode,
 		struct inode *parent, struct page *page)
 {
 	struct page *dentry_page;
 	struct f2fs_dentry_block *dentry_blk;
 	struct f2fs_dentry_ptr d;
-
 	if (f2fs_has_inline_dentry(inode))
 		return f2fs_make_empty_inline_dir(inode, parent, page);
-
 	dentry_page = f2fs_get_new_data_page(inode, page, 0, true);
 	if (IS_ERR(dentry_page))
 		return PTR_ERR(dentry_page);
-
 	dentry_blk = page_address(dentry_page);
-
 	make_dentry_ptr_block(NULL, &d, dentry_blk);
 	f2fs_do_make_empty_dir(inode, parent, &d);
-
 	set_page_dirty(dentry_page);
 	f2fs_put_page(dentry_page, 1);
 	return 0;
 }
-
 struct page *f2fs_init_inode_metadata(struct inode *inode, struct inode *dir,
 			const struct qstr *new_name, const struct qstr *orig_name,
 			struct page *dpage)
@@ -380,12 +301,10 @@
 	struct page *page;
 	int dummy_encrypt = DUMMY_ENCRYPTION_ENABLED(F2FS_I_SB(dir));
 	int err;
-
 	if (is_inode_flag_set(inode, FI_NEW_INODE)) {
 		page = f2fs_new_inode_page(inode);
 		if (IS_ERR(page))
 			return page;
-
 		if (S_ISDIR(inode->i_mode)) {
 			/* in order to handle error case */
 			get_page(page);
@@ -396,15 +315,12 @@
 			}
 			put_page(page);
 		}
-
 		err = f2fs_init_acl(inode, dir, page, dpage);
 		if (err)
 			goto put_error;
-
 		err = f2fs_init_security(inode, dir, orig_name, page);
 		if (err)
 			goto put_error;
-
 		if ((f2fs_encrypted_inode(dir) || dummy_encrypt) &&
 					f2fs_may_encrypt(inode)) {
 			err = fscrypt_inherit_context(dir, inode, page, false);
@@ -416,13 +332,11 @@
 		if (IS_ERR(page))
 			return page;
 	}
-
 	if (new_name) {
 		init_dent_inode(new_name, page);
 		if (f2fs_encrypted_inode(dir))
 			file_set_enc_name(inode);
 	}
-
 	/*
 	 * This file should be checkpointed during fsync.
 	 * We lost i_pino from now on.
@@ -439,14 +353,12 @@
 		f2fs_i_links_write(inode, true);
 	}
 	return page;
-
 put_error:
 	clear_nlink(inode);
 	f2fs_update_inode(inode, page);
 	f2fs_put_page(page, 1);
 	return ERR_PTR(err);
 }
-
 void f2fs_update_parent_metadata(struct inode *dir, struct inode *inode,
 						unsigned int current_depth)
 {
@@ -457,14 +369,11 @@
 	}
 	dir->i_mtime = dir->i_ctime = current_time(dir);
 	f2fs_mark_inode_dirty_sync(dir, false);
-
 	if (F2FS_I(dir)->i_current_depth != current_depth)
 		f2fs_i_depth_write(dir, current_depth);
-
 	if (inode && is_inode_flag_set(inode, FI_INC_LINK))
 		clear_inode_flag(inode, FI_INC_LINK);
 }
-
 int f2fs_room_for_filename(const void *bitmap, int slots, int max_slots)
 {
 	int bit_start = 0;
@@ -473,18 +382,14 @@
 	zero_start = find_next_zero_bit_le(bitmap, max_slots, bit_start);
 	if (zero_start >= max_slots)
 		return max_slots;
-
 	zero_end = find_next_bit_le(bitmap, max_slots, zero_start);
 	if (zero_end - zero_start >= slots)
 		return zero_start;
-
 	bit_start = zero_end + 1;
-
 	if (zero_end + 1 >= max_slots)
 		return max_slots;
 	goto next;
 }
-
 void f2fs_update_dentry(nid_t ino, umode_t mode, struct f2fs_dentry_ptr *d,
 				const struct qstr *name, f2fs_hash_t name_hash,
 				unsigned int bit_pos)
@@ -492,7 +397,6 @@
 	struct f2fs_dir_entry *de;
 	int slots = GET_DENTRY_SLOTS(name->len);
 	int i;
-
 	de = &d->dentry[bit_pos];
 	de->hash_code = name_hash;
 	de->name_len = cpu_to_le16(name->len);
@@ -506,7 +410,6 @@
 			(de + i)->name_len = 0;
 	}
 }
-
 int f2fs_add_regular_entry(struct inode *dir, const struct qstr *new_name,
 				const struct qstr *orig_name,
 				struct inode *inode, nid_t ino, umode_t mode)
@@ -522,68 +425,44 @@
 	struct f2fs_dentry_ptr d;
 	struct page *page = NULL;
 	int slots, err = 0;
-
 	level = 0;
 	slots = GET_DENTRY_SLOTS(new_name->len);
 	dentry_hash = f2fs_dentry_hash(new_name, NULL);
-
 	current_depth = F2FS_I(dir)->i_current_depth;
 	if (F2FS_I(dir)->chash == dentry_hash) {
 		level = F2FS_I(dir)->clevel;
 		F2FS_I(dir)->chash = 0;
 	}
-
 start:
-<<<<<<< HEAD
-=======
-#ifdef CONFIG_F2FS_FAULT_INJECTION
->>>>>>> 052680e5
 	if (time_to_inject(F2FS_I_SB(dir), FAULT_DIR_DEPTH)) {
 		f2fs_show_injection_info(FAULT_DIR_DEPTH);
 		return -ENOSPC;
 	}
-<<<<<<< HEAD
-
-=======
-#endif
->>>>>>> 052680e5
 	if (unlikely(current_depth == MAX_DIR_HASH_DEPTH))
 		return -ENOSPC;
-
 	/* Increase the depth, if required */
 	if (level == current_depth)
 		++current_depth;
-
 	nbucket = dir_buckets(level, F2FS_I(dir)->i_dir_level);
 	nblock = bucket_blocks(level);
-
 	bidx = dir_block_index(level, F2FS_I(dir)->i_dir_level,
 				(le32_to_cpu(dentry_hash) % nbucket));
-
 	for (block = bidx; block <= (bidx + nblock - 1); block++) {
 		dentry_page = f2fs_get_new_data_page(dir, NULL, block, true);
 		if (IS_ERR(dentry_page))
 			return PTR_ERR(dentry_page);
-
 		dentry_blk = page_address(dentry_page);
 		bit_pos = f2fs_room_for_filename(&dentry_blk->dentry_bitmap,
 						slots, NR_DENTRY_IN_BLOCK);
 		if (bit_pos < NR_DENTRY_IN_BLOCK)
 			goto add_dentry;
-
 		f2fs_put_page(dentry_page, 1);
 	}
-
 	/* Move to next level to find the empty slot for new dentry */
 	++level;
 	goto start;
 add_dentry:
-<<<<<<< HEAD
 	f2fs_wait_on_page_writeback(dentry_page, DATA, true, true);
-=======
-	f2fs_wait_on_page_writeback(dentry_page, DATA, true);
->>>>>>> 052680e5
-
 	if (inode) {
 		down_write(&F2FS_I(inode)->i_sem);
 		page = f2fs_init_inode_metadata(inode, dir, new_name,
@@ -593,47 +472,36 @@
 			goto fail;
 		}
 	}
-
 	make_dentry_ptr_block(NULL, &d, dentry_blk);
 	f2fs_update_dentry(ino, mode, &d, new_name, dentry_hash, bit_pos);
-
 	set_page_dirty(dentry_page);
-
 	if (inode) {
 		f2fs_i_pino_write(inode, dir->i_ino);
 		f2fs_put_page(page, 1);
 	}
-
 	f2fs_update_parent_metadata(dir, inode, current_depth);
 fail:
 	if (inode)
 		up_write(&F2FS_I(inode)->i_sem);
-
 	f2fs_put_page(dentry_page, 1);
-
 	return err;
 }
-
 int f2fs_add_dentry(struct inode *dir, struct fscrypt_name *fname,
 				struct inode *inode, nid_t ino, umode_t mode)
 {
 	struct qstr new_name;
 	int err = -EAGAIN;
-
 	new_name.name = fname_name(fname);
 	new_name.len = fname_len(fname);
-
 	if (f2fs_has_inline_dentry(dir))
 		err = f2fs_add_inline_entry(dir, &new_name, fname->usr_fname,
 							inode, ino, mode);
 	if (err == -EAGAIN)
 		err = f2fs_add_regular_entry(dir, &new_name, fname->usr_fname,
 							inode, ino, mode);
-
 	f2fs_update_time(F2FS_I_SB(dir), REQ_TIME);
 	return err;
 }
-
 /*
  * Caller should grab and release a rwsem by calling f2fs_lock_op() and
  * f2fs_unlock_op().
@@ -645,11 +513,9 @@
 	struct page *page = NULL;
 	struct f2fs_dir_entry *de = NULL;
 	int err;
-
 	err = fscrypt_setup_filename(dir, name, 0, &fname);
 	if (err)
 		return err;
-
 	/*
 	 * An immature stakable filesystem shows a race condition between lookup
 	 * and create. If we have same task when doing lookup and create, it's
@@ -672,12 +538,10 @@
 	fscrypt_free_filename(&fname);
 	return err;
 }
-
 int f2fs_do_tmpfile(struct inode *inode, struct inode *dir)
 {
 	struct page *page;
 	int err = 0;
-
 	down_write(&F2FS_I(inode)->i_sem);
 	page = f2fs_init_inode_metadata(inode, dir, NULL, NULL, NULL);
 	if (IS_ERR(page)) {
@@ -685,41 +549,30 @@
 		goto fail;
 	}
 	f2fs_put_page(page, 1);
-
 	clear_inode_flag(inode, FI_NEW_INODE);
-<<<<<<< HEAD
 	f2fs_update_time(F2FS_I_SB(inode), REQ_TIME);
-=======
->>>>>>> 052680e5
 fail:
 	up_write(&F2FS_I(inode)->i_sem);
-	f2fs_update_time(F2FS_I_SB(inode), REQ_TIME);
 	return err;
 }
-
 void f2fs_drop_nlink(struct inode *dir, struct inode *inode)
 {
 	struct f2fs_sb_info *sbi = F2FS_I_SB(dir);
-
 	down_write(&F2FS_I(inode)->i_sem);
-
 	if (S_ISDIR(inode->i_mode))
 		f2fs_i_links_write(dir, false);
 	inode->i_ctime = current_time(inode);
-
 	f2fs_i_links_write(inode, false);
 	if (S_ISDIR(inode->i_mode)) {
 		f2fs_i_links_write(inode, false);
 		f2fs_i_size_write(inode, 0);
 	}
 	up_write(&F2FS_I(inode)->i_sem);
-
 	if (inode->i_nlink == 0)
 		f2fs_add_orphan_inode(inode);
 	else
 		f2fs_release_orphan_inode(sbi);
 }
-
 /*
  * It only removes the dentry from the dentry page, corresponding name
  * entry in name page does not need to be touched during deletion.
@@ -731,39 +584,26 @@
 	unsigned int bit_pos;
 	int slots = GET_DENTRY_SLOTS(le16_to_cpu(dentry->name_len));
 	int i;
-
 	f2fs_update_time(F2FS_I_SB(dir), REQ_TIME);
-
 	if (F2FS_OPTION(F2FS_I_SB(dir)).fsync_mode == FSYNC_MODE_STRICT)
 		f2fs_add_ino_entry(F2FS_I_SB(dir), dir->i_ino, TRANS_DIR_INO);
-
 	if (f2fs_has_inline_dentry(dir))
 		return f2fs_delete_inline_entry(dentry, page, dir, inode);
-
 	lock_page(page);
-<<<<<<< HEAD
 	f2fs_wait_on_page_writeback(page, DATA, true, true);
-=======
-	f2fs_wait_on_page_writeback(page, DATA, true);
->>>>>>> 052680e5
-
 	dentry_blk = page_address(page);
 	bit_pos = dentry - dentry_blk->dentry;
 	for (i = 0; i < slots; i++)
 		__clear_bit_le(bit_pos + i, &dentry_blk->dentry_bitmap);
-
 	/* Let's check and deallocate this dentry page */
 	bit_pos = find_next_bit_le(&dentry_blk->dentry_bitmap,
 			NR_DENTRY_IN_BLOCK,
 			0);
 	set_page_dirty(page);
-
 	dir->i_ctime = dir->i_mtime = current_time(dir);
 	f2fs_mark_inode_dirty_sync(dir, false);
-
 	if (inode)
 		f2fs_drop_nlink(dir, inode);
-
 	if (bit_pos == NR_DENTRY_IN_BLOCK &&
 		!f2fs_truncate_hole(dir, page->index, page->index + 1)) {
 		f2fs_clear_radix_tree_dirty_tag(page);
@@ -776,7 +616,6 @@
 	}
 	f2fs_put_page(page, 1);
 }
-
 bool f2fs_empty_dir(struct inode *dir)
 {
 	unsigned long bidx;
@@ -784,10 +623,8 @@
 	unsigned int bit_pos;
 	struct f2fs_dentry_block *dentry_blk;
 	unsigned long nblock = dir_blocks(dir);
-
 	if (f2fs_has_inline_dentry(dir))
 		return f2fs_empty_inline_dir(dir);
-
 	for (bidx = 0; bidx < nblock; bidx++) {
 		dentry_page = f2fs_get_lock_data_page(dir, bidx, false);
 		if (IS_ERR(dentry_page)) {
@@ -796,7 +633,6 @@
 			else
 				return false;
 		}
-
 		dentry_blk = page_address(dentry_page);
 		if (bidx == 0)
 			bit_pos = 2;
@@ -805,15 +641,12 @@
 		bit_pos = find_next_bit_le(&dentry_blk->dentry_bitmap,
 						NR_DENTRY_IN_BLOCK,
 						bit_pos);
-
 		f2fs_put_page(dentry_page, 1);
-
 		if (bit_pos < NR_DENTRY_IN_BLOCK)
 			return false;
 	}
 	return true;
 }
-
 int f2fs_fill_dentries(struct dir_context *ctx, struct f2fs_dentry_ptr *d,
 			unsigned int start_pos, struct fscrypt_str *fstr)
 {
@@ -822,42 +655,29 @@
 	struct f2fs_dir_entry *de = NULL;
 	struct fscrypt_str de_name = FSTR_INIT(NULL, 0);
 	struct f2fs_sb_info *sbi = F2FS_I_SB(d->inode);
-<<<<<<< HEAD
 	struct blk_plug plug;
 	bool readdir_ra = sbi->readdir_ra == 1;
 	int err = 0;
-=======
->>>>>>> 052680e5
-
 	bit_pos = ((unsigned long)ctx->pos % d->max);
-
 	if (readdir_ra)
 		blk_start_plug(&plug);
-
 	while (bit_pos < d->max) {
 		bit_pos = find_next_bit_le(d->bitmap, d->max, bit_pos);
 		if (bit_pos >= d->max)
 			break;
-
 		de = &d->dentry[bit_pos];
 		if (de->name_len == 0) {
 			bit_pos++;
 			ctx->pos = start_pos + bit_pos;
-<<<<<<< HEAD
 			printk_ratelimited(
 				"%s, invalid namelen(0), ino:%u, run fsck to fix.",
 				KERN_WARNING, le32_to_cpu(de->ino));
 			set_sbi_flag(sbi, SBI_NEED_FSCK);
-=======
->>>>>>> 052680e5
 			continue;
 		}
-
 		d_type = f2fs_get_de_type(de);
-
 		de_name.name = d->filename[bit_pos];
 		de_name.len = le16_to_cpu(de->name_len);
-
 		/* check memory boundary before moving forward */
 		bit_pos += GET_DENTRY_SLOTS(le16_to_cpu(de->name_len));
 		if (unlikely(bit_pos > d->max ||
@@ -868,58 +688,30 @@
 			err = -EFSCORRUPTED;
 			goto out;
 		}
-
 		if (f2fs_encrypted_inode(d->inode)) {
 			int save_len = fstr->len;
-<<<<<<< HEAD
-
 			err = fscrypt_fname_disk_to_usr(d->inode,
 						(u32)le32_to_cpu(de->hash_code),
 						0, &de_name, fstr);
 			if (err)
 				goto out;
-=======
-			int err;
-
-			err = fscrypt_fname_disk_to_usr(d->inode,
-						(u32)de->hash_code, 0,
-						&de_name, fstr);
-			if (err)
-				return err;
->>>>>>> 052680e5
-
 			de_name = *fstr;
 			fstr->len = save_len;
 		}
-
 		if (!dir_emit(ctx, de_name.name, de_name.len,
-<<<<<<< HEAD
 					le32_to_cpu(de->ino), d_type)) {
 			err = 1;
 			goto out;
 		}
-
 		if (readdir_ra)
-=======
-					le32_to_cpu(de->ino), d_type))
-			return 1;
-
-		if (sbi->readdir_ra == 1)
->>>>>>> 052680e5
 			f2fs_ra_node_page(sbi, le32_to_cpu(de->ino));
-
 		ctx->pos = start_pos + bit_pos;
 	}
-<<<<<<< HEAD
 out:
 	if (readdir_ra)
 		blk_finish_plug(&plug);
 	return err;
-=======
-	return 0;
->>>>>>> 052680e5
-}
-
+}
 static int f2fs_readdir(struct file *file, struct dir_context *ctx)
 {
 	struct inode *inode = file_inode(file);
@@ -932,41 +724,30 @@
 	struct f2fs_dentry_ptr d;
 	struct fscrypt_str fstr = FSTR_INIT(NULL, 0);
 	int err = 0;
-
 	if (f2fs_encrypted_inode(inode)) {
 		err = fscrypt_get_encryption_info(inode);
 		if (err && err != -ENOKEY)
 			goto out;
-
 		err = fscrypt_fname_alloc_buffer(inode, F2FS_NAME_LEN, &fstr);
 		if (err < 0)
 			goto out;
 	}
-
 	if (f2fs_has_inline_dentry(inode)) {
 		err = f2fs_read_inline_dir(file, ctx, &fstr);
 		goto out_free;
 	}
-
 	for (; n < npages; n++, ctx->pos = n * NR_DENTRY_IN_BLOCK) {
-
 		/* allow readdir() to be interrupted */
 		if (fatal_signal_pending(current)) {
 			err = -ERESTARTSYS;
 			goto out_free;
 		}
 		cond_resched();
-
 		/* readahead for multi pages of dir */
 		if (npages - n > 1 && !ra_has_index(ra, n))
 			page_cache_sync_readahead(inode->i_mapping, ra, file, n,
 				min(npages - n, (pgoff_t)MAX_DIR_RA_PAGES));
-
-<<<<<<< HEAD
 		dentry_page = f2fs_find_data_page(inode, n);
-=======
-		dentry_page = f2fs_get_lock_data_page(inode, n, false);
->>>>>>> 052680e5
 		if (IS_ERR(dentry_page)) {
 			err = PTR_ERR(dentry_page);
 			if (err == -ENOENT) {
@@ -976,27 +757,15 @@
 				goto out_free;
 			}
 		}
-
 		dentry_blk = page_address(dentry_page);
-
 		make_dentry_ptr_block(inode, &d, dentry_blk);
-
 		err = f2fs_fill_dentries(ctx, &d,
 				n * NR_DENTRY_IN_BLOCK, &fstr);
 		if (err) {
-<<<<<<< HEAD
 			f2fs_put_page(dentry_page, 0);
 			break;
 		}
-
 		f2fs_put_page(dentry_page, 0);
-=======
-			f2fs_put_page(dentry_page, 1);
-			break;
-		}
-
-		f2fs_put_page(dentry_page, 1);
->>>>>>> 052680e5
 	}
 out_free:
 	fscrypt_fname_free_buffer(&fstr);
@@ -1004,14 +773,12 @@
 	trace_f2fs_readdir(inode, start_pos, ctx->pos, err);
 	return err < 0 ? err : 0;
 }
-
 static int f2fs_dir_open(struct inode *inode, struct file *filp)
 {
 	if (f2fs_encrypted_inode(inode))
 		return fscrypt_get_encryption_info(inode) ? -EACCES : 0;
 	return 0;
 }
-
 const struct file_operations f2fs_dir_operations = {
 	.llseek		= generic_file_llseek,
 	.read		= generic_read_dir,
