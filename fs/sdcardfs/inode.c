/*
 * fs/sdcardfs/inode.c
 *
 * Copyright (c) 2013 Samsung Electronics Co. Ltd
 *   Authors: Daeho Jeong, Woojoong Lee, Seunghwan Hyun,
 *               Sunghwan Yun, Sungjong Seo
 *
 * This program has been developed as a stackable file system based on
 * the WrapFS which written by
 *
 * Copyright (c) 1998-2011 Erez Zadok
 * Copyright (c) 2009     Shrikar Archak
 * Copyright (c) 2003-2011 Stony Brook University
 * Copyright (c) 2003-2011 The Research Foundation of SUNY
 *
 * This file is dual licensed.  It may be redistributed and/or modified
 * under the terms of the Apache 2.0 License OR version 2 of the GNU
 * General Public License.
 */

#include "sdcardfs.h"
#include <linux/fs_struct.h>
#include <linux/ratelimit.h>
#include <linux/sched.h>

const struct cred *override_fsids(struct sdcardfs_sb_info *sbi,
		struct sdcardfs_inode_data *data)
{
	struct cred *cred;
	const struct cred *old_cred;
	uid_t uid;

	cred = prepare_creds();
	if (!cred)
		return NULL;

	if (sbi->options.gid_derivation) {
		if (data->under_obb)
			uid = AID_MEDIA_OBB;
		else
			uid = multiuser_get_uid(data->userid, sbi->options.fs_low_uid);
	} else {
		uid = sbi->options.fs_low_uid;
	}
	cred->fsuid = make_kuid(&init_user_ns, uid);
	cred->fsgid = make_kgid(&init_user_ns, sbi->options.fs_low_gid);

	old_cred = override_creds(cred);

	return old_cred;
}

void revert_fsids(const struct cred *old_cred)
{
	const struct cred *cur_cred;

	cur_cred = current->cred;
	revert_creds(old_cred);
	put_cred(cur_cred);
}

static int sdcardfs_create(struct inode *dir, struct dentry *dentry,
			 umode_t mode, bool want_excl)
{
	int err;
	struct dentry *lower_dentry;
	struct vfsmount *lower_dentry_mnt;
	struct dentry *lower_parent_dentry = NULL;
	struct path lower_path;
	const struct cred *saved_cred = NULL;
	struct fs_struct *saved_fs;
	struct fs_struct *copied_fs;

	if (!check_caller_access_to_name(dir, &dentry->d_name)) {
		err = -EACCES;
		goto out_eacces;
	}

	/* save current_cred and override it */
<<<<<<< HEAD
=======
	saved_cred = override_fsids(SDCARDFS_SB(dir->i_sb),
					SDCARDFS_I(dir)->data);
	if (!saved_cred)
		return -ENOMEM;
>>>>>>> a2898004

	saved_cred = override_fsids(SDCARDFS_SB(dir->i_sb),
					SDCARDFS_I(dir)->data);
	if (!saved_cred)
		return -ENOMEM;
	sdcardfs_get_lower_path(dentry, &lower_path);
	lower_dentry = lower_path.dentry;
	lower_dentry_mnt = lower_path.mnt;
	lower_parent_dentry = lock_parent(lower_dentry);

	/* set last 16bytes of mode field to 0664 */
	mode = (mode & S_IFMT) | 00664;

	/* temporarily change umask for lower fs write */
	saved_fs = current->fs;
	copied_fs = copy_fs_struct(current->fs);
	if (!copied_fs) {
		err = -ENOMEM;
		goto out_unlock;
	}
	copied_fs->umask = 0;
	task_lock(current);
	current->fs = copied_fs;
	task_unlock(current);

	err = vfs_create2(lower_dentry_mnt, d_inode(lower_parent_dentry), lower_dentry, mode, want_excl);
	if (err)
		goto out;

	err = sdcardfs_interpose(dentry, dir->i_sb, &lower_path,
			SDCARDFS_I(dir)->data->userid);
	if (err)
		goto out;
	fsstack_copy_attr_times(dir, sdcardfs_lower_inode(dir));
	fsstack_copy_inode_size(dir, d_inode(lower_parent_dentry));
	fixup_lower_ownership(dentry, dentry->d_name.name);

out:
	task_lock(current);
	current->fs = saved_fs;
	task_unlock(current);
	free_fs_struct(copied_fs);
out_unlock:
	unlock_dir(lower_parent_dentry);
	sdcardfs_put_lower_path(dentry, &lower_path);
	revert_fsids(saved_cred);
out_eacces:
	return err;
}

<<<<<<< HEAD

=======
>>>>>>> a2898004
static int sdcardfs_unlink(struct inode *dir, struct dentry *dentry)
{
	int err;
	struct dentry *lower_dentry;
	struct vfsmount *lower_mnt;
	struct inode *lower_dir_inode = sdcardfs_lower_inode(dir);
	struct dentry *lower_dir_dentry;
	struct path lower_path;
	const struct cred *saved_cred = NULL;

	if (!check_caller_access_to_name(dir, &dentry->d_name)) {
		err = -EACCES;
		goto out_eacces;
	}

	/* save current_cred and override it */
<<<<<<< HEAD
=======
	saved_cred = override_fsids(SDCARDFS_SB(dir->i_sb),
						SDCARDFS_I(dir)->data);
	if (!saved_cred)
		return -ENOMEM;
>>>>>>> a2898004

        saved_cred = override_fsids(SDCARDFS_SB(dir->i_sb),
						SDCARDFS_I(dir)->data);
	if (!saved_cred)
		return -ENOMEM;
	sdcardfs_get_lower_path(dentry, &lower_path);
	lower_dentry = lower_path.dentry;
	lower_mnt = lower_path.mnt;
	dget(lower_dentry);
	lower_dir_dentry = lock_parent(lower_dentry);

	err = vfs_unlink2(lower_mnt, lower_dir_inode, lower_dentry, NULL);

	/*
	 * Note: unlinking on top of NFS can cause silly-renamed files.
	 * Trying to delete such files results in EBUSY from NFS
	 * below.  Silly-renamed files will get deleted by NFS later on, so
	 * we just need to detect them here and treat such EBUSY errors as
	 * if the upper file was successfully deleted.
	 */
	if (err == -EBUSY && lower_dentry->d_flags & DCACHE_NFSFS_RENAMED)
		err = 0;
	if (err)
		goto out;
	fsstack_copy_attr_times(dir, lower_dir_inode);
	fsstack_copy_inode_size(dir, lower_dir_inode);
	set_nlink(d_inode(dentry),
		  sdcardfs_lower_inode(d_inode(dentry))->i_nlink);
	d_inode(dentry)->i_ctime = dir->i_ctime;
	d_drop(dentry); /* this is needed, else LTP fails (VFS won't do it) */
out:
	unlock_dir(lower_dir_dentry);
	dput(lower_dentry);
	sdcardfs_put_lower_path(dentry, &lower_path);
	revert_fsids(saved_cred);
out_eacces:
	return err;
}

static int touch(char *abs_path, mode_t mode)
{
	struct file *filp = filp_open(abs_path, O_RDWR|O_CREAT|O_EXCL|O_NOFOLLOW, mode);

	if (IS_ERR(filp)) {
		if (PTR_ERR(filp) == -EEXIST) {
			return 0;
		} else {
			pr_err("sdcardfs: failed to open(%s): %ld\n",
						abs_path, PTR_ERR(filp));
			return PTR_ERR(filp);
		}
	}
	filp_close(filp, current->files);
	return 0;
}

static int sdcardfs_mkdir(struct inode *dir, struct dentry *dentry, umode_t mode)
{
	int err;
	int make_nomedia_in_obb = 0;
	struct dentry *lower_dentry;
	struct vfsmount *lower_mnt;
	struct dentry *lower_parent_dentry = NULL;
	struct dentry *parent_dentry = NULL;
	struct path lower_path;
	struct sdcardfs_sb_info *sbi = SDCARDFS_SB(dentry->d_sb);
	const struct cred *saved_cred = NULL;
	struct sdcardfs_inode_data *pd = SDCARDFS_I(dir)->data;
	int touch_err = 0;
	struct fs_struct *saved_fs;
	struct fs_struct *copied_fs;
	struct qstr q_obb = QSTR_LITERAL("obb");
	struct qstr q_data = QSTR_LITERAL("data");

	if (!check_caller_access_to_name(dir, &dentry->d_name)) {
		err = -EACCES;
		goto out_eacces;
	}

	/* save current_cred and override it */
	saved_cred = override_fsids(SDCARDFS_SB(dir->i_sb),
						SDCARDFS_I(dir)->data);
	if (!saved_cred)
		return -ENOMEM;

	/* check disk space */
	parent_dentry = dget_parent(dentry);
	if (!check_min_free_space(parent_dentry, 0, 1)) {
		pr_err("sdcardfs: No minimum free space.\n");
		err = -ENOSPC;
		dput(parent_dentry);
		goto out_revert;
	}
	dput(parent_dentry);

	/* the lower_dentry is negative here */
	sdcardfs_get_lower_path(dentry, &lower_path);
	lower_dentry = lower_path.dentry;
	lower_mnt = lower_path.mnt;
	lower_parent_dentry = lock_parent(lower_dentry);

	/* set last 16bytes of mode field to 0775 */
	mode = (mode & S_IFMT) | 00775;

	/* temporarily change umask for lower fs write */
	saved_fs = current->fs;
	copied_fs = copy_fs_struct(current->fs);
	if (!copied_fs) {
		err = -ENOMEM;
		unlock_dir(lower_parent_dentry);
		goto out_unlock;
	}
	copied_fs->umask = 0;
	task_lock(current);
	current->fs = copied_fs;
	task_unlock(current);

	err = vfs_mkdir2(lower_mnt, d_inode(lower_parent_dentry), lower_dentry, mode);

	if (err) {
		unlock_dir(lower_parent_dentry);
		goto out;
	}

	/* if it is a local obb dentry, setup it with the base obbpath */
	if (need_graft_path(dentry)) {

		err = setup_obb_dentry(dentry, &lower_path);
		if (err) {
			/* if the sbi->obbpath is not available, the lower_path won't be
			 * changed by setup_obb_dentry() but the lower path is saved to
			 * its orig_path. this dentry will be revalidated later.
			 * but now, the lower_path should be NULL
			 */
			sdcardfs_put_reset_lower_path(dentry);

			/* the newly created lower path which saved to its orig_path or
			 * the lower_path is the base obbpath.
			 * therefore, an additional path_get is required
			 */
			path_get(&lower_path);
		} else
			make_nomedia_in_obb = 1;
	}

	err = sdcardfs_interpose(dentry, dir->i_sb, &lower_path, pd->userid);
	if (err) {
		unlock_dir(lower_parent_dentry);
		goto out;
	}

	fsstack_copy_attr_times(dir, sdcardfs_lower_inode(dir));
	fsstack_copy_inode_size(dir, d_inode(lower_parent_dentry));
	/* update number of links on parent directory */
	set_nlink(dir, sdcardfs_lower_inode(dir)->i_nlink);
	fixup_lower_ownership(dentry, dentry->d_name.name);
	unlock_dir(lower_parent_dentry);
	if ((!sbi->options.multiuser) && (qstr_case_eq(&dentry->d_name, &q_obb))
		&& (pd->perm == PERM_ANDROID) && (pd->userid == 0))
		make_nomedia_in_obb = 1;

	/* When creating /Android/data and /Android/obb, mark them as .nomedia */
	if (make_nomedia_in_obb ||
		((pd->perm == PERM_ANDROID)
				&& (qstr_case_eq(&dentry->d_name, &q_data)))) {
		revert_fsids(saved_cred);
		saved_cred = override_fsids(sbi,
<<<<<<< HEAD
					SDCARDFS_I(dentry->d_inode)->data);
=======
					SDCARDFS_I(d_inode(dentry))->data);
>>>>>>> a2898004
		if (!saved_cred) {
			pr_err("sdcardfs: failed to set up .nomedia in %s: %d\n",
						lower_path.dentry->d_name.name,
						-ENOMEM);
			goto out;
		}
		set_fs_pwd(current->fs, &lower_path);
		touch_err = touch(".nomedia", 0664);
		if (touch_err) {
			pr_err("sdcardfs: failed to create .nomedia in %s: %d\n",
						lower_path.dentry->d_name.name,
						touch_err);
			goto out;
		}
	}
out:
	task_lock(current);
	current->fs = saved_fs;
	task_unlock(current);
<<<<<<< HEAD
        free_fs_struct(copied_fs);
=======

	free_fs_struct(copied_fs);
>>>>>>> a2898004
out_unlock:
	sdcardfs_put_lower_path(dentry, &lower_path);
out_revert:
	revert_fsids(saved_cred);
out_eacces:
	return err;
}

static int sdcardfs_rmdir(struct inode *dir, struct dentry *dentry)
{
	struct dentry *lower_dentry;
	struct dentry *lower_dir_dentry;
	struct vfsmount *lower_mnt;
	int err;
	struct path lower_path;
	const struct cred *saved_cred = NULL;

	if (!check_caller_access_to_name(dir, &dentry->d_name)) {
		err = -EACCES;
		goto out_eacces;
	}

	/* save current_cred and override it */
	saved_cred = override_fsids(SDCARDFS_SB(dir->i_sb),
						SDCARDFS_I(dir)->data);
	if (!saved_cred)
		return -ENOMEM;

	/* sdcardfs_get_real_lower(): in case of remove an user's obb dentry
	 * the dentry on the original path should be deleted.
	 */
	sdcardfs_get_real_lower(dentry, &lower_path);

	lower_dentry = lower_path.dentry;
	lower_mnt = lower_path.mnt;
	lower_dir_dentry = lock_parent(lower_dentry);

	err = vfs_rmdir2(lower_mnt, d_inode(lower_dir_dentry), lower_dentry);
	if (err)
		goto out;

	d_drop(dentry);	/* drop our dentry on success (why not VFS's job?) */
	if (d_inode(dentry))
		clear_nlink(d_inode(dentry));
	fsstack_copy_attr_times(dir, d_inode(lower_dir_dentry));
	fsstack_copy_inode_size(dir, d_inode(lower_dir_dentry));
	set_nlink(dir, d_inode(lower_dir_dentry)->i_nlink);

out:
	unlock_dir(lower_dir_dentry);
	sdcardfs_put_real_lower(dentry, &lower_path);
	revert_fsids(saved_cred);
out_eacces:
	return err;
}

/*
 * The locking rules in sdcardfs_rename are complex.  We could use a simpler
 * superblock-level name-space lock for renames and copy-ups.
 */
static int sdcardfs_rename(struct inode *old_dir, struct dentry *old_dentry,
			 struct inode *new_dir, struct dentry *new_dentry)
{
	int err = 0;
	struct dentry *lower_old_dentry = NULL;
	struct dentry *lower_new_dentry = NULL;
	struct dentry *lower_old_dir_dentry = NULL;
	struct dentry *lower_new_dir_dentry = NULL;
	struct vfsmount *lower_mnt = NULL;
	struct dentry *trap = NULL;
	struct path lower_old_path, lower_new_path;
	const struct cred *saved_cred = NULL;

	if (!check_caller_access_to_name(old_dir, &old_dentry->d_name) ||
		!check_caller_access_to_name(new_dir, &new_dentry->d_name)) {
		err = -EACCES;
		goto out_eacces;
	}

	/* save current_cred and override it */
	saved_cred = override_fsids(SDCARDFS_SB(old_dir->i_sb),
						SDCARDFS_I(new_dir)->data);
	if (!saved_cred)
		return -ENOMEM;

	sdcardfs_get_real_lower(old_dentry, &lower_old_path);
	sdcardfs_get_lower_path(new_dentry, &lower_new_path);
	lower_old_dentry = lower_old_path.dentry;
	lower_new_dentry = lower_new_path.dentry;
	lower_mnt = lower_old_path.mnt;
	lower_old_dir_dentry = dget_parent(lower_old_dentry);
	lower_new_dir_dentry = dget_parent(lower_new_dentry);

	trap = lock_rename(lower_old_dir_dentry, lower_new_dir_dentry);
	/* source should not be ancestor of target */
	if (trap == lower_old_dentry) {
		err = -EINVAL;
		goto out;
	}
	/* target should not be ancestor of source */
	if (trap == lower_new_dentry) {
		err = -ENOTEMPTY;
		goto out;
	}

	err = vfs_rename2(lower_mnt,
			 d_inode(lower_old_dir_dentry), lower_old_dentry,
			 d_inode(lower_new_dir_dentry), lower_new_dentry,
			 NULL, 0);
	if (err)
		goto out;

	/* Copy attrs from lower dir, but i_uid/i_gid */
	sdcardfs_copy_and_fix_attrs(new_dir, d_inode(lower_new_dir_dentry));
	fsstack_copy_inode_size(new_dir, d_inode(lower_new_dir_dentry));

	if (new_dir != old_dir) {
		sdcardfs_copy_and_fix_attrs(old_dir, d_inode(lower_old_dir_dentry));
		fsstack_copy_inode_size(old_dir, d_inode(lower_old_dir_dentry));
	}
	get_derived_permission_new(new_dentry->d_parent, old_dentry, &new_dentry->d_name);
	fixup_tmp_permissions(d_inode(old_dentry));
	fixup_lower_ownership(old_dentry, new_dentry->d_name.name);
	d_invalidate(old_dentry); /* Can't fixup ownership recursively :( */
out:
	unlock_rename(lower_old_dir_dentry, lower_new_dir_dentry);
	dput(lower_old_dir_dentry);
	dput(lower_new_dir_dentry);
	sdcardfs_put_real_lower(old_dentry, &lower_old_path);
	sdcardfs_put_lower_path(new_dentry, &lower_new_path);
	revert_fsids(saved_cred);
out_eacces:
	return err;
}

#if 0
static int sdcardfs_readlink(struct dentry *dentry, char __user *buf, int bufsiz)
{
	int err;
	struct dentry *lower_dentry;
	struct path lower_path;
	/* XXX readlink does not requires overriding credential */

	sdcardfs_get_lower_path(dentry, &lower_path);
	lower_dentry = lower_path.dentry;
	if (!d_inode(lower_dentry)->i_op ||
	    !d_inode(lower_dentry)->i_op->readlink) {
		err = -EINVAL;
		goto out;
	}

	err = d_inode(lower_dentry)->i_op->readlink(lower_dentry,
						    buf, bufsiz);
	if (err < 0)
		goto out;
	fsstack_copy_attr_atime(d_inode(dentry), d_inode(lower_dentry));

out:
	sdcardfs_put_lower_path(dentry, &lower_path);
	return err;
}
#endif

#if 0
static const char *sdcardfs_follow_link(struct dentry *dentry, void **cookie)
{
	char *buf;
	int len = PAGE_SIZE, err;
	mm_segment_t old_fs;

	/* This is freed by the put_link method assuming a successful call. */
	buf = kmalloc(len, GFP_KERNEL);
	if (!buf) {
		buf = ERR_PTR(-ENOMEM);
		return buf;
	}

	/* read the symlink, and then we will follow it */
	old_fs = get_fs();
	set_fs(KERNEL_DS);
	err = sdcardfs_readlink(dentry, buf, len);
	set_fs(old_fs);
	if (err < 0) {
		kfree(buf);
		buf = ERR_PTR(err);
	} else {
		buf[err] = '\0';
	}
	return *cookie = buf;
}
#endif

static int sdcardfs_permission_wrn(struct inode *inode, int mask)
{
	pr_debug("sdcardfs does not support permission. Use permission2.\n");
	return -EINVAL;
}

void copy_attrs(struct inode *dest, const struct inode *src)
{
	dest->i_mode = src->i_mode;
	dest->i_uid = src->i_uid;
	dest->i_gid = src->i_gid;
	dest->i_rdev = src->i_rdev;
	dest->i_atime = src->i_atime;
	dest->i_mtime = src->i_mtime;
	dest->i_ctime = src->i_ctime;
	dest->i_blkbits = src->i_blkbits;
	dest->i_flags = src->i_flags;
#ifdef CONFIG_FS_POSIX_ACL
	dest->i_acl = src->i_acl;
#endif
#ifdef CONFIG_SECURITY
	dest->i_security = src->i_security;
#endif
}

static int sdcardfs_permission(struct vfsmount *mnt, struct inode *inode, int mask)
{
	int err;
	struct inode tmp;
	struct sdcardfs_inode_data *top = top_data_get(SDCARDFS_I(inode));

	if (IS_ERR(mnt))
		return PTR_ERR(mnt);
	if (!top)
		return -EINVAL;

	/*
	 * Permission check on sdcardfs inode.
	 * Calling process should have AID_SDCARD_RW permission
	 * Since generic_permission only needs i_mode, i_uid,
	 * i_gid, and i_sb, we can create a fake inode to pass
	 * this information down in.
	 *
	 * The underlying code may attempt to take locks in some
	 * cases for features we're not using, but if that changes,
	 * locks must be dealt with to avoid undefined behavior.
	 */
	copy_attrs(&tmp, inode);
	tmp.i_uid = make_kuid(&init_user_ns, top->d_uid);
	tmp.i_gid = make_kgid(&init_user_ns, get_gid(mnt, inode->i_sb, top));
	tmp.i_mode = (inode->i_mode & S_IFMT)
			| get_mode(mnt, SDCARDFS_I(inode), top);
	data_put(top);
	tmp.i_sb = inode->i_sb;
	if (IS_POSIXACL(inode))
		pr_warn("%s: This may be undefined behavior...\n", __func__);
	err = generic_permission(&tmp, mask);
	return err;
}

static int sdcardfs_setattr_wrn(struct dentry *dentry, struct iattr *ia)
{
	WARN_RATELIMIT(1, "sdcardfs does not support setattr. User setattr2.\n");
	return -EINVAL;
}

static int sdcardfs_setattr(struct vfsmount *mnt, struct dentry *dentry, struct iattr *ia)
{
	int err;
	struct dentry *lower_dentry;
	struct vfsmount *lower_mnt;
	struct inode *inode;
	struct inode *lower_inode;
	struct path lower_path;
	struct iattr lower_ia;
	struct dentry *parent;
	struct inode tmp;
	struct sdcardfs_inode_data *top;
	const struct cred *saved_cred = NULL;

	inode = d_inode(dentry);
	top = top_data_get(SDCARDFS_I(inode));

	if (!top)
		return -EINVAL;

	/*
	 * Permission check on sdcardfs inode.
	 * Calling process should have AID_SDCARD_RW permission
	 * Since generic_permission only needs i_mode, i_uid,
	 * i_gid, and i_sb, we can create a fake inode to pass
	 * this information down in.
	 *
	 * The underlying code may attempt to take locks in some
	 * cases for features we're not using, but if that changes,
	 * locks must be dealt with to avoid undefined behavior.
	 *
	 */
	copy_attrs(&tmp, inode);
	tmp.i_uid = make_kuid(&init_user_ns, top->d_uid);
	tmp.i_gid = make_kgid(&init_user_ns, get_gid(mnt, dentry->d_sb, top));
	tmp.i_mode = (inode->i_mode & S_IFMT)
			| get_mode(mnt, SDCARDFS_I(inode), top);
	tmp.i_size = i_size_read(inode);
	data_put(top);
	tmp.i_sb = inode->i_sb;

	/*
	 * Check if user has permission to change inode.  We don't check if
	 * this user can change the lower inode: that should happen when
	 * calling notify_change on the lower inode.
	 */
	/* prepare our own lower struct iattr (with the lower file) */
	memcpy(&lower_ia, ia, sizeof(lower_ia));
	/* Allow touch updating timestamps. A previous permission check ensures
	 * we have write access. Changes to mode, owner, and group are ignored
	 */
	ia->ia_valid |= ATTR_FORCE;
	err = inode_change_ok(&tmp, ia);

	if (!err) {
		/* check the Android group ID */
		parent = dget_parent(dentry);
		if (!check_caller_access_to_name(d_inode(parent), &dentry->d_name))
			err = -EACCES;
		dput(parent);
	}

	if (err)
		goto out_err;

	/* save current_cred and override it */
	saved_cred = override_fsids(SDCARDFS_SB(dentry->d_sb),
						SDCARDFS_I(inode)->data);
	if (!saved_cred)
		return -ENOMEM;

	sdcardfs_get_lower_path(dentry, &lower_path);
	lower_dentry = lower_path.dentry;
	lower_mnt = lower_path.mnt;
	lower_inode = sdcardfs_lower_inode(inode);

	if (ia->ia_valid & ATTR_FILE)
		lower_ia.ia_file = sdcardfs_lower_file(ia->ia_file);

	lower_ia.ia_valid &= ~(ATTR_UID | ATTR_GID | ATTR_MODE);

	/*
	 * If shrinking, first truncate upper level to cancel writing dirty
	 * pages beyond the new eof; and also if its' maxbytes is more
	 * limiting (fail with -EFBIG before making any change to the lower
	 * level).  There is no need to vmtruncate the upper level
	 * afterwards in the other cases: we fsstack_copy_inode_size from
	 * the lower level.
	 */
	if (ia->ia_valid & ATTR_SIZE) {
		err = inode_newsize_ok(&tmp, ia->ia_size);
		if (err) {
			goto out;
		}
		truncate_setsize(inode, ia->ia_size);
	}

	/*
	 * mode change is for clearing setuid/setgid bits. Allow lower fs
	 * to interpret this in its own way.
	 */
	if (lower_ia.ia_valid & (ATTR_KILL_SUID | ATTR_KILL_SGID))
		lower_ia.ia_valid &= ~ATTR_MODE;

	/* notify the (possibly copied-up) lower inode */
	/*
	 * Note: we use d_inode(lower_dentry), because lower_inode may be
	 * unlinked (no inode->i_sb and i_ino==0.  This happens if someone
	 * tries to open(), unlink(), then ftruncate() a file.
	 */
	mutex_lock(&d_inode(lower_dentry)->i_mutex);
	err = notify_change2(lower_mnt, lower_dentry, &lower_ia, /* note: lower_ia */
			NULL);
	mutex_unlock(&d_inode(lower_dentry)->i_mutex);
	if (err)
		goto out;

	/* get attributes from the lower inode and update derived permissions */
	sdcardfs_copy_and_fix_attrs(inode, lower_inode);

	/*
	 * Not running fsstack_copy_inode_size(inode, lower_inode), because
	 * VFS should update our inode size, and notify_change on
	 * lower_inode should update its size.
	 */

out:
	sdcardfs_put_lower_path(dentry, &lower_path);
	revert_fsids(saved_cred);
out_err:
	return err;
}

static int sdcardfs_fillattr(struct vfsmount *mnt, struct inode *inode,
				struct kstat *lower_stat, struct kstat *stat)
{
	struct sdcardfs_inode_info *info = SDCARDFS_I(inode);
	struct sdcardfs_inode_data *top = top_data_get(info);
	struct super_block *sb = inode->i_sb;

	if (!top)
		return -EINVAL;

	stat->dev = inode->i_sb->s_dev;
	stat->ino = inode->i_ino;
	stat->mode = (inode->i_mode  & S_IFMT) | get_mode(mnt, info, top);
	stat->nlink = inode->i_nlink;
	stat->uid = make_kuid(&init_user_ns, top->d_uid);
	stat->gid = make_kgid(&init_user_ns, get_gid(mnt, sb, top));
	stat->rdev = inode->i_rdev;
	stat->size = lower_stat->size;
	stat->atime = lower_stat->atime;
	stat->mtime = lower_stat->mtime;
	stat->ctime = lower_stat->ctime;
	stat->blksize = lower_stat->blksize;
	stat->blocks = lower_stat->blocks;
	data_put(top);
	return 0;
}

static int sdcardfs_getattr(struct vfsmount *mnt, struct dentry *dentry,
		 struct kstat *stat)
{
	struct kstat lower_stat;
	struct path lower_path;
	struct dentry *parent;
	int err;

	parent = dget_parent(dentry);
	if (!check_caller_access_to_name(d_inode(parent), &dentry->d_name)) {
		dput(parent);
		return -EACCES;
	}
	dput(parent);

	sdcardfs_get_lower_path(dentry, &lower_path);
	err = vfs_getattr(&lower_path, &lower_stat);
	if (err)
		goto out;
	sdcardfs_copy_and_fix_attrs(d_inode(dentry),
			      d_inode(lower_path.dentry));
	err = sdcardfs_fillattr(mnt, d_inode(dentry), &lower_stat, stat);
out:
	sdcardfs_put_lower_path(dentry, &lower_path);
	return err;
}

const struct inode_operations sdcardfs_symlink_iops = {
	.permission2	= sdcardfs_permission,
	.setattr2	= sdcardfs_setattr,
	/* XXX Following operations are implemented,
	 *     but FUSE(sdcard) or FAT does not support them
	 *     These methods are *NOT* perfectly tested.
	.readlink	= sdcardfs_readlink,
	.follow_link	= sdcardfs_follow_link,
	.put_link	= kfree_put_link,
	 */
};

const struct inode_operations sdcardfs_dir_iops = {
	.create		= sdcardfs_create,
	.lookup		= sdcardfs_lookup,
	.permission	= sdcardfs_permission_wrn,
	.permission2	= sdcardfs_permission,
	.unlink		= sdcardfs_unlink,
	.mkdir		= sdcardfs_mkdir,
	.rmdir		= sdcardfs_rmdir,
	.rename		= sdcardfs_rename,
	.setattr	= sdcardfs_setattr_wrn,
	.setattr2	= sdcardfs_setattr,
	.getattr	= sdcardfs_getattr,
};

const struct inode_operations sdcardfs_main_iops = {
	.permission	= sdcardfs_permission_wrn,
	.permission2	= sdcardfs_permission,
	.setattr	= sdcardfs_setattr_wrn,
	.setattr2	= sdcardfs_setattr,
	.getattr	= sdcardfs_getattr,
};<|MERGE_RESOLUTION|>--- conflicted
+++ resolved
@@ -77,13 +77,10 @@
 	}
 
 	/* save current_cred and override it */
-<<<<<<< HEAD
-=======
 	saved_cred = override_fsids(SDCARDFS_SB(dir->i_sb),
 					SDCARDFS_I(dir)->data);
 	if (!saved_cred)
 		return -ENOMEM;
->>>>>>> a2898004
 
 	saved_cred = override_fsids(SDCARDFS_SB(dir->i_sb),
 					SDCARDFS_I(dir)->data);
@@ -134,10 +131,6 @@
 	return err;
 }
 
-<<<<<<< HEAD
-
-=======
->>>>>>> a2898004
 static int sdcardfs_unlink(struct inode *dir, struct dentry *dentry)
 {
 	int err;
@@ -154,13 +147,10 @@
 	}
 
 	/* save current_cred and override it */
-<<<<<<< HEAD
-=======
 	saved_cred = override_fsids(SDCARDFS_SB(dir->i_sb),
 						SDCARDFS_I(dir)->data);
 	if (!saved_cred)
 		return -ENOMEM;
->>>>>>> a2898004
 
         saved_cred = override_fsids(SDCARDFS_SB(dir->i_sb),
 						SDCARDFS_I(dir)->data);
@@ -328,11 +318,7 @@
 				&& (qstr_case_eq(&dentry->d_name, &q_data)))) {
 		revert_fsids(saved_cred);
 		saved_cred = override_fsids(sbi,
-<<<<<<< HEAD
-					SDCARDFS_I(dentry->d_inode)->data);
-=======
 					SDCARDFS_I(d_inode(dentry))->data);
->>>>>>> a2898004
 		if (!saved_cred) {
 			pr_err("sdcardfs: failed to set up .nomedia in %s: %d\n",
 						lower_path.dentry->d_name.name,
@@ -352,12 +338,8 @@
 	task_lock(current);
 	current->fs = saved_fs;
 	task_unlock(current);
-<<<<<<< HEAD
-        free_fs_struct(copied_fs);
-=======
 
 	free_fs_struct(copied_fs);
->>>>>>> a2898004
 out_unlock:
 	sdcardfs_put_lower_path(dentry, &lower_path);
 out_revert:
