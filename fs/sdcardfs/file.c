--- conflicted
+++ resolved
@@ -153,14 +153,11 @@
 		goto out;
 
 	/* save current_cred and override it */
-<<<<<<< HEAD
-=======
 	saved_cred = override_fsids(sbi, SDCARDFS_I(file_inode(file))->data);
 	if (!saved_cred) {
 		err = -ENOMEM;
 		goto out;
 	}
->>>>>>> a2898004
 
 	saved_cred = override_fsids(sbi, SDCARDFS_I(file_inode(file))->data);
 	if (!saved_cred) {
@@ -262,10 +259,7 @@
 		err = -ENOMEM;
 		goto out_err;
 	}
-<<<<<<< HEAD
-=======
-
->>>>>>> a2898004
+
 	file->private_data =
 		kzalloc(sizeof(struct sdcardfs_file_info), GFP_KERNEL);
 	if (!SDCARDFS_F(file)) {
