--- conflicted
+++ resolved
@@ -385,10 +385,7 @@
 extern void sched_init_smp(void);
 extern asmlinkage void schedule_tail(struct task_struct *prev);
 extern void init_idle(struct task_struct *idle, int cpu);
-<<<<<<< HEAD
-=======
 extern void init_idle_bootup_task(struct task_struct *idle);
->>>>>>> 052680e5
 
 extern cpumask_var_t cpu_isolated_map;
 
