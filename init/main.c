/*
 *  linux/init/main.c
 *
 *  Copyright (C) 1991, 1992  Linus Torvalds
 *  Copyright (C) 2019 XiaoMi, Inc.
 *
 *  GK 2/5/95  -  Changed to support mounting root fs via NFS
 *  Added initrd & change_root: Werner Almesberger & Hans Lermen, Feb '96
 *  Moan early if gcc is old, avoiding bogus kernels - Paul Gortmaker, May '96
 *  Simplified starting of init:  Michael A. Griffith <grif@acm.org>
 */

#define DEBUG		/* Enable initcall_debug */

#include <linux/types.h>
#include <linux/module.h>
#include <linux/proc_fs.h>
#include <linux/kernel.h>
#include <linux/syscalls.h>
#include <linux/stackprotector.h>
#include <linux/string.h>
#include <linux/ctype.h>
#include <linux/delay.h>
#include <linux/ioport.h>
#include <linux/init.h>
#include <linux/initrd.h>
#include <linux/bootmem.h>
#include <linux/acpi.h>
#include <linux/tty.h>
#include <linux/percpu.h>
#include <linux/kmod.h>
#include <linux/vmalloc.h>
#include <linux/kernel_stat.h>
#include <linux/start_kernel.h>
#include <linux/security.h>
#include <linux/smp.h>
#include <linux/profile.h>
#include <linux/rcupdate.h>
#include <linux/moduleparam.h>
#include <linux/kallsyms.h>
#include <linux/writeback.h>
#include <linux/cpu.h>
#include <linux/cpuset.h>
#include <linux/cgroup.h>
#include <linux/efi.h>
#include <linux/tick.h>
#include <linux/interrupt.h>
#include <linux/taskstats_kern.h>
#include <linux/delayacct.h>
#include <linux/unistd.h>
#include <linux/rmap.h>
#include <linux/mempolicy.h>
#include <linux/key.h>
#include <linux/buffer_head.h>
#include <linux/page_ext.h>
#include <linux/debug_locks.h>
#include <linux/debugobjects.h>
#include <linux/lockdep.h>
#include <linux/kmemleak.h>
#include <linux/pid_namespace.h>
#include <linux/device.h>
#include <linux/kthread.h>
#include <linux/sched.h>
#include <linux/signal.h>
#include <linux/idr.h>
#include <linux/kgdb.h>
#include <linux/ftrace.h>
#include <linux/async.h>
#include <linux/kmemcheck.h>
#include <linux/sfi.h>
#include <linux/shmem_fs.h>
#include <linux/slab.h>
#include <linux/perf_event.h>
#include <linux/file.h>
#include <linux/ptrace.h>
#include <linux/blkdev.h>
#include <linux/elevator.h>
#include <linux/sched_clock.h>
#include <linux/context_tracking.h>
#include <linux/random.h>
#include <linux/list.h>
#include <linux/integrity.h>
#include <linux/proc_ns.h>
#include <linux/io.h>
#include <linux/kaiser.h>

#include <asm/io.h>
#include <asm/bugs.h>
#include <asm/setup.h>
#include <asm/sections.h>
#include <asm/cacheflush.h>
#include <soc/qcom/boot_stats.h>
static int kernel_init(void *);

extern void init_IRQ(void);
extern void fork_init(void);
extern void radix_tree_init(void);

/*
 * Debug helper: via this flag we know that we are in 'early bootup code'
 * where only the boot processor is running with IRQ disabled.  This means
 * two things - IRQ must not be enabled before the flag is cleared and some
 * operations which are not allowed with IRQ disabled are allowed while the
 * flag is set.
 */
bool early_boot_irqs_disabled __read_mostly;

enum system_states system_state __read_mostly;
EXPORT_SYMBOL(system_state);

/*
 * Boot command-line arguments
 */
#define MAX_INIT_ARGS CONFIG_INIT_ENV_ARG_LIMIT
#define MAX_INIT_ENVS CONFIG_INIT_ENV_ARG_LIMIT

extern void time_init(void);
/* Default late time init is NULL. archs can override this later. */
void (*__initdata late_time_init)(void);

/* Untouched command line saved by arch-specific code. */
char __initdata boot_command_line[COMMAND_LINE_SIZE];
/* Untouched saved command line (eg. for /proc) */
char *saved_command_line;
/* Command line for parameter parsing */
static char *static_command_line;
/* Command line for per-initcall parameter parsing */
static char *initcall_command_line;

static char *execute_command;
static char *ramdisk_execute_command;

/*
 * Used to generate warnings if static_key manipulation functions are used
 * before jump_label_init is called.
 */
bool static_key_initialized __read_mostly;
EXPORT_SYMBOL_GPL(static_key_initialized);

/*
 * If set, this is an indication to the drivers that reset the underlying
 * device before going ahead with the initialization otherwise driver might
 * rely on the BIOS and skip the reset operation.
 *
 * This is useful if kernel is booting in an unreliable environment.
 * For ex. kdump situation where previous kernel has crashed, BIOS has been
 * skipped and devices will be in unknown state.
 */
unsigned int reset_devices;
EXPORT_SYMBOL(reset_devices);

static int __init set_reset_devices(char *str)
{
	reset_devices = 1;
	return 1;
}

__setup("reset_devices", set_reset_devices);

static const char *argv_init[MAX_INIT_ARGS+2] = { "init", NULL, };
const char *envp_init[MAX_INIT_ENVS+2] = { "HOME=/", "TERM=linux", NULL, };
static const char *panic_later, *panic_param;

extern const struct obs_kernel_param __setup_start[], __setup_end[];

static int __init obsolete_checksetup(char *line)
{
	const struct obs_kernel_param *p;
	int had_early_param = 0;

	p = __setup_start;
	do {
		int n = strlen(p->str);
		if (parameqn(line, p->str, n)) {
			if (p->early) {
				/* Already done in parse_early_param?
				 * (Needs exact match on param part).
				 * Keep iterating, as we can have early
				 * params and __setups of same names 8( */
				if (line[n] == '\0' || line[n] == '=')
					had_early_param = 1;
			} else if (!p->setup_func) {
				pr_warn("Parameter %s is obsolete, ignored\n",
					p->str);
				return 1;
			} else if (p->setup_func(line + n))
				return 1;
		}
		p++;
	} while (p < __setup_end);

	return had_early_param;
}

/*
 * This should be approx 2 Bo*oMips to start (note initial shift), and will
 * still work even if initially too large, it will just take slightly longer
 */
unsigned long loops_per_jiffy = (1<<12);
EXPORT_SYMBOL(loops_per_jiffy);

static int __init debug_kernel(char *str)
{
	console_loglevel = CONSOLE_LOGLEVEL_DEBUG;
	return 0;
}

static int __init quiet_kernel(char *str)
{
	console_loglevel = CONSOLE_LOGLEVEL_QUIET;
	return 0;
}

early_param("debug", debug_kernel);
early_param("quiet", quiet_kernel);

static int __init loglevel(char *str)
{
	int newlevel;

	/*
	 * Only update loglevel value when a correct setting was passed,
	 * to prevent blind crashes (when loglevel being set to 0) that
	 * are quite hard to debug
	 */
	if (get_option(&str, &newlevel)) {
		console_loglevel = newlevel;
		return 0;
	}

	return -EINVAL;
}

early_param("loglevel", loglevel);

/* Change NUL term back to "=", to make "param" the whole string. */
static int __init repair_env_string(char *param, char *val,
				    const char *unused, void *arg)
{
	if (val) {
		/* param=val or param="val"? */
		if (val == param+strlen(param)+1)
			val[-1] = '=';
		else if (val == param+strlen(param)+2) {
			val[-2] = '=';
			memmove(val-1, val, strlen(val)+1);
			val--;
		} else
			BUG();
	}
	return 0;
}

/* Anything after -- gets handed straight to init. */
static int __init set_init_arg(char *param, char *val,
			       const char *unused, void *arg)
{
	unsigned int i;

	if (panic_later)
		return 0;

	repair_env_string(param, val, unused, NULL);

	for (i = 0; argv_init[i]; i++) {
		if (i == MAX_INIT_ARGS) {
			panic_later = "init";
			panic_param = param;
			return 0;
		}
	}
	argv_init[i] = param;
	return 0;
}

/*
 * Unknown boot options get handed to init, unless they look like
 * unused parameters (modprobe will find them in /proc/cmdline).
 */
static int __init unknown_bootoption(char *param, char *val,
				     const char *unused, void *arg)
{
	repair_env_string(param, val, unused, NULL);

	/* Handle obsolete-style parameters */
	if (obsolete_checksetup(param))
		return 0;

	/* Unused module parameter. */
	if (strchr(param, '.') && (!val || strchr(param, '.') < val))
		return 0;

	if (panic_later)
		return 0;

	if (val) {
		/* Environment option */
		unsigned int i;
		for (i = 0; envp_init[i]; i++) {
			if (i == MAX_INIT_ENVS) {
				panic_later = "env";
				panic_param = param;
			}
			if (!strncmp(param, envp_init[i], val - param))
				break;
		}
		envp_init[i] = param;
	} else {
		/* Command line option */
		unsigned int i;
		for (i = 0; argv_init[i]; i++) {
			if (i == MAX_INIT_ARGS) {
				panic_later = "init";
				panic_param = param;
			}
		}
		argv_init[i] = param;
	}
	return 0;
}

static int __init init_setup(char *str)
{
	unsigned int i;

	execute_command = str;
	/*
	 * In case LILO is going to boot us with default command line,
	 * it prepends "auto" before the whole cmdline which makes
	 * the shell think it should execute a script with such name.
	 * So we ignore all arguments entered _before_ init=... [MJ]
	 */
	for (i = 1; i < MAX_INIT_ARGS; i++)
		argv_init[i] = NULL;
	return 1;
}
__setup("init=", init_setup);

static int __init rdinit_setup(char *str)
{
	unsigned int i;

	ramdisk_execute_command = str;
	/* See "auto" comment in init_setup */
	for (i = 1; i < MAX_INIT_ARGS; i++)
		argv_init[i] = NULL;
	return 1;
}
__setup("rdinit=", rdinit_setup);

#ifndef CONFIG_SMP
static const unsigned int setup_max_cpus = NR_CPUS;
static inline void setup_nr_cpu_ids(void) { }
static inline void smp_prepare_cpus(unsigned int maxcpus) { }
#endif

/*
 * We need to store the untouched command line for future reference.
 * We also need to store the touched command line since the parameter
 * parsing is performed in place, and we should allow a component to
 * store reference of name/value for future reference.
 */
static void __init setup_command_line(char *command_line)
{
	saved_command_line =
		memblock_virt_alloc(strlen(boot_command_line) + 1, 0);
	initcall_command_line =
		memblock_virt_alloc(strlen(boot_command_line) + 1, 0);
	static_command_line = memblock_virt_alloc(strlen(command_line) + 1, 0);
	strcpy(saved_command_line, boot_command_line);
	strcpy(static_command_line, command_line);
}

/*
 * We need to finalize in a non-__init function or else race conditions
 * between the root thread and the init thread may cause start_kernel to
 * be reaped by free_initmem before the root thread has proceeded to
 * cpu_idle.
 *
 * gcc-3.4 accidentally inlines this function, so use noinline.
 */

static __initdata DECLARE_COMPLETION(kthreadd_done);

static noinline void __init_refok rest_init(void)
{
	int pid;

	rcu_scheduler_starting();
	smpboot_thread_init();
	/*
	 * We need to spawn init first so that it obtains pid 1, however
	 * the init task will end up wanting to create kthreads, which, if
	 * we schedule it before we create kthreadd, will OOPS.
	 */
	kernel_thread(kernel_init, NULL, CLONE_FS);
	numa_default_policy();
	pid = kernel_thread(kthreadd, NULL, CLONE_FS | CLONE_FILES);
	rcu_read_lock();
	kthreadd_task = find_task_by_pid_ns(pid, &init_pid_ns);
	rcu_read_unlock();
	complete(&kthreadd_done);

	/*
	 * The boot idle thread must execute schedule()
	 * at least once to get things moving:
	 */
	init_idle_bootup_task(current);
	schedule_preempt_disabled();
	/* Call into cpu_idle with preempt disabled */
	cpu_startup_entry(CPUHP_ONLINE);
}

/* Check for early params. */
static int __init do_early_param(char *param, char *val,
				 const char *unused, void *arg)
{
	const struct obs_kernel_param *p;

	for (p = __setup_start; p < __setup_end; p++) {
		if ((p->early && parameq(param, p->str)) ||
		    (strcmp(param, "console") == 0 &&
		     strcmp(p->str, "earlycon") == 0)
		) {
			if (p->setup_func(val) != 0)
				pr_warn("Malformed early option '%s'\n", param);
		}
	}
	/* We accept everything at this stage. */
	return 0;
}

void __init parse_early_options(char *cmdline)
{
	parse_args("early options", cmdline, NULL, 0, 0, 0, NULL,
		   do_early_param);
}

/* Arch code calls this early on, or if not, just before other parsing. */
void __init parse_early_param(void)
{
	static int done __initdata;
	static char tmp_cmdline[COMMAND_LINE_SIZE] __initdata;

	if (done)
		return;

	/* All fall through to do_early_param. */
	strlcpy(tmp_cmdline, boot_command_line, COMMAND_LINE_SIZE);
	parse_early_options(tmp_cmdline);
	done = 1;
}

/*
 *	Activate the first processor.
 */

static void __init boot_cpu_init(void)
{
	int cpu = smp_processor_id();
	/* Mark the boot cpu "present", "online" etc for SMP and UP case */
	set_cpu_online(cpu, true);
	set_cpu_active(cpu, true);
	set_cpu_present(cpu, true);
	set_cpu_possible(cpu, true);
}

void __init __weak smp_setup_processor_id(void)
{
}

# if THREAD_SIZE >= PAGE_SIZE
void __init __weak thread_stack_cache_init(void)
{
}
#endif

/*
 * Set up kernel memory allocators
 */
static void __init mm_init(void)
{
	/*
	 * page_ext requires contiguous pages,
	 * bigger than MAX_ORDER unless SPARSEMEM.
	 */
	page_ext_init_flatmem();
	mem_init();
	kmem_cache_init();
	percpu_init_late();
	pgtable_init();
	vmalloc_init();
	ioremap_huge_init();
	kaiser_init();
}
int fpsensor=1;
bool is_poweroff_charge = false;

asmlinkage __visible void __init start_kernel(void)
{
	char *command_line;
	char *after_dashes;
	char *p=NULL;

	/*
	 * Need to run as early as possible, to initialize the
	 * lockdep hash:
	 */
	lockdep_init();
	set_task_stack_end_magic(&init_task);
	smp_setup_processor_id();
	debug_objects_early_init();

	cgroup_init_early();

	local_irq_disable();
	early_boot_irqs_disabled = true;

/*
 * Interrupts are still disabled. Do necessary setups, then
 * enable them
 */
	boot_cpu_init();
	page_address_init();
	pr_notice("%s", linux_banner);
	setup_arch(&command_line);
	/*
	 * Set up the the initial canary ASAP:
	 */
	boot_init_stack_canary();
	mm_init_cpumask(&init_mm);
	setup_command_line(command_line);
	setup_nr_cpu_ids();
	setup_per_cpu_areas();
	smp_prepare_boot_cpu();	/* arch-specific boot-cpu hooks */

	build_all_zonelists(NULL, NULL);
	page_alloc_init();

	pr_notice("Kernel command line: %s\n", boot_command_line);
<<<<<<< HEAD
	p = NULL;
	p= strstr(boot_command_line, "androidboot.fpsensor=fpc");
	if(p){
		fpsensor = 1;
	}else{
		fpsensor = 2;
	}

	p= NULL;
	p= strstr(boot_command_line, "androidboot.mode=charger");
	if(p)
	{
		is_poweroff_charge = true;
	}
=======
	/* parameters may set static keys */
	jump_label_init();
>>>>>>> a2898004
	parse_early_param();
	after_dashes = parse_args("Booting kernel",
				  static_command_line, __start___param,
				  __stop___param - __start___param,
				  -1, -1, NULL, &unknown_bootoption);
	if (!IS_ERR_OR_NULL(after_dashes))
		parse_args("Setting init args", after_dashes, NULL, 0, -1, -1,
			   NULL, set_init_arg);

	/*
	 * These use large bootmem allocations and must precede
	 * kmem_cache_init()
	 */
	setup_log_buf(0);
	pidhash_init();
	vfs_caches_init_early();
	sort_main_extable();
	trap_init();
	mm_init();

	/*
	 * Set up the scheduler prior starting any interrupts (such as the
	 * timer interrupt). Full topology setup happens at smp_init()
	 * time - but meanwhile we still have a functioning scheduler.
	 */
	sched_init();
	/*
	 * Disable preemption - early bootup scheduling is extremely
	 * fragile until we cpu_idle() for the first time.
	 */
	preempt_disable();
	if (WARN(!irqs_disabled(),
		 "Interrupts were enabled *very* early, fixing it\n"))
		local_irq_disable();
	idr_init_cache();
	rcu_init();

	/* trace_printk() and trace points may be used after this */
	trace_init();

	context_tracking_init();
	radix_tree_init();
	/* init some links before init_ISA_irqs() */
	early_irq_init();
	init_IRQ();
	tick_init();
	rcu_init_nohz();
	init_timers();
	hrtimers_init();
	softirq_init();
	timekeeping_init();
	time_init();
	sched_clock_postinit();
	perf_event_init();
	profile_init();
	call_function_init();
	WARN(!irqs_disabled(), "Interrupts were enabled early\n");
	early_boot_irqs_disabled = false;
	local_irq_enable();

	kmem_cache_init_late();

	/*
	 * HACK ALERT! This is early. We're enabling the console before
	 * we've done PCI setups etc, and console_init() must be aware of
	 * this. But we do want output early, in case something goes wrong.
	 */
	console_init();
	if (panic_later)
		panic("Too many boot %s vars at `%s'", panic_later,
		      panic_param);

	lockdep_info();

	/*
	 * Need to run this when irqs are enabled, because it wants
	 * to self-test [hard/soft]-irqs on/off lock inversion bugs
	 * too:
	 */
	locking_selftest();

#ifdef CONFIG_BLK_DEV_INITRD
	if (initrd_start && !initrd_below_start_ok &&
	    page_to_pfn(virt_to_page((void *)initrd_start)) < min_low_pfn) {
		pr_crit("initrd overwritten (0x%08lx < 0x%08lx) - disabling it.\n",
		    page_to_pfn(virt_to_page((void *)initrd_start)),
		    min_low_pfn);
		initrd_start = 0;
	}
#endif
	page_ext_init();
	debug_objects_mem_init();
	kmemleak_init();
	setup_per_cpu_pageset();
	numa_policy_init();
	if (late_time_init)
		late_time_init();
	sched_clock_init();
	calibrate_delay();
	pidmap_init();
	anon_vma_init();
	acpi_early_init();
#ifdef CONFIG_X86
	if (efi_enabled(EFI_RUNTIME_SERVICES))
		efi_enter_virtual_mode();
#endif
#ifdef CONFIG_X86_ESPFIX64
	/* Should be run before the first non-init thread is created */
	init_espfix_bsp();
#endif
	thread_stack_cache_init();
	cred_init();
	fork_init();
	proc_caches_init();
	buffer_init();
	key_init();
	security_init();
	dbg_late_init();
	vfs_caches_init();
	signals_init();
	/* rootfs populating might need page-writeback */
	page_writeback_init();
	proc_root_init();
	nsfs_init();
	cpuset_init();
	cgroup_init();
	taskstats_init_early();
	delayacct_init();

	check_bugs();

	acpi_subsystem_init();
	sfi_init_late();

	if (efi_enabled(EFI_RUNTIME_SERVICES)) {
		efi_late_init();
		efi_free_boot_services();
	}

	ftrace_init();

	/* Do the rest non-__init'ed, we're now alive */
	rest_init();
}

/* Call all constructor functions linked into the kernel. */
static void __init do_ctors(void)
{
#ifdef CONFIG_CONSTRUCTORS
	ctor_fn_t *fn = (ctor_fn_t *) __ctors_start;

	for (; fn < (ctor_fn_t *) __ctors_end; fn++)
		(*fn)();
#endif
}

bool initcall_debug;
core_param(initcall_debug, initcall_debug, bool, 0644);

#ifdef CONFIG_KALLSYMS
struct blacklist_entry {
	struct list_head next;
	char *buf;
};

static __initdata_or_module LIST_HEAD(blacklisted_initcalls);

static int __init initcall_blacklist(char *str)
{
	char *str_entry;
	struct blacklist_entry *entry;

	/* str argument is a comma-separated list of functions */
	do {
		str_entry = strsep(&str, ",");
		if (str_entry) {
			pr_debug("blacklisting initcall %s\n", str_entry);
			entry = alloc_bootmem(sizeof(*entry));
			entry->buf = alloc_bootmem(strlen(str_entry) + 1);
			strcpy(entry->buf, str_entry);
			list_add(&entry->next, &blacklisted_initcalls);
		}
	} while (str_entry);

	return 0;
}

static bool __init_or_module initcall_blacklisted(initcall_t fn)
{
	struct list_head *tmp;
	struct blacklist_entry *entry;
	char *fn_name;

	fn_name = kasprintf(GFP_KERNEL, "%pf", fn);
	if (!fn_name)
		return false;

	list_for_each(tmp, &blacklisted_initcalls) {
		entry = list_entry(tmp, struct blacklist_entry, next);
		if (!strcmp(fn_name, entry->buf)) {
			pr_debug("initcall %s blacklisted\n", fn_name);
			kfree(fn_name);
			return true;
		}
	}

	kfree(fn_name);
	return false;
}
#else
static int __init initcall_blacklist(char *str)
{
	pr_warn("initcall_blacklist requires CONFIG_KALLSYMS\n");
	return 0;
}

static bool __init_or_module initcall_blacklisted(initcall_t fn)
{
	return false;
}
#endif
__setup("initcall_blacklist=", initcall_blacklist);

static int __init_or_module do_one_initcall_debug(initcall_t fn)
{
	ktime_t calltime, delta, rettime;
	unsigned long long duration;
	int ret;

	printk(KERN_DEBUG "calling  %pF @ %i\n", fn, task_pid_nr(current));
	calltime = ktime_get();
	ret = fn();
	rettime = ktime_get();
	delta = ktime_sub(rettime, calltime);
	duration = (unsigned long long) ktime_to_ns(delta) >> 10;
	printk(KERN_DEBUG "initcall %pF returned %d after %lld usecs\n",
		 fn, ret, duration);

	return ret;
}

int __init_or_module do_one_initcall(initcall_t fn)
{
	int count = preempt_count();
	int ret;
	char msgbuf[64];

	if (initcall_blacklisted(fn))
		return -EPERM;

	if (initcall_debug)
		ret = do_one_initcall_debug(fn);
	else
		ret = fn();

	msgbuf[0] = 0;

	if (preempt_count() != count) {
		sprintf(msgbuf, "preemption imbalance ");
		preempt_count_set(count);
	}
	if (irqs_disabled()) {
		strlcat(msgbuf, "disabled interrupts ", sizeof(msgbuf));
		local_irq_enable();
	}
	WARN(msgbuf[0], "initcall %pF returned with %s\n", fn, msgbuf);

	return ret;
}


extern initcall_t __initcall_start[];
extern initcall_t __initcall0_start[];
extern initcall_t __initcall1_start[];
extern initcall_t __initcall2_start[];
extern initcall_t __initcall3_start[];
extern initcall_t __initcall4_start[];
extern initcall_t __initcall5_start[];
extern initcall_t __initcall6_start[];
extern initcall_t __initcall7_start[];
extern initcall_t __initcall_end[];

static initcall_t *initcall_levels[] __initdata = {
	__initcall0_start,
	__initcall1_start,
	__initcall2_start,
	__initcall3_start,
	__initcall4_start,
	__initcall5_start,
	__initcall6_start,
	__initcall7_start,
	__initcall_end,
};

/* Keep these in sync with initcalls in include/linux/init.h */
static char *initcall_level_names[] __initdata = {
	"early",
	"core",
	"postcore",
	"arch",
	"subsys",
	"fs",
	"device",
	"late",
};

static void __init do_initcall_level(int level)
{
	initcall_t *fn;

	strcpy(initcall_command_line, saved_command_line);
	parse_args(initcall_level_names[level],
		   initcall_command_line, __start___param,
		   __stop___param - __start___param,
		   level, level,
		   NULL, &repair_env_string);

	for (fn = initcall_levels[level]; fn < initcall_levels[level+1]; fn++)
		do_one_initcall(*fn);
}

static void __init do_initcalls(void)
{
	int level;

	for (level = 0; level < ARRAY_SIZE(initcall_levels) - 1; level++)
		do_initcall_level(level);
}

/*
 * Ok, the machine is now initialized. None of the devices
 * have been touched yet, but the CPU subsystem is up and
 * running, and memory and process management works.
 *
 * Now we can finally start doing some real work..
 */
static void __init do_basic_setup(void)
{
	cpuset_init_smp();
	shmem_init();
	driver_init();
	init_irq_proc();
	do_ctors();
	usermodehelper_enable();
	do_initcalls();
	random_int_secret_init();
}

static void __init do_pre_smp_initcalls(void)
{
	initcall_t *fn;

	for (fn = __initcall_start; fn < __initcall0_start; fn++)
		do_one_initcall(*fn);
}

/*
 * This function requests modules which should be loaded by default and is
 * called twice right after initrd is mounted and right before init is
 * exec'd.  If such modules are on either initrd or rootfs, they will be
 * loaded before control is passed to userland.
 */
void __init load_default_modules(void)
{
	load_default_elevator_module();
}

static int run_init_process(const char *init_filename)
{
	argv_init[0] = init_filename;
	return do_execve(getname_kernel(init_filename),
		(const char __user *const __user *)argv_init,
		(const char __user *const __user *)envp_init);
}

static int try_to_run_init_process(const char *init_filename)
{
	int ret;

	ret = run_init_process(init_filename);

	if (ret && ret != -ENOENT) {
		pr_err("Starting init: %s exists but couldn't execute it (error %d)\n",
		       init_filename, ret);
	}

	return ret;
}

static noinline void __init kernel_init_freeable(void);

#ifdef CONFIG_DEBUG_RODATA
static bool rodata_enabled = true;
static int __init set_debug_rodata(char *str)
{
	return strtobool(str, &rodata_enabled);
}
__setup("rodata=", set_debug_rodata);

static void mark_readonly(void)
{
	if (rodata_enabled)
		mark_rodata_ro();
	else
		pr_info("Kernel memory protection disabled.\n");
}
#else
static inline void mark_readonly(void)
{
	pr_warn("This architecture does not have kernel memory protection.\n");
}
#endif

static int __ref kernel_init(void *unused)
{
	int ret;

	kernel_init_freeable();
	/* need to finish all async __init code before freeing the memory */
	async_synchronize_full();
	free_initmem();
	mark_readonly();
	system_state = SYSTEM_RUNNING;
	numa_default_policy();

	flush_delayed_fput();
	place_marker("M : Kernel End");

	if (ramdisk_execute_command) {
		ret = run_init_process(ramdisk_execute_command);
		if (!ret)
			return 0;
		pr_err("Failed to execute %s (error %d)\n",
		       ramdisk_execute_command, ret);
	}

	/*
	 * We try each of these until one succeeds.
	 *
	 * The Bourne shell can be used instead of init if we are
	 * trying to recover a really broken machine.
	 */
	if (execute_command) {
		ret = run_init_process(execute_command);
		if (!ret)
			return 0;
		panic("Requested init %s failed (error %d).",
		      execute_command, ret);
	}
	if (!try_to_run_init_process("/sbin/init") ||
	    !try_to_run_init_process("/etc/init") ||
	    !try_to_run_init_process("/bin/init") ||
	    !try_to_run_init_process("/bin/sh"))
		return 0;

	panic("No working init found.  Try passing init= option to kernel. "
	      "See Linux Documentation/init.txt for guidance.");
}

static noinline void __init kernel_init_freeable(void)
{
	/*
	 * Wait until kthreadd is all set-up.
	 */
	wait_for_completion(&kthreadd_done);

	/* Now the scheduler is fully set up and can do blocking allocations */
	gfp_allowed_mask = __GFP_BITS_MASK;

	/*
	 * init can allocate pages on any node
	 */
	set_mems_allowed(node_states[N_MEMORY]);
	/*
	 * init can run on any cpu.
	 */
	set_cpus_allowed_ptr(current, cpu_all_mask);

	cad_pid = task_pid(current);

	smp_prepare_cpus(setup_max_cpus);

	do_pre_smp_initcalls();
	lockup_detector_init();

	smp_init();
	sched_init_smp();

	page_alloc_init_late();

	do_basic_setup();

	/* Open the /dev/console on the rootfs, this should never fail */
	if (sys_open((const char __user *) "/dev/console", O_RDWR, 0) < 0)
		pr_err("Warning: unable to open an initial console.\n");

	(void) sys_dup(0);
	(void) sys_dup(0);
	/*
	 * check if there is an early userspace init.  If yes, let it do all
	 * the work
	 */

	if (!ramdisk_execute_command)
		ramdisk_execute_command = "/init";

	if (sys_access((const char __user *) ramdisk_execute_command, 0) != 0) {
		ramdisk_execute_command = NULL;
		prepare_namespace();
	}

	/*
	 * Ok, we have completed the initial bootup, and
	 * we're essentially up and running. Get rid of the
	 * initmem segments and start the user-mode stuff..
	 *
	 * rootfs is available now, try loading the public keys
	 * and default modules
	 */

	integrity_load_keys();
	load_default_modules();
}<|MERGE_RESOLUTION|>--- conflicted
+++ resolved
@@ -538,7 +538,8 @@
 	page_alloc_init();
 
 	pr_notice("Kernel command line: %s\n", boot_command_line);
-<<<<<<< HEAD
+	/* parameters may set static keys */
+	jump_label_init();
 	p = NULL;
 	p= strstr(boot_command_line, "androidboot.fpsensor=fpc");
 	if(p){
@@ -553,10 +554,6 @@
 	{
 		is_poweroff_charge = true;
 	}
-=======
-	/* parameters may set static keys */
-	jump_label_init();
->>>>>>> a2898004
 	parse_early_param();
 	after_dashes = parse_args("Booting kernel",
 				  static_command_line, __start___param,
