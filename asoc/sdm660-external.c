<<<<<<< HEAD
/* Copyright (c) 2015-2019, The Linux Foundation. All rights reserved.
=======
/* Copyright (c) 2015-2018, 2020, The Linux Foundation. All rights reserved.
>>>>>>> c3e64505
 *
 * This program is free software; you can redistribute it and/or modify
 * it under the terms of the GNU General Public License version 2 and
 * only version 2 as published by the Free Software Foundation.
 *
 * This program is distributed in the hope that it will be useful,
 * but WITHOUT ANY WARRANTY; without even the implied warranty of
 * MERCHANTABILITY or FITNESS FOR A PARTICULAR PURPOSE.  See the
 * GNU General Public License for more details.
 */

#include <linux/delay.h>
#include <linux/of_gpio.h>
#include <linux/platform_device.h>
#include <linux/module.h>
#include <sound/soc.h>
#include <sound/pcm.h>
#include <sound/pcm_params.h>
#include <dsp/q6core.h>
#include <dsp/audio_notifier.h>
#include "msm-pcm-routing-v2.h"
#include "sdm660-common.h"
#include "sdm660-external.h"
#include "codecs/wcd9335.h"
#include "codecs/wcd934x/wcd934x.h"
#include "codecs/wcd934x/wcd934x-mbhc.h"
#include <soc/qcom/socinfo.h>

#define SDM660_SPK_ON     1
#define SDM660_SPK_OFF    0

#define WCD9XXX_MBHC_DEF_BUTTONS    8
#define WCD9XXX_MBHC_DEF_RLOADS     5
#define CODEC_EXT_CLK_RATE          9600000
#define ADSP_STATE_READY_TIMEOUT_MS 3000

#define TLMM_CENTER_MPM_WAKEUP_INT_EN_0 0x03596000
#define LPI_GPIO_22_WAKEUP_VAL 0x00000002

#define TLMM_LPI_DIR_CONN_INTR1_CFG_APPS 0x0359D004
#define LPI_GPIO_22_INTR1_CFG_VAL 0x01
#define LPI_GPIO_22_INTR1_CFG_MASK 0x03

#define TLMM_LPI_GPIO_INTR_CFG1  0x0359B004
#define LPI_GPIO_INTR_CFG1_VAL 0x00000113

#define TLMM_LPI_GPIO22_CFG  0x15078040
#define LPI_GPIO22_CFG_VAL 0x0000009

#define TLMM_LPI_GPIO22_INOUT  0x179D1318
#define LPI_GPIO22_INOUT_VAL 0x0020000


#define WSA8810_NAME_1 "wsa881x.20170211"
#define WSA8810_NAME_2 "wsa881x.20170212"
#define SDM660_SOC_MSM_ID 0x13D
static int msm_ext_spk_control = 1;
static struct wcd_mbhc_config *wcd_mbhc_cfg_ptr;

struct msm_asoc_wcd93xx_codec {
	void* (*get_afe_config_fn)(struct snd_soc_codec *codec,
				   enum afe_config_type config_type);
	void (*mbhc_hs_detect_exit)(struct snd_soc_codec *codec);
};

static struct msm_asoc_wcd93xx_codec msm_codec_fn;
static struct platform_device *spdev;

static bool is_initial_boot;

static void *def_ext_mbhc_cal(void);

enum {
	SLIM_RX_0 = 0,
	SLIM_RX_1,
	SLIM_RX_2,
	SLIM_RX_3,
	SLIM_RX_4,
	SLIM_RX_5,
	SLIM_RX_6,
	SLIM_RX_7,
	SLIM_RX_MAX,
};

enum {
	SLIM_TX_0 = 0,
	SLIM_TX_1,
	SLIM_TX_2,
	SLIM_TX_3,
	SLIM_TX_4,
	SLIM_TX_5,
	SLIM_TX_6,
	SLIM_TX_7,
	SLIM_TX_8,
	SLIM_TX_MAX,
};

/* Default configuration of slimbus channels */
static struct dev_config slim_rx_cfg[] = {
	[SLIM_RX_0] = {SAMPLING_RATE_48KHZ, SNDRV_PCM_FORMAT_S16_LE, 1},
	[SLIM_RX_1] = {SAMPLING_RATE_48KHZ, SNDRV_PCM_FORMAT_S16_LE, 1},
	[SLIM_RX_2] = {SAMPLING_RATE_48KHZ, SNDRV_PCM_FORMAT_S16_LE, 1},
	[SLIM_RX_3] = {SAMPLING_RATE_48KHZ, SNDRV_PCM_FORMAT_S16_LE, 1},
	[SLIM_RX_4] = {SAMPLING_RATE_48KHZ, SNDRV_PCM_FORMAT_S16_LE, 1},
	[SLIM_RX_5] = {SAMPLING_RATE_48KHZ, SNDRV_PCM_FORMAT_S16_LE, 1},
	[SLIM_RX_6] = {SAMPLING_RATE_48KHZ, SNDRV_PCM_FORMAT_S16_LE, 1},
	[SLIM_RX_7] = {SAMPLING_RATE_8KHZ, SNDRV_PCM_FORMAT_S16_LE, 1},
};

static struct dev_config slim_tx_cfg[] = {
	[SLIM_TX_0] = {SAMPLING_RATE_48KHZ, SNDRV_PCM_FORMAT_S16_LE, 1},
	[SLIM_TX_1] = {SAMPLING_RATE_48KHZ, SNDRV_PCM_FORMAT_S16_LE, 1},
	[SLIM_TX_2] = {SAMPLING_RATE_48KHZ, SNDRV_PCM_FORMAT_S16_LE, 1},
	[SLIM_TX_3] = {SAMPLING_RATE_48KHZ, SNDRV_PCM_FORMAT_S16_LE, 1},
	[SLIM_TX_4] = {SAMPLING_RATE_48KHZ, SNDRV_PCM_FORMAT_S16_LE, 1},
	[SLIM_TX_5] = {SAMPLING_RATE_48KHZ, SNDRV_PCM_FORMAT_S16_LE, 1},
	[SLIM_TX_6] = {SAMPLING_RATE_48KHZ, SNDRV_PCM_FORMAT_S16_LE, 1},
	[SLIM_TX_7] = {SAMPLING_RATE_8KHZ, SNDRV_PCM_FORMAT_S16_LE, 1},
	[SLIM_TX_8] = {SAMPLING_RATE_48KHZ, SNDRV_PCM_FORMAT_S16_LE, 2},
};

static int msm_vi_feed_tx_ch = 2;
static const char *const slim_rx_ch_text[] = {"One", "Two"};
static const char *const slim_tx_ch_text[] = {"One", "Two", "Three", "Four",
						"Five", "Six", "Seven",
						"Eight"};
static const char *const vi_feed_ch_text[] = {"One", "Two"};
static char const *bit_format_text[] = {"S16_LE", "S24_LE", "S24_3LE",
					  "S32_LE"};
static char const *slim_sample_rate_text[] = {"KHZ_8", "KHZ_16",
					"KHZ_32", "KHZ_44P1", "KHZ_48",
					"KHZ_88P2", "KHZ_96", "KHZ_176P4",
					"KHZ_192", "KHZ_352P8", "KHZ_384"};
static const char *const spk_function_text[] = {"Off", "On"};
static char const *bt_sample_rate_text[] = {"KHZ_8", "KHZ_16",
					"KHZ_44P1", "KHZ_48",
					"KHZ_88P2", "KHZ_96"};

static SOC_ENUM_SINGLE_EXT_DECL(spk_func_en, spk_function_text);
static SOC_ENUM_SINGLE_EXT_DECL(slim_0_rx_chs, slim_rx_ch_text);
static SOC_ENUM_SINGLE_EXT_DECL(slim_2_rx_chs, slim_rx_ch_text);
static SOC_ENUM_SINGLE_EXT_DECL(slim_0_tx_chs, slim_tx_ch_text);
static SOC_ENUM_SINGLE_EXT_DECL(slim_1_tx_chs, slim_tx_ch_text);
static SOC_ENUM_SINGLE_EXT_DECL(slim_5_rx_chs, slim_rx_ch_text);
static SOC_ENUM_SINGLE_EXT_DECL(slim_6_rx_chs, slim_rx_ch_text);
static SOC_ENUM_SINGLE_EXT_DECL(vi_feed_tx_chs, vi_feed_ch_text);
static SOC_ENUM_SINGLE_EXT_DECL(slim_0_rx_format, bit_format_text);
static SOC_ENUM_SINGLE_EXT_DECL(slim_5_rx_format, bit_format_text);
static SOC_ENUM_SINGLE_EXT_DECL(slim_6_rx_format, bit_format_text);
static SOC_ENUM_SINGLE_EXT_DECL(slim_0_tx_format, bit_format_text);
static SOC_ENUM_SINGLE_EXT_DECL(slim_0_rx_sample_rate, slim_sample_rate_text);
static SOC_ENUM_SINGLE_EXT_DECL(slim_2_rx_sample_rate, slim_sample_rate_text);
static SOC_ENUM_SINGLE_EXT_DECL(slim_0_tx_sample_rate, slim_sample_rate_text);
static SOC_ENUM_SINGLE_EXT_DECL(slim_5_rx_sample_rate, slim_sample_rate_text);
static SOC_ENUM_SINGLE_EXT_DECL(slim_6_rx_sample_rate, slim_sample_rate_text);
static SOC_ENUM_SINGLE_EXT_DECL(bt_sample_rate, bt_sample_rate_text);

static int slim_get_sample_rate_val(int sample_rate)
{
	int sample_rate_val = 0;

	switch (sample_rate) {
	case SAMPLING_RATE_8KHZ:
		sample_rate_val = 0;
		break;
	case SAMPLING_RATE_16KHZ:
		sample_rate_val = 1;
		break;
	case SAMPLING_RATE_32KHZ:
		sample_rate_val = 2;
		break;
	case SAMPLING_RATE_44P1KHZ:
		sample_rate_val = 3;
		break;
	case SAMPLING_RATE_48KHZ:
		sample_rate_val = 4;
		break;
	case SAMPLING_RATE_88P2KHZ:
		sample_rate_val = 5;
		break;
	case SAMPLING_RATE_96KHZ:
		sample_rate_val = 6;
		break;
	case SAMPLING_RATE_176P4KHZ:
		sample_rate_val = 7;
		break;
	case SAMPLING_RATE_192KHZ:
		sample_rate_val = 8;
		break;
	case SAMPLING_RATE_352P8KHZ:
		sample_rate_val = 9;
		break;
	case SAMPLING_RATE_384KHZ:
		sample_rate_val = 10;
		break;
	default:
		sample_rate_val = 4;
		break;
	}
	return sample_rate_val;
}

static int slim_get_sample_rate(int value)
{
	int sample_rate = 0;

	switch (value) {
	case 0:
		sample_rate = SAMPLING_RATE_8KHZ;
		break;
	case 1:
		sample_rate = SAMPLING_RATE_16KHZ;
		break;
	case 2:
		sample_rate = SAMPLING_RATE_32KHZ;
		break;
	case 3:
		sample_rate = SAMPLING_RATE_44P1KHZ;
		break;
	case 4:
		sample_rate = SAMPLING_RATE_48KHZ;
		break;
	case 5:
		sample_rate = SAMPLING_RATE_88P2KHZ;
		break;
	case 6:
		sample_rate = SAMPLING_RATE_96KHZ;
		break;
	case 7:
		sample_rate = SAMPLING_RATE_176P4KHZ;
		break;
	case 8:
		sample_rate = SAMPLING_RATE_192KHZ;
		break;
	case 9:
		sample_rate = SAMPLING_RATE_352P8KHZ;
		break;
	case 10:
		sample_rate = SAMPLING_RATE_384KHZ;
		break;
	default:
		sample_rate = SAMPLING_RATE_48KHZ;
		break;
	}
	return sample_rate;
}

static int slim_get_bit_format_val(int bit_format)
{
	int val = 0;

	switch (bit_format) {
	case SNDRV_PCM_FORMAT_S32_LE:
		val = 3;
		break;
	case SNDRV_PCM_FORMAT_S24_3LE:
		val = 2;
		break;
	case SNDRV_PCM_FORMAT_S24_LE:
		val = 1;
		break;
	case SNDRV_PCM_FORMAT_S16_LE:
	default:
		val = 0;
		break;
	}
	return val;
}

static int slim_get_bit_format(int val)
{
	int bit_fmt = SNDRV_PCM_FORMAT_S16_LE;

	switch (val) {
	case 0:
		bit_fmt = SNDRV_PCM_FORMAT_S16_LE;
		break;
	case 1:
		bit_fmt = SNDRV_PCM_FORMAT_S24_LE;
		break;
	case 2:
		bit_fmt = SNDRV_PCM_FORMAT_S24_3LE;
		break;
	case 3:
		bit_fmt = SNDRV_PCM_FORMAT_S32_LE;
		break;
	default:
		bit_fmt = SNDRV_PCM_FORMAT_S16_LE;
		break;
	}
	return bit_fmt;
}

static int slim_get_port_idx(struct snd_kcontrol *kcontrol)
{
	int port_id = 0;

	if (strnstr(kcontrol->id.name, "SLIM_0_RX", sizeof("SLIM_0_RX")))
		port_id = SLIM_RX_0;
	else if (strnstr(kcontrol->id.name, "SLIM_2_RX", sizeof("SLIM_2_RX")))
		port_id = SLIM_RX_2;
	else if (strnstr(kcontrol->id.name, "SLIM_5_RX", sizeof("SLIM_5_RX")))
		port_id = SLIM_RX_5;
	else if (strnstr(kcontrol->id.name, "SLIM_6_RX", sizeof("SLIM_6_RX")))
		port_id = SLIM_RX_6;
	else if (strnstr(kcontrol->id.name, "SLIM_0_TX", sizeof("SLIM_0_TX")))
		port_id = SLIM_TX_0;
	else if (strnstr(kcontrol->id.name, "SLIM_1_TX", sizeof("SLIM_1_TX")))
		port_id = SLIM_TX_1;
	else {
		pr_err("%s: unsupported channel: %s",
			__func__, kcontrol->id.name);
		return -EINVAL;
	}

	return port_id;
}

static int msm_bt_sample_rate_get(struct snd_kcontrol *kcontrol,
				  struct snd_ctl_elem_value *ucontrol)
{
	/*
	 * Slimbus_7_Rx/Tx sample rate values should always be in sync (same)
	 * when used for BT_SCO use case. Return either Rx or Tx sample rate
	 * value.
	 */
	switch (slim_rx_cfg[SLIM_RX_7].sample_rate) {
	case SAMPLING_RATE_96KHZ:
		ucontrol->value.integer.value[0] = 5;
		break;
	case SAMPLING_RATE_88P2KHZ:
		ucontrol->value.integer.value[0] = 4;
		break;
	case SAMPLING_RATE_48KHZ:
		ucontrol->value.integer.value[0] = 3;
		break;
	case SAMPLING_RATE_44P1KHZ:
		ucontrol->value.integer.value[0] = 2;
		break;
	case SAMPLING_RATE_16KHZ:
		ucontrol->value.integer.value[0] = 1;
		break;
	case SAMPLING_RATE_8KHZ:
	default:
		ucontrol->value.integer.value[0] = 0;
		break;
	}
	pr_debug("%s: sample rate = %d", __func__,
		 slim_rx_cfg[SLIM_RX_7].sample_rate);

	return 0;
}

static int msm_bt_sample_rate_put(struct snd_kcontrol *kcontrol,
				  struct snd_ctl_elem_value *ucontrol)
{
	switch (ucontrol->value.integer.value[0]) {
	case 1:
		slim_rx_cfg[SLIM_RX_7].sample_rate = SAMPLING_RATE_16KHZ;
		slim_tx_cfg[SLIM_TX_7].sample_rate = SAMPLING_RATE_16KHZ;
		break;
	case 2:
		slim_rx_cfg[SLIM_RX_7].sample_rate = SAMPLING_RATE_44P1KHZ;
		slim_tx_cfg[SLIM_TX_7].sample_rate = SAMPLING_RATE_44P1KHZ;
		break;
	case 3:
		slim_rx_cfg[SLIM_RX_7].sample_rate = SAMPLING_RATE_48KHZ;
		slim_tx_cfg[SLIM_TX_7].sample_rate = SAMPLING_RATE_48KHZ;
		break;
	case 4:
		slim_rx_cfg[SLIM_RX_7].sample_rate = SAMPLING_RATE_88P2KHZ;
		slim_tx_cfg[SLIM_TX_7].sample_rate = SAMPLING_RATE_88P2KHZ;
		break;
	case 5:
		slim_rx_cfg[SLIM_RX_7].sample_rate = SAMPLING_RATE_96KHZ;
		slim_tx_cfg[SLIM_TX_7].sample_rate = SAMPLING_RATE_96KHZ;
		break;
	case 0:
	default:
		slim_rx_cfg[SLIM_RX_7].sample_rate = SAMPLING_RATE_8KHZ;
		slim_tx_cfg[SLIM_TX_7].sample_rate = SAMPLING_RATE_8KHZ;
		break;
	}
	pr_debug("%s: sample rates: slim7_rx = %d, slim7_tx = %d, value = %d\n",
		 __func__,
		 slim_rx_cfg[SLIM_RX_7].sample_rate,
		 slim_tx_cfg[SLIM_TX_7].sample_rate,
		 ucontrol->value.enumerated.item[0]);

	return 0;
}

static int slim_rx_sample_rate_get(struct snd_kcontrol *kcontrol,
				   struct snd_ctl_elem_value *ucontrol)
{
	int ch_num = slim_get_port_idx(kcontrol);

	if (ch_num < 0)
		return ch_num;

	ucontrol->value.enumerated.item[0] =
		slim_get_sample_rate_val(slim_rx_cfg[ch_num].sample_rate);

	pr_debug("%s: slim[%d]_rx_sample_rate = %d, item = %d\n", __func__,
		 ch_num, slim_rx_cfg[ch_num].sample_rate,
		 ucontrol->value.enumerated.item[0]);

	return 0;
}

static int slim_rx_sample_rate_put(struct snd_kcontrol *kcontrol,
				   struct snd_ctl_elem_value *ucontrol)
{
	int ch_num = slim_get_port_idx(kcontrol);

	if (ch_num < 0)
		return ch_num;

	slim_rx_cfg[ch_num].sample_rate =
		slim_get_sample_rate(ucontrol->value.enumerated.item[0]);

	pr_debug("%s: slim[%d]_rx_sample_rate = %d, item = %d\n", __func__,
		 ch_num, slim_rx_cfg[ch_num].sample_rate,
		 ucontrol->value.enumerated.item[0]);

	return 0;
}

static int slim_tx_sample_rate_get(struct snd_kcontrol *kcontrol,
				   struct snd_ctl_elem_value *ucontrol)
{
	int ch_num = slim_get_port_idx(kcontrol);

	if (ch_num < 0)
		return ch_num;

	ucontrol->value.enumerated.item[0] =
		slim_get_sample_rate_val(slim_tx_cfg[ch_num].sample_rate);

	pr_debug("%s: slim[%d]_tx_sample_rate = %d, item = %d\n", __func__,
		 ch_num, slim_tx_cfg[ch_num].sample_rate,
		 ucontrol->value.enumerated.item[0]);

	return 0;
}

static int slim_tx_sample_rate_put(struct snd_kcontrol *kcontrol,
				   struct snd_ctl_elem_value *ucontrol)
{
	int sample_rate = 0;
	int ch_num = slim_get_port_idx(kcontrol);

	if (ch_num < 0)
		return ch_num;

	sample_rate = slim_get_sample_rate(ucontrol->value.enumerated.item[0]);
	if (sample_rate == SAMPLING_RATE_44P1KHZ) {
		pr_err("%s: Unsupported sample rate %d: for Tx path\n",
			__func__, sample_rate);
		return -EINVAL;
	}
	slim_tx_cfg[ch_num].sample_rate = sample_rate;

	pr_debug("%s: slim[%d]_tx_sample_rate = %d, value = %d\n", __func__,
		 ch_num, slim_tx_cfg[ch_num].sample_rate,
		 ucontrol->value.enumerated.item[0]);

	return 0;
}

static int slim_rx_bit_format_get(struct snd_kcontrol *kcontrol,
				  struct snd_ctl_elem_value *ucontrol)
{
	int ch_num = slim_get_port_idx(kcontrol);

	if (ch_num < 0)
		return ch_num;

	ucontrol->value.enumerated.item[0] =
			slim_get_bit_format_val(slim_rx_cfg[ch_num].bit_format);

	pr_debug("%s: slim[%d]_rx_bit_format = %d, ucontrol value = %d\n",
		 __func__, ch_num, slim_rx_cfg[ch_num].bit_format,
			ucontrol->value.enumerated.item[0]);

	return 0;
}

static int slim_rx_bit_format_put(struct snd_kcontrol *kcontrol,
				  struct snd_ctl_elem_value *ucontrol)
{
	int ch_num = slim_get_port_idx(kcontrol);

	if (ch_num < 0)
		return ch_num;

	slim_rx_cfg[ch_num].bit_format =
		slim_get_bit_format(ucontrol->value.enumerated.item[0]);

	pr_debug("%s: slim[%d]_rx_bit_format = %d, ucontrol value = %d\n",
		 __func__, ch_num, slim_rx_cfg[ch_num].bit_format,
			ucontrol->value.enumerated.item[0]);

	return 0;
}

static int slim_tx_bit_format_get(struct snd_kcontrol *kcontrol,
				  struct snd_ctl_elem_value *ucontrol)
{
	int ch_num = slim_get_port_idx(kcontrol);

	if (ch_num < 0)
		return ch_num;

	ucontrol->value.enumerated.item[0] =
			slim_get_bit_format_val(slim_tx_cfg[ch_num].bit_format);

	pr_debug("%s: slim[%d]_tx_bit_format = %d, ucontrol value = %d\n",
		 __func__, ch_num, slim_tx_cfg[ch_num].bit_format,
			ucontrol->value.enumerated.item[0]);

	return 0;
}

static int slim_tx_bit_format_put(struct snd_kcontrol *kcontrol,
				  struct snd_ctl_elem_value *ucontrol)
{
	int ch_num = slim_get_port_idx(kcontrol);

	if (ch_num < 0)
		return ch_num;

	slim_tx_cfg[ch_num].bit_format =
		slim_get_bit_format(ucontrol->value.enumerated.item[0]);

	pr_debug("%s: slim[%d]_tx_bit_format = %d, ucontrol value = %d\n",
		 __func__, ch_num, slim_tx_cfg[ch_num].bit_format,
			ucontrol->value.enumerated.item[0]);

	return 0;
}

static int msm_slim_rx_ch_get(struct snd_kcontrol *kcontrol,
			      struct snd_ctl_elem_value *ucontrol)
{
	int ch_num = slim_get_port_idx(kcontrol);

	if (ch_num < 0)
		return ch_num;

	pr_debug("%s: msm_slim_[%d]_rx_ch  = %d\n", __func__,
		 ch_num, slim_rx_cfg[ch_num].channels);
	ucontrol->value.enumerated.item[0] = slim_rx_cfg[ch_num].channels - 1;

	return 0;
}

static int msm_slim_rx_ch_put(struct snd_kcontrol *kcontrol,
			      struct snd_ctl_elem_value *ucontrol)
{
	int ch_num = slim_get_port_idx(kcontrol);

	if (ch_num < 0)
		return ch_num;

	slim_rx_cfg[ch_num].channels = ucontrol->value.enumerated.item[0] + 1;
	pr_debug("%s: msm_slim_[%d]_rx_ch  = %d\n", __func__,
		 ch_num, slim_rx_cfg[ch_num].channels);

	return 1;
}

static int msm_slim_tx_ch_get(struct snd_kcontrol *kcontrol,
			      struct snd_ctl_elem_value *ucontrol)
{
	int ch_num = slim_get_port_idx(kcontrol);

	if (ch_num < 0)
		return ch_num;

	pr_debug("%s: msm_slim_[%d]_tx_ch  = %d\n", __func__,
		 ch_num, slim_tx_cfg[ch_num].channels);
	ucontrol->value.enumerated.item[0] = slim_tx_cfg[ch_num].channels - 1;

	return 0;
}

static int msm_slim_tx_ch_put(struct snd_kcontrol *kcontrol,
			      struct snd_ctl_elem_value *ucontrol)
{
	int ch_num = slim_get_port_idx(kcontrol);

	if (ch_num < 0)
		return ch_num;

	slim_tx_cfg[ch_num].channels = ucontrol->value.enumerated.item[0] + 1;
	pr_debug("%s: msm_slim_[%d]_tx_ch = %d\n", __func__,
		 ch_num, slim_tx_cfg[ch_num].channels);

	return 1;
}

static int msm_vi_feed_tx_ch_get(struct snd_kcontrol *kcontrol,
				 struct snd_ctl_elem_value *ucontrol)
{
	ucontrol->value.integer.value[0] = msm_vi_feed_tx_ch - 1;
	pr_debug("%s: msm_vi_feed_tx_ch = %ld\n", __func__,
		 ucontrol->value.integer.value[0]);
	return 0;
}

static int msm_vi_feed_tx_ch_put(struct snd_kcontrol *kcontrol,
				 struct snd_ctl_elem_value *ucontrol)
{
	msm_vi_feed_tx_ch = ucontrol->value.integer.value[0] + 1;

	pr_debug("%s: msm_vi_feed_tx_ch = %d\n", __func__, msm_vi_feed_tx_ch);
	return 1;
}

static void *def_ext_mbhc_cal(void)
{
	void *wcd_mbhc_cal;
	struct wcd_mbhc_btn_detect_cfg *btn_cfg;
	u16 *btn_high;

	wcd_mbhc_cal = kzalloc(WCD_MBHC_CAL_SIZE(WCD_MBHC_DEF_BUTTONS,
				WCD9XXX_MBHC_DEF_RLOADS), GFP_KERNEL);
	if (!wcd_mbhc_cal)
		return NULL;

#define S(X, Y) ((WCD_MBHC_CAL_PLUG_TYPE_PTR(wcd_mbhc_cal)->X) = (Y))
	S(v_hs_max, 1600);
#undef S
#define S(X, Y) ((WCD_MBHC_CAL_BTN_DET_PTR(wcd_mbhc_cal)->X) = (Y))
	S(num_btn, WCD_MBHC_DEF_BUTTONS);
#undef S

	btn_cfg = WCD_MBHC_CAL_BTN_DET_PTR(wcd_mbhc_cal);
	btn_high = ((void *)&btn_cfg->_v_btn_low) +
		(sizeof(btn_cfg->_v_btn_low[0]) * btn_cfg->num_btn);

	btn_high[0] = 75;
	btn_high[1] = 150;
	btn_high[2] = 237;
	btn_high[3] = 500;
	btn_high[4] = 500;
	btn_high[5] = 500;
	btn_high[6] = 500;
	btn_high[7] = 500;

	return wcd_mbhc_cal;
}

static inline int param_is_mask(int p)
{
	return (p >= SNDRV_PCM_HW_PARAM_FIRST_MASK) &&
		(p <= SNDRV_PCM_HW_PARAM_LAST_MASK);
}

static inline struct snd_mask *param_to_mask(struct snd_pcm_hw_params *p, int n)
{
	return &(p->masks[n - SNDRV_PCM_HW_PARAM_FIRST_MASK]);
}


static void msm_ext_control(struct snd_soc_codec *codec)
{
	struct snd_soc_dapm_context *dapm =
			snd_soc_codec_get_dapm(codec);

	pr_debug("%s: msm_ext_spk_control = %d", __func__, msm_ext_spk_control);
	if (msm_ext_spk_control == SDM660_SPK_ON) {
		snd_soc_dapm_enable_pin(dapm, "Lineout_1 amp");
		snd_soc_dapm_enable_pin(dapm, "Lineout_3 amp");
	} else {
		snd_soc_dapm_disable_pin(dapm, "Lineout_1 amp");
		snd_soc_dapm_disable_pin(dapm, "Lineout_3 amp");
	}
	snd_soc_dapm_sync(dapm);
}

static int msm_ext_get_spk(struct snd_kcontrol *kcontrol,
			   struct snd_ctl_elem_value *ucontrol)
{
	pr_debug("%s: msm_ext_spk_control = %d\n",
		 __func__, msm_ext_spk_control);
	ucontrol->value.integer.value[0] = msm_ext_spk_control;
	return 0;
}

static int msm_ext_set_spk(struct snd_kcontrol *kcontrol,
			   struct snd_ctl_elem_value *ucontrol)
{
	struct snd_soc_codec *codec = snd_soc_kcontrol_codec(kcontrol);

	pr_debug("%s()\n", __func__);
	if (msm_ext_spk_control == ucontrol->value.integer.value[0])
		return 0;

	msm_ext_spk_control = ucontrol->value.integer.value[0];
	msm_ext_control(codec);
	return 1;
}


int msm_ext_enable_codec_mclk(struct snd_soc_codec *codec, int enable,
			      bool dapm)
{
	int ret;

	pr_debug("%s: enable = %d\n", __func__, enable);

	if (!strcmp(dev_name(codec->dev), "tasha_codec"))
		ret = tasha_cdc_mclk_enable(codec, enable, dapm);
	else if (!strcmp(dev_name(codec->dev), "tavil_codec"))
		ret = tavil_cdc_mclk_enable(codec, enable);
	else {
		dev_err(codec->dev, "%s: unknown codec to enable ext clk\n",
			__func__);
		ret = -EINVAL;
	}
	return ret;
}

static const struct snd_kcontrol_new msm_snd_controls[] = {
	SOC_ENUM_EXT("Speaker Function", spk_func_en, msm_ext_get_spk,
			msm_ext_set_spk),
	SOC_ENUM_EXT("SLIM_0_RX Channels", slim_0_rx_chs,
			msm_slim_rx_ch_get, msm_slim_rx_ch_put),
	SOC_ENUM_EXT("SLIM_2_RX Channels", slim_2_rx_chs,
			msm_slim_rx_ch_get, msm_slim_rx_ch_put),
	SOC_ENUM_EXT("SLIM_0_TX Channels", slim_0_tx_chs,
			msm_slim_tx_ch_get, msm_slim_tx_ch_put),
	SOC_ENUM_EXT("SLIM_1_TX Channels", slim_1_tx_chs,
			msm_slim_tx_ch_get, msm_slim_tx_ch_put),
	SOC_ENUM_EXT("SLIM_5_RX Channels", slim_5_rx_chs,
			msm_slim_rx_ch_get, msm_slim_rx_ch_put),
	SOC_ENUM_EXT("SLIM_6_RX Channels", slim_6_rx_chs,
			msm_slim_rx_ch_get, msm_slim_rx_ch_put),
	SOC_ENUM_EXT("VI_FEED_TX Channels", vi_feed_tx_chs,
			msm_vi_feed_tx_ch_get, msm_vi_feed_tx_ch_put),
	SOC_ENUM_EXT("SLIM_0_RX Format", slim_0_rx_format,
			slim_rx_bit_format_get, slim_rx_bit_format_put),
	SOC_ENUM_EXT("SLIM_5_RX Format", slim_5_rx_format,
			slim_rx_bit_format_get, slim_rx_bit_format_put),
	SOC_ENUM_EXT("SLIM_6_RX Format", slim_6_rx_format,
			slim_rx_bit_format_get, slim_rx_bit_format_put),
	SOC_ENUM_EXT("SLIM_0_TX Format", slim_0_tx_format,
			slim_tx_bit_format_get, slim_tx_bit_format_put),
	SOC_ENUM_EXT("SLIM_0_RX SampleRate", slim_0_rx_sample_rate,
			slim_rx_sample_rate_get, slim_rx_sample_rate_put),
	SOC_ENUM_EXT("SLIM_2_RX SampleRate", slim_2_rx_sample_rate,
			slim_rx_sample_rate_get, slim_rx_sample_rate_put),
	SOC_ENUM_EXT("SLIM_0_TX SampleRate", slim_0_tx_sample_rate,
			slim_tx_sample_rate_get, slim_tx_sample_rate_put),
	SOC_ENUM_EXT("SLIM_5_RX SampleRate", slim_5_rx_sample_rate,
			slim_rx_sample_rate_get, slim_rx_sample_rate_put),
	SOC_ENUM_EXT("SLIM_6_RX SampleRate", slim_6_rx_sample_rate,
			slim_rx_sample_rate_get, slim_rx_sample_rate_put),
	SOC_ENUM_EXT("BT SampleRate", bt_sample_rate,
			msm_bt_sample_rate_get,
			msm_bt_sample_rate_put),
};

static int msm_slim_get_ch_from_beid(int32_t id)
{
	int ch_id = 0;

	switch (id) {
	case MSM_BACKEND_DAI_SLIMBUS_0_RX:
		ch_id = SLIM_RX_0;
		break;
	case MSM_BACKEND_DAI_SLIMBUS_1_RX:
		ch_id = SLIM_RX_1;
		break;
	case MSM_BACKEND_DAI_SLIMBUS_2_RX:
		ch_id = SLIM_RX_2;
		break;
	case MSM_BACKEND_DAI_SLIMBUS_3_RX:
		ch_id = SLIM_RX_3;
		break;
	case MSM_BACKEND_DAI_SLIMBUS_4_RX:
		ch_id = SLIM_RX_4;
		break;
	case MSM_BACKEND_DAI_SLIMBUS_6_RX:
		ch_id = SLIM_RX_6;
		break;
	case MSM_BACKEND_DAI_SLIMBUS_0_TX:
		ch_id = SLIM_TX_0;
		break;
	case MSM_BACKEND_DAI_SLIMBUS_3_TX:
		ch_id = SLIM_TX_3;
		break;
	default:
		ch_id = SLIM_RX_0;
		break;
	}

	return ch_id;
}

static void param_set_mask(struct snd_pcm_hw_params *p, int n, unsigned int bit)
{
	if (bit >= SNDRV_MASK_MAX)
		return;
	if (param_is_mask(n)) {
		struct snd_mask *m = param_to_mask(p, n);

		m->bits[0] = 0;
		m->bits[1] = 0;
		m->bits[bit >> 5] |= (1 << (bit & 31));
	}
}

/**
 * msm_ext_be_hw_params_fixup - updates settings of ALSA BE hw params.
 *
 * @rtd: runtime dailink instance
 * @params: HW params of associated backend dailink.
 *
 * Returns 0 on success or rc on failure.
 */
int msm_ext_be_hw_params_fixup(struct snd_soc_pcm_runtime *rtd,
			       struct snd_pcm_hw_params *params)
{
	struct snd_soc_dai_link *dai_link = rtd->dai_link;
	struct snd_interval *rate = hw_param_interval(params,
					SNDRV_PCM_HW_PARAM_RATE);
	struct snd_interval *channels = hw_param_interval(params,
					SNDRV_PCM_HW_PARAM_CHANNELS);
	int rc = 0;
	int idx;
	void *config = NULL;
	struct snd_soc_codec *codec = rtd->codec;

	pr_debug("%s: format = %d, rate = %d\n",
		  __func__, params_format(params), params_rate(params));

	switch (dai_link->id) {
	case MSM_BACKEND_DAI_SLIMBUS_0_RX:
	case MSM_BACKEND_DAI_SLIMBUS_1_RX:
	case MSM_BACKEND_DAI_SLIMBUS_2_RX:
	case MSM_BACKEND_DAI_SLIMBUS_3_RX:
	case MSM_BACKEND_DAI_SLIMBUS_4_RX:
	case MSM_BACKEND_DAI_SLIMBUS_6_RX:
		idx = msm_slim_get_ch_from_beid(dai_link->id);
		param_set_mask(params, SNDRV_PCM_HW_PARAM_FORMAT,
				slim_rx_cfg[idx].bit_format);
		rate->min = rate->max = slim_rx_cfg[idx].sample_rate;
		channels->min = channels->max = slim_rx_cfg[idx].channels;
		break;

	case MSM_BACKEND_DAI_SLIMBUS_0_TX:
	case MSM_BACKEND_DAI_SLIMBUS_3_TX:
		idx = msm_slim_get_ch_from_beid(dai_link->id);
		param_set_mask(params, SNDRV_PCM_HW_PARAM_FORMAT,
				slim_tx_cfg[idx].bit_format);
		rate->min = rate->max = slim_tx_cfg[idx].sample_rate;
		channels->min = channels->max = slim_tx_cfg[idx].channels;
		break;

	case MSM_BACKEND_DAI_SLIMBUS_1_TX:
		param_set_mask(params, SNDRV_PCM_HW_PARAM_FORMAT,
				slim_tx_cfg[1].bit_format);
		rate->min = rate->max = slim_tx_cfg[1].sample_rate;
		channels->min = channels->max = slim_tx_cfg[1].channels;
		break;

	case MSM_BACKEND_DAI_SLIMBUS_4_TX:
		param_set_mask(params, SNDRV_PCM_HW_PARAM_FORMAT,
			       SNDRV_PCM_FORMAT_S32_LE);
		rate->min = rate->max = SAMPLING_RATE_8KHZ;
		channels->min = channels->max = msm_vi_feed_tx_ch;
		break;

	case MSM_BACKEND_DAI_SLIMBUS_5_RX:
		param_set_mask(params, SNDRV_PCM_HW_PARAM_FORMAT,
				slim_rx_cfg[5].bit_format);
		rate->min = rate->max = slim_rx_cfg[5].sample_rate;
		channels->min = channels->max = slim_rx_cfg[5].channels;
		break;

	case MSM_BACKEND_DAI_SLIMBUS_5_TX:
		rate->min = rate->max = SAMPLING_RATE_16KHZ;
		channels->min = channels->max = 1;

		config = msm_codec_fn.get_afe_config_fn(codec,
					AFE_SLIMBUS_SLAVE_PORT_CONFIG);
		if (config) {
			rc = afe_set_config(AFE_SLIMBUS_SLAVE_PORT_CONFIG,
					    config, SLIMBUS_5_TX);
			if (rc)
				pr_err("%s: Failed to set slimbus slave port config %d\n",
					__func__, rc);
		}
		break;

	case MSM_BACKEND_DAI_SLIMBUS_7_RX:
		param_set_mask(params, SNDRV_PCM_HW_PARAM_FORMAT,
				slim_rx_cfg[SLIM_RX_7].bit_format);
		rate->min = rate->max = slim_rx_cfg[SLIM_RX_7].sample_rate;
		channels->min = channels->max =
			slim_rx_cfg[SLIM_RX_7].channels;
		break;

	case MSM_BACKEND_DAI_SLIMBUS_7_TX:
		rate->min = rate->max = slim_tx_cfg[SLIM_TX_7].sample_rate;
		channels->min = channels->max =
			slim_tx_cfg[SLIM_TX_7].channels;
		break;

	case MSM_BACKEND_DAI_SLIMBUS_8_TX:
		rate->min = rate->max = slim_tx_cfg[SLIM_TX_8].sample_rate;
		channels->min = channels->max =
			slim_tx_cfg[SLIM_TX_8].channels;
		break;

	default:
		rate->min = rate->max = SAMPLING_RATE_48KHZ;
		break;
	}
	return rc;
}
EXPORT_SYMBOL(msm_ext_be_hw_params_fixup);

/**
 * msm_snd_hw_params - hw params ops of backend dailink.
 *
 * @substream: PCM stream of associated backend dailink.
 * @params: HW params of associated backend dailink.
 *
 * Returns 0 on success or ret on failure.
 */
int msm_snd_hw_params(struct snd_pcm_substream *substream,
		      struct snd_pcm_hw_params *params)
{
	struct snd_soc_pcm_runtime *rtd = substream->private_data;
	struct snd_soc_dai *codec_dai = rtd->codec_dai;
	struct snd_soc_dai *cpu_dai = rtd->cpu_dai;
	struct snd_soc_dai_link *dai_link = rtd->dai_link;

	int ret = 0;
	u32 rx_ch[SLIM_MAX_RX_PORTS], tx_ch[SLIM_MAX_TX_PORTS];
	u32 rx_ch_cnt = 0, tx_ch_cnt = 0;
	u32 user_set_tx_ch = 0;
	u32 rx_ch_count;

	if (substream->stream == SNDRV_PCM_STREAM_PLAYBACK) {
		ret = snd_soc_dai_get_channel_map(codec_dai,
					&tx_ch_cnt, tx_ch, &rx_ch_cnt, rx_ch);
		if (ret < 0) {
			pr_err("%s: failed to get codec chan map, err:%d\n",
				__func__, ret);
			goto err_ch_map;
		}
		if (dai_link->id == MSM_BACKEND_DAI_SLIMBUS_5_RX) {
			pr_debug("%s: rx_5_ch=%d\n", __func__,
				  slim_rx_cfg[5].channels);
			rx_ch_count = slim_rx_cfg[5].channels;
		} else if (dai_link->id == MSM_BACKEND_DAI_SLIMBUS_2_RX) {
			pr_debug("%s: rx_2_ch=%d\n", __func__,
				 slim_rx_cfg[2].channels);
			rx_ch_count = slim_rx_cfg[2].channels;
		} else if (dai_link->id == MSM_BACKEND_DAI_SLIMBUS_6_RX) {
			pr_debug("%s: rx_6_ch=%d\n", __func__,
				  slim_rx_cfg[6].channels);
			rx_ch_count = slim_rx_cfg[6].channels;
		} else {
			pr_debug("%s: rx_0_ch=%d\n", __func__,
				  slim_rx_cfg[0].channels);
			rx_ch_count = slim_rx_cfg[0].channels;
		}
		ret = snd_soc_dai_set_channel_map(cpu_dai, 0, 0,
						  rx_ch_count, rx_ch);
		if (ret < 0) {
			pr_err("%s: failed to set cpu chan map, err:%d\n",
				__func__, ret);
			goto err_ch_map;
		}
	} else {
		pr_debug("%s: %s_tx_dai_id_%d_ch=%d\n", __func__,
			 codec_dai->name, codec_dai->id, user_set_tx_ch);
		ret = snd_soc_dai_get_channel_map(codec_dai,
					 &tx_ch_cnt, tx_ch, &rx_ch_cnt, rx_ch);
		if (ret < 0) {
			pr_err("%s: failed to get codec chan map\n, err:%d\n",
				__func__, ret);
			goto err_ch_map;
		}
		/* For <codec>_tx1 case */
		if (dai_link->id == MSM_BACKEND_DAI_SLIMBUS_0_TX)
			user_set_tx_ch = slim_tx_cfg[0].channels;
		/* For <codec>_tx3 case */
		else if (dai_link->id == MSM_BACKEND_DAI_SLIMBUS_1_TX)
			user_set_tx_ch = slim_tx_cfg[1].channels;
		else if (dai_link->id == MSM_BACKEND_DAI_SLIMBUS_4_TX)
			user_set_tx_ch = msm_vi_feed_tx_ch;
		else
			user_set_tx_ch = tx_ch_cnt;

		pr_debug("%s: msm_slim_0_tx_ch(%d) user_set_tx_ch(%d) tx_ch_cnt(%d), id (%d)\n",
			 __func__,  slim_tx_cfg[0].channels, user_set_tx_ch,
			 tx_ch_cnt, dai_link->id);

		ret = snd_soc_dai_set_channel_map(cpu_dai,
						  user_set_tx_ch, tx_ch, 0, 0);
		if (ret < 0)
			pr_err("%s: failed to set cpu chan map, err:%d\n",
				__func__, ret);
	}

err_ch_map:
	return ret;
}
EXPORT_SYMBOL(msm_snd_hw_params);

/**
 * msm_ext_slimbus_2_hw_params - hw params ops of slimbus_2 BE.
 *
 * @substream: PCM stream of associated backend dailink.
 * @params: HW params of associated backend dailink.
 *
 * Returns 0 on success or ret on failure.
 */
int msm_ext_slimbus_2_hw_params(struct snd_pcm_substream *substream,
				struct snd_pcm_hw_params *params)
{
	struct snd_soc_pcm_runtime *rtd = substream->private_data;
	struct snd_soc_dai *codec_dai = rtd->codec_dai;
	struct snd_soc_dai *cpu_dai = rtd->cpu_dai;
	int ret = 0;
	unsigned int rx_ch[SLIM_MAX_RX_PORTS], tx_ch[SLIM_MAX_TX_PORTS];
	unsigned int rx_ch_cnt = 0, tx_ch_cnt = 0;
	unsigned int num_tx_ch = 0;
	unsigned int num_rx_ch = 0;

	if (substream->stream == SNDRV_PCM_STREAM_PLAYBACK) {
		num_rx_ch =  params_channels(params);
		pr_debug("%s: %s rx_dai_id = %d  num_ch = %d\n", __func__,
			codec_dai->name, codec_dai->id, num_rx_ch);
		ret = snd_soc_dai_get_channel_map(codec_dai,
				&tx_ch_cnt, tx_ch, &rx_ch_cnt, rx_ch);
		if (ret < 0) {
			pr_err("%s: failed to get codec chan map, err:%d\n",
				__func__, ret);
			goto end;
		}
		ret = snd_soc_dai_set_channel_map(cpu_dai, 0, 0,
				num_rx_ch, rx_ch);
		if (ret < 0) {
			pr_err("%s: failed to set cpu chan map, err:%d\n",
				__func__, ret);
			goto end;
		}
	} else {
		num_tx_ch =  params_channels(params);
		pr_debug("%s: %s  tx_dai_id = %d  num_ch = %d\n", __func__,
			codec_dai->name, codec_dai->id, num_tx_ch);
		ret = snd_soc_dai_get_channel_map(codec_dai,
				&tx_ch_cnt, tx_ch, &rx_ch_cnt, rx_ch);
		if (ret < 0) {
			pr_err("%s: failed to get codec chan map, err:%d\n",
				__func__, ret);
			goto end;
		}
		ret = snd_soc_dai_set_channel_map(cpu_dai,
				num_tx_ch, tx_ch, 0, 0);
		if (ret < 0) {
			pr_err("%s: failed to set cpu chan map, err:%d\n",
				__func__, ret);
			goto end;
		}
	}
end:
	return ret;
}
EXPORT_SYMBOL(msm_ext_slimbus_2_hw_params);

/**
 * msm_snd_cpe_hw_params - hw params ops of CPE backend.
 *
 * @substream: PCM stream of associated backend dailink.
 * @params: HW params of associated backend dailink.
 *
 * Returns 0 on success or ret on failure.
 */
int msm_snd_cpe_hw_params(struct snd_pcm_substream *substream,
			  struct snd_pcm_hw_params *params)
{
	struct snd_soc_pcm_runtime *rtd = substream->private_data;
	struct snd_soc_dai *codec_dai = rtd->codec_dai;
	struct snd_soc_dai *cpu_dai = rtd->cpu_dai;
	struct snd_soc_dai_link *dai_link = rtd->dai_link;
	int ret = 0;
	u32 tx_ch[SLIM_MAX_TX_PORTS];
	u32 tx_ch_cnt = 0;

	if (substream->stream != SNDRV_PCM_STREAM_CAPTURE) {
		pr_err("%s: Invalid stream type %d\n",
			__func__, substream->stream);
		ret = -EINVAL;
		goto end;
	}

	pr_debug("%s: %s_tx_dai_id_%d\n", __func__,
		 codec_dai->name, codec_dai->id);
	ret = snd_soc_dai_get_channel_map(codec_dai,
				 &tx_ch_cnt, tx_ch, NULL, NULL);
	if (ret < 0) {
		pr_err("%s: failed to get codec chan map\n, err:%d\n",
			__func__, ret);
		goto end;
	}

	pr_debug("%s: tx_ch_cnt(%d) id %d\n",
		 __func__, tx_ch_cnt, dai_link->id);

	ret = snd_soc_dai_set_channel_map(cpu_dai,
					  tx_ch_cnt, tx_ch, 0, 0);
	if (ret < 0) {
		pr_err("%s: failed to set cpu chan map, err:%d\n",
			__func__, ret);
		goto end;
	}
end:
	return ret;
}
EXPORT_SYMBOL(msm_snd_cpe_hw_params);

static int msm_afe_set_config(struct snd_soc_codec *codec)
{
	int rc;
	void *config_data;

	pr_debug("%s: enter\n", __func__);

	if (!msm_codec_fn.get_afe_config_fn) {
		dev_err(codec->dev, "%s: codec get afe config not init'ed\n",
				__func__);
		return -EINVAL;
	}
	config_data = msm_codec_fn.get_afe_config_fn(codec,
				AFE_CDC_REGISTERS_CONFIG);
	if (config_data) {
		rc = afe_set_config(AFE_CDC_REGISTERS_CONFIG, config_data, 0);
		if (rc) {
			pr_err("%s: Failed to set codec registers config %d\n",
					__func__, rc);
			return rc;
		}
	}

	config_data = msm_codec_fn.get_afe_config_fn(codec,
			AFE_CDC_REGISTER_PAGE_CONFIG);
	if (config_data) {
		rc = afe_set_config(AFE_CDC_REGISTER_PAGE_CONFIG, config_data,
				    0);
		if (rc)
			pr_err("%s: Failed to set cdc register page config\n",
				__func__);
	}

	config_data = msm_codec_fn.get_afe_config_fn(codec,
			AFE_SLIMBUS_SLAVE_CONFIG);
	if (config_data) {
		rc = afe_set_config(AFE_SLIMBUS_SLAVE_CONFIG, config_data, 0);
		if (rc) {
			pr_err("%s: Failed to set slimbus slave config %d\n",
					__func__, rc);
			return rc;
		}
	}

	config_data = msm_codec_fn.get_afe_config_fn(codec,
			AFE_AANC_VERSION);
	if (config_data) {
		rc = afe_set_config(AFE_AANC_VERSION, config_data, 0);
		if (rc) {
			pr_err("%s: Failed to set AANC version %d\n",
					__func__, rc);
			return rc;
		}
	}

	config_data = msm_codec_fn.get_afe_config_fn(codec,
				AFE_CDC_CLIP_REGISTERS_CONFIG);
	if (config_data) {
		rc = afe_set_config(AFE_CDC_CLIP_REGISTERS_CONFIG,
					config_data, 0);
		if (rc) {
			pr_err("%s: Failed to set clip registers %d\n",
				__func__, rc);
			return rc;
		}
	}

	config_data = msm_codec_fn.get_afe_config_fn(codec,
			AFE_CLIP_BANK_SEL);
	if (config_data) {
		rc = afe_set_config(AFE_CLIP_BANK_SEL,
				config_data, 0);
		if (rc) {
			pr_err("%s: Failed to set AFE bank selection %d\n",
				__func__, rc);
			return rc;
		}
	}

	config_data = msm_codec_fn.get_afe_config_fn(codec,
			AFE_CDC_REGISTER_PAGE_CONFIG);
	if (config_data) {
		rc = afe_set_config(AFE_CDC_REGISTER_PAGE_CONFIG, config_data,
				0);
		if (rc)
			pr_err("%s: Failed to set cdc register page config\n",
					__func__);
	}

	return 0;
}

static void msm_afe_clear_config(void)
{
	afe_clear_config(AFE_CDC_REGISTERS_CONFIG);
	afe_clear_config(AFE_SLIMBUS_SLAVE_CONFIG);
}

static void msm_snd_interrupt_config(struct msm_asoc_mach_data *pdata)
{
	int val;

	val = ioread32(pdata->msm_snd_intr_lpi.mpm_wakeup);
	val |= LPI_GPIO_22_WAKEUP_VAL;
	iowrite32(val, pdata->msm_snd_intr_lpi.mpm_wakeup);

	val = ioread32(pdata->msm_snd_intr_lpi.intr1_cfg_apps);
	val &= ~(LPI_GPIO_22_INTR1_CFG_MASK);
	val |= LPI_GPIO_22_INTR1_CFG_VAL;
	iowrite32(val, pdata->msm_snd_intr_lpi.intr1_cfg_apps);

	iowrite32(LPI_GPIO_INTR_CFG1_VAL,
		pdata->msm_snd_intr_lpi.lpi_gpio_intr_cfg);
	iowrite32(LPI_GPIO22_CFG_VAL,
		pdata->msm_snd_intr_lpi.lpi_gpio_cfg);

	val = ioread32(pdata->msm_snd_intr_lpi.lpi_gpio_inout);
	val |= LPI_GPIO22_INOUT_VAL;
	iowrite32(val, pdata->msm_snd_intr_lpi.lpi_gpio_inout);
}

static int msm_adsp_power_up_config(struct snd_soc_codec *codec,
				    struct snd_card *card)
{
	int ret = 0;
	unsigned long timeout;
	int adsp_ready = 0;
	bool snd_card_online = 0;
	struct snd_soc_card *soc_card = codec->component.card;
	struct msm_asoc_mach_data *pdata;

	pdata = snd_soc_card_get_drvdata(soc_card);
	timeout = jiffies +
		msecs_to_jiffies(ADSP_STATE_READY_TIMEOUT_MS);

	do {
		if (!snd_card_online) {
			snd_card_online = snd_card_is_online_state(card);
			pr_debug("%s: Sound card is %s\n", __func__,
				 snd_card_online ? "Online" : "Offline");
		}
		if (!adsp_ready) {
			adsp_ready = q6core_is_adsp_ready();
			pr_debug("%s: ADSP Audio is %s\n", __func__,
				 adsp_ready ? "ready" : "not ready");
		}
		if (snd_card_online && adsp_ready)
			break;

		/*
		 * Sound card/ADSP will be coming up after subsystem restart and
		 * it might not be fully up when the control reaches
		 * here. So, wait for 50msec before checking ADSP state
		 */
		msleep(50);
	} while (time_after(timeout, jiffies));

	if (!snd_card_online || !adsp_ready) {
		pr_err("%s: Timeout. Sound card is %s, ADSP Audio is %s\n",
		       __func__,
		       snd_card_online ? "Online" : "Offline",
		       adsp_ready ? "ready" : "not ready");
		ret = -ETIMEDOUT;
		goto err_fail;
	}

<<<<<<< HEAD
	msm_snd_interrupt_config(pdata);
=======
	if (socinfo_get_id() == SDM660_SOC_MSM_ID) {
		msm_snd_interrupt_config(pdata);
	}
>>>>>>> c3e64505

	ret = msm_afe_set_config(codec);
	if (ret)
		pr_err("%s: Failed to set AFE config. err %d\n",
			__func__, ret);

	return 0;

err_fail:
	return ret;
}

static int sdm660_notifier_service_cb(struct notifier_block *this,
					 unsigned long opcode, void *ptr)
{
	int ret;
	struct snd_soc_card *card = NULL;
	const char *be_dl_name = LPASS_BE_SLIMBUS_0_RX;
	struct snd_soc_pcm_runtime *rtd;
	struct snd_soc_codec *codec;

	pr_debug("%s: Service opcode 0x%lx\n", __func__, opcode);

	switch (opcode) {
	case AUDIO_NOTIFIER_SERVICE_DOWN:
		/*
		 * Use flag to ignore initial boot notifications
		 * On initial boot msm_adsp_power_up_config is
		 * called on init. There is no need to clear
		 * and set the config again on initial boot.
		 */
		if (is_initial_boot)
			break;
		msm_afe_clear_config();
		break;
	case AUDIO_NOTIFIER_SERVICE_UP:
		if (is_initial_boot) {
			is_initial_boot = false;
			break;
		}
		if (!spdev)
			return -EINVAL;

		card = platform_get_drvdata(spdev);
		rtd = snd_soc_get_pcm_runtime(card, be_dl_name);
		if (!rtd) {
			dev_err(card->dev,
				"%s: snd_soc_get_pcm_runtime for %s failed!\n",
				__func__, be_dl_name);
			ret = -EINVAL;
			goto done;
		}
		codec = rtd->codec;
		ret = msm_adsp_power_up_config(codec, card->snd_card);
		if (ret < 0) {
			dev_err(card->dev,
				"%s: msm_adsp_power_up_config failed ret = %d!\n",
				__func__, ret);
			goto done;
		}
		break;
	default:
		break;
	}
done:
	return NOTIFY_OK;
}

static struct notifier_block service_nb = {
	.notifier_call  = sdm660_notifier_service_cb,
	.priority = -INT_MAX,
};

static int msm_config_hph_en0_gpio(struct snd_soc_codec *codec, bool high)
{
	struct snd_soc_card *card = codec->component.card;
	struct msm_asoc_mach_data *pdata;
	int val;

	if (!card)
		return 0;

	pdata = snd_soc_card_get_drvdata(card);
	if (!pdata || !gpio_is_valid(pdata->hph_en0_gpio))
		return 0;

	val = gpio_get_value_cansleep(pdata->hph_en0_gpio);
	if ((!!val) == high)
		return 0;

	gpio_direction_output(pdata->hph_en0_gpio, (int)high);

	return 1;
}

static int msm_snd_enable_codec_ext_tx_clk(struct snd_soc_codec *codec,
					   int enable, bool dapm)
{
	int ret = 0;

	if (!strcmp(dev_name(codec->dev), "tasha_codec"))
		ret = tasha_cdc_mclk_tx_enable(codec, enable, dapm);
	else {
		dev_err(codec->dev, "%s: unknown codec to enable ext clk\n",
			__func__);
		ret = -EINVAL;
	}
	return ret;
}

static int msm_ext_mclk_tx_event(struct snd_soc_dapm_widget *w,
				 struct snd_kcontrol *kcontrol, int event)
{
	struct snd_soc_codec *codec = snd_soc_dapm_to_codec(w->dapm);

	pr_debug("%s: event = %d\n", __func__, event);

	switch (event) {
	case SND_SOC_DAPM_PRE_PMU:
		return msm_snd_enable_codec_ext_tx_clk(codec, 1, true);
	case SND_SOC_DAPM_POST_PMD:
		return msm_snd_enable_codec_ext_tx_clk(codec, 0, true);
	}
	return 0;
}

static int msm_ext_mclk_event(struct snd_soc_dapm_widget *w,
			      struct snd_kcontrol *kcontrol, int event)
{
	struct snd_soc_codec *codec = snd_soc_dapm_to_codec(w->dapm);

	pr_debug("%s: event = %d\n", __func__, event);

	switch (event) {
	case SND_SOC_DAPM_PRE_PMU:
		return msm_ext_enable_codec_mclk(codec, 1, true);
	case SND_SOC_DAPM_POST_PMD:
		return msm_ext_enable_codec_mclk(codec, 0, true);
	}
	return 0;
}

static int msm_ext_prepare_hifi(struct msm_asoc_mach_data *pdata)
{
	int ret = 0;

	if (gpio_is_valid(pdata->hph_en1_gpio)) {
		pr_debug("%s: hph_en1_gpio request %d\n", __func__,
			pdata->hph_en1_gpio);
		ret = gpio_request(pdata->hph_en1_gpio, "hph_en1_gpio");
		if (ret) {
			pr_err("%s: hph_en1_gpio request failed, ret:%d\n",
				__func__, ret);
			goto err;
		}
	}
	if (gpio_is_valid(pdata->hph_en0_gpio)) {
		pr_debug("%s: hph_en0_gpio request %d\n", __func__,
			pdata->hph_en0_gpio);
		ret = gpio_request(pdata->hph_en0_gpio, "hph_en0_gpio");
		if (ret)
			pr_err("%s: hph_en0_gpio request failed, ret:%d\n",
				__func__, ret);
	}

err:
	return ret;
}

static const struct snd_soc_dapm_widget msm_dapm_widgets[] = {

	SND_SOC_DAPM_SUPPLY_S("MCLK", -1,  SND_SOC_NOPM, 0, 0,
	msm_ext_mclk_event, SND_SOC_DAPM_PRE_PMU | SND_SOC_DAPM_POST_PMD),

	SND_SOC_DAPM_SUPPLY_S("MCLK TX", -1,  SND_SOC_NOPM, 0, 0,
	msm_ext_mclk_tx_event, SND_SOC_DAPM_PRE_PMU | SND_SOC_DAPM_POST_PMD),

	SND_SOC_DAPM_SPK("Lineout_1 amp", NULL),
	SND_SOC_DAPM_SPK("Lineout_3 amp", NULL),
	SND_SOC_DAPM_SPK("Lineout_2 amp", NULL),
	SND_SOC_DAPM_SPK("Lineout_4 amp", NULL),
	SND_SOC_DAPM_MIC("Handset Mic", NULL),
	SND_SOC_DAPM_MIC("Headset Mic", NULL),
	SND_SOC_DAPM_MIC("Secondary Mic", NULL),
	SND_SOC_DAPM_MIC("ANCRight Headset Mic", NULL),
	SND_SOC_DAPM_MIC("ANCLeft Headset Mic", NULL),
	SND_SOC_DAPM_MIC("Analog Mic4", NULL),
	SND_SOC_DAPM_MIC("Analog Mic6", NULL),
	SND_SOC_DAPM_MIC("Analog Mic7", NULL),
	SND_SOC_DAPM_MIC("Analog Mic8", NULL),

	SND_SOC_DAPM_MIC("Digital Mic0", NULL),
	SND_SOC_DAPM_MIC("Digital Mic1", NULL),
	SND_SOC_DAPM_MIC("Digital Mic2", NULL),
	SND_SOC_DAPM_MIC("Digital Mic3", NULL),
	SND_SOC_DAPM_MIC("Digital Mic4", NULL),
	SND_SOC_DAPM_MIC("Digital Mic5", NULL),
	SND_SOC_DAPM_MIC("Digital Mic6", NULL),
};

static struct snd_soc_dapm_route wcd_audio_paths_tasha[] = {
	{"MIC BIAS1", NULL, "MCLK TX"},
	{"MIC BIAS2", NULL, "MCLK TX"},
	{"MIC BIAS3", NULL, "MCLK TX"},
	{"MIC BIAS4", NULL, "MCLK TX"},
};

static struct snd_soc_dapm_route wcd_audio_paths[] = {
	{"MIC BIAS1", NULL, "MCLK"},
	{"MIC BIAS2", NULL, "MCLK"},
	{"MIC BIAS3", NULL, "MCLK"},
	{"MIC BIAS4", NULL, "MCLK"},
};

int msm_snd_card_tasha_late_probe(struct snd_soc_card *card)
{
	const char *be_dl_name = LPASS_BE_SLIMBUS_0_RX;
	struct snd_soc_pcm_runtime *rtd;
	int ret = 0;
	void *mbhc_calibration;

	rtd = snd_soc_get_pcm_runtime(card, be_dl_name);
	if (!rtd) {
		dev_err(card->dev,
			"%s: snd_soc_get_pcm_runtime for %s failed!\n",
			__func__, be_dl_name);
		ret = -EINVAL;
		goto err_pcm_runtime;
	}

	mbhc_calibration = def_ext_mbhc_cal();
	if (!mbhc_calibration) {
		ret = -ENOMEM;
		goto err_mbhc_cal;
	}
	wcd_mbhc_cfg_ptr->calibration = mbhc_calibration;
	ret = tasha_mbhc_hs_detect(rtd->codec, wcd_mbhc_cfg_ptr);
	if (ret) {
		dev_err(card->dev, "%s: mbhc hs detect failed, err:%d\n",
			__func__, ret);
		goto err_hs_detect;
	}
	return 0;

err_hs_detect:
	kfree(mbhc_calibration);
err_mbhc_cal:
err_pcm_runtime:
	return ret;
}

int msm_snd_card_tavil_late_probe(struct snd_soc_card *card)
{
	const char *be_dl_name = LPASS_BE_SLIMBUS_0_RX;
	struct snd_soc_pcm_runtime *rtd;
	int ret = 0;
	void *mbhc_calibration;

	rtd = snd_soc_get_pcm_runtime(card, be_dl_name);
	if (!rtd) {
		dev_err(card->dev,
			"%s: snd_soc_get_pcm_runtime for %s failed!\n",
			__func__, be_dl_name);
		ret = -EINVAL;
		goto err;
	}

	mbhc_calibration = def_ext_mbhc_cal();
	if (!mbhc_calibration) {
		ret = -ENOMEM;
		goto err;
	}
	wcd_mbhc_cfg_ptr->calibration = mbhc_calibration;
	ret = tavil_mbhc_hs_detect(rtd->codec, wcd_mbhc_cfg_ptr);
	if (ret) {
		dev_err(card->dev, "%s: mbhc hs detect failed, err:%d\n",
			__func__, ret);
		goto err_free_mbhc_cal;
	}
	return 0;

err_free_mbhc_cal:
	kfree(mbhc_calibration);
err:
	return ret;
}

/**
 * msm_audrx_init - Audio init function of sound card instantiate.
 *
 * @rtd: runtime dailink instance
 *
 * Returns 0 on success or ret on failure.
 */
int msm_audrx_init(struct snd_soc_pcm_runtime *rtd)
{
	int ret;
	void *config_data;
	struct snd_soc_codec *codec = rtd->codec;
	struct snd_soc_dapm_context *dapm =
			snd_soc_codec_get_dapm(codec);
	struct snd_soc_dai *cpu_dai = rtd->cpu_dai;
	struct snd_soc_dai *codec_dai = rtd->codec_dai;
	struct snd_soc_component *aux_comp;
	struct snd_card *card;
	struct snd_info_entry *entry;
	struct msm_asoc_mach_data *pdata =
				snd_soc_card_get_drvdata(rtd->card);

	/* Codec SLIMBUS configuration
	 * RX1, RX2, RX3, RX4, RX5, RX6, RX7, RX8, RX9, RX10, RX11, RX12, RX13
	 * TX1, TX2, TX3, TX4, TX5, TX6, TX7, TX8, TX9, TX10, TX11, TX12, TX13
	 * TX14, TX15, TX16
	 */
	unsigned int rx_ch[TASHA_RX_MAX] = {144, 145, 146, 147, 148, 149, 150,
					    151, 152, 153, 154, 155, 156};
	unsigned int tx_ch[TASHA_TX_MAX]  = {128, 129, 130, 131, 132, 133,
					     134, 135, 136, 137, 138, 139,
					     140, 141, 142, 143};

	/* Tavil Codec SLIMBUS configuration
	 * RX1, RX2, RX3, RX4, RX5, RX6, RX7, RX8
	 * TX1, TX2, TX3, TX4, TX5, TX6, TX7, TX8, TX9, TX10, TX11, TX12, TX13
	 * TX14, TX15, TX16
	 */
	unsigned int rx_ch_tavil[WCD934X_RX_MAX] = {144, 145, 146, 147, 148,
					    149, 150, 151};
	unsigned int tx_ch_tavil[WCD934X_TX_MAX] = {128, 129, 130, 131, 132,
					    133, 134, 135, 136, 137, 138,
					    139, 140, 141, 142, 143};

	pr_debug("%s: dev_name%s\n", __func__, dev_name(cpu_dai->dev));

	rtd->pmdown_time = 0;

	ret = snd_soc_add_codec_controls(codec, msm_snd_controls,
					 ARRAY_SIZE(msm_snd_controls));
	if (ret < 0) {
		pr_err("%s: add_codec_controls failed: %d\n",
			__func__, ret);
		return ret;
	}

	ret = snd_soc_add_codec_controls(codec, msm_common_snd_controls,
					 msm_common_snd_controls_size());
	if (ret < 0) {
		pr_err("%s: add_common_snd_controls failed: %d\n",
			__func__, ret);
		return ret;
	}

	snd_soc_dapm_new_controls(dapm, msm_dapm_widgets,
			ARRAY_SIZE(msm_dapm_widgets));

	if (!strcmp(dev_name(codec_dai->dev), "tasha_codec"))
		snd_soc_dapm_add_routes(dapm, wcd_audio_paths_tasha,
					ARRAY_SIZE(wcd_audio_paths_tasha));
	else
		snd_soc_dapm_add_routes(dapm, wcd_audio_paths,
					ARRAY_SIZE(wcd_audio_paths));

	snd_soc_dapm_enable_pin(dapm, "Lineout_1 amp");
	snd_soc_dapm_enable_pin(dapm, "Lineout_3 amp");
	snd_soc_dapm_enable_pin(dapm, "Lineout_2 amp");
	snd_soc_dapm_enable_pin(dapm, "Lineout_4 amp");

	snd_soc_dapm_ignore_suspend(dapm, "MADINPUT");
	snd_soc_dapm_ignore_suspend(dapm, "MAD_CPE_INPUT");
	snd_soc_dapm_ignore_suspend(dapm, "Handset Mic");
	snd_soc_dapm_ignore_suspend(dapm, "Headset Mic");
	snd_soc_dapm_ignore_suspend(dapm, "Secondary Mic");
	snd_soc_dapm_ignore_suspend(dapm, "Lineout_1 amp");
	snd_soc_dapm_ignore_suspend(dapm, "Lineout_3 amp");
	snd_soc_dapm_ignore_suspend(dapm, "Lineout_2 amp");
	snd_soc_dapm_ignore_suspend(dapm, "Lineout_4 amp");
	snd_soc_dapm_ignore_suspend(dapm, "ANCRight Headset Mic");
	snd_soc_dapm_ignore_suspend(dapm, "ANCLeft Headset Mic");
	snd_soc_dapm_ignore_suspend(dapm, "Digital Mic0");
	snd_soc_dapm_ignore_suspend(dapm, "Digital Mic1");
	snd_soc_dapm_ignore_suspend(dapm, "Digital Mic2");
	snd_soc_dapm_ignore_suspend(dapm, "Digital Mic3");
	snd_soc_dapm_ignore_suspend(dapm, "Digital Mic4");
	snd_soc_dapm_ignore_suspend(dapm, "Digital Mic5");
	snd_soc_dapm_ignore_suspend(dapm, "Analog Mic4");
	snd_soc_dapm_ignore_suspend(dapm, "Analog Mic6");
	snd_soc_dapm_ignore_suspend(dapm, "Analog Mic7");
	snd_soc_dapm_ignore_suspend(dapm, "Analog Mic8");

	snd_soc_dapm_ignore_suspend(dapm, "EAR");
	snd_soc_dapm_ignore_suspend(dapm, "LINEOUT1");
	snd_soc_dapm_ignore_suspend(dapm, "LINEOUT2");
	snd_soc_dapm_ignore_suspend(dapm, "AMIC1");
	snd_soc_dapm_ignore_suspend(dapm, "AMIC2");
	snd_soc_dapm_ignore_suspend(dapm, "AMIC3");
	snd_soc_dapm_ignore_suspend(dapm, "AMIC4");
	snd_soc_dapm_ignore_suspend(dapm, "AMIC5");
	snd_soc_dapm_ignore_suspend(dapm, "DMIC0");
	snd_soc_dapm_ignore_suspend(dapm, "DMIC1");
	snd_soc_dapm_ignore_suspend(dapm, "DMIC2");
	snd_soc_dapm_ignore_suspend(dapm, "DMIC3");
	snd_soc_dapm_ignore_suspend(dapm, "DMIC4");
	snd_soc_dapm_ignore_suspend(dapm, "DMIC5");
	snd_soc_dapm_ignore_suspend(dapm, "ANC EAR");
	snd_soc_dapm_ignore_suspend(dapm, "SPK1 OUT");
	snd_soc_dapm_ignore_suspend(dapm, "SPK2 OUT");
	snd_soc_dapm_ignore_suspend(dapm, "HPHL");
	snd_soc_dapm_ignore_suspend(dapm, "HPHR");
	snd_soc_dapm_ignore_suspend(dapm, "AIF4 VI");
	snd_soc_dapm_ignore_suspend(dapm, "VIINPUT");

	if (!strcmp(dev_name(codec_dai->dev), "tasha_codec")) {
		snd_soc_dapm_ignore_suspend(dapm, "LINEOUT3");
		snd_soc_dapm_ignore_suspend(dapm, "LINEOUT4");
		snd_soc_dapm_ignore_suspend(dapm, "ANC HPHL");
		snd_soc_dapm_ignore_suspend(dapm, "ANC HPHR");
		snd_soc_dapm_ignore_suspend(dapm, "ANC LINEOUT1");
		snd_soc_dapm_ignore_suspend(dapm, "ANC LINEOUT2");
	} else {
		snd_soc_dapm_ignore_suspend(dapm, "MAD_CPE_OUT1");
		snd_soc_dapm_ignore_suspend(dapm, "MAD_CPE_OUT2");
	}

	snd_soc_dapm_sync(dapm);

	if (!strcmp(dev_name(codec_dai->dev), "tavil_codec")) {
		snd_soc_dai_set_channel_map(codec_dai, ARRAY_SIZE(tx_ch_tavil),
					tx_ch_tavil, ARRAY_SIZE(rx_ch_tavil),
					rx_ch_tavil);
	} else {
		snd_soc_dai_set_channel_map(codec_dai, ARRAY_SIZE(tx_ch),
					tx_ch, ARRAY_SIZE(rx_ch),
					rx_ch);
	}

	if (!strcmp(dev_name(codec_dai->dev), "tavil_codec")) {
		msm_codec_fn.get_afe_config_fn = tavil_get_afe_config;
	} else {
		msm_codec_fn.get_afe_config_fn = tasha_get_afe_config;
		msm_codec_fn.mbhc_hs_detect_exit = tasha_mbhc_hs_detect_exit;
	}

	ret = msm_adsp_power_up_config(codec, rtd->card->snd_card);
	if (ret) {
		pr_err("%s: Failed to set AFE config %d\n", __func__, ret);
		goto err_afe_cfg;
	}

	config_data = msm_codec_fn.get_afe_config_fn(codec,
						     AFE_AANC_VERSION);
	if (config_data) {
		ret = afe_set_config(AFE_AANC_VERSION, config_data, 0);
		if (ret) {
			pr_err("%s: Failed to set aanc version %d\n",
				__func__, ret);
			goto err_afe_cfg;
		}
	}

	if (!strcmp(dev_name(codec_dai->dev), "tasha_codec")) {
		config_data = msm_codec_fn.get_afe_config_fn(codec,
						AFE_CDC_CLIP_REGISTERS_CONFIG);
		if (config_data) {
			ret = afe_set_config(AFE_CDC_CLIP_REGISTERS_CONFIG,
						 config_data, 0);
			if (ret) {
				pr_err("%s: Failed to set clip registers %d\n",
					__func__, ret);
				goto err_afe_cfg;
			}
		}
		config_data = msm_codec_fn.get_afe_config_fn(codec,
				AFE_CLIP_BANK_SEL);
		if (config_data) {
			ret = afe_set_config(AFE_CLIP_BANK_SEL, config_data, 0);
			if (ret) {
				pr_err("%s: Failed to set AFE bank selection %d\n",
					__func__, ret);
				goto err_afe_cfg;
			}
		}
	}

	/*
	 * Send speaker configuration only for WSA8810.
	 * Defalut configuration is for WSA8815.
	 */
	pr_debug("%s: Number of aux devices: %d\n",
		__func__, rtd->card->num_aux_devs);

	if (!strcmp(dev_name(codec_dai->dev), "tavil_codec")) {
		if (rtd->card->num_aux_devs &&
		    !list_empty(&rtd->card->aux_comp_list)) {
			aux_comp = list_first_entry(&rtd->card->aux_comp_list,
				struct snd_soc_component, card_aux_list);
			if (!strcmp(aux_comp->name, WSA8810_NAME_1) ||
			    !strcmp(aux_comp->name, WSA8810_NAME_2)) {
				tavil_set_spkr_mode(rtd->codec, SPKR_MODE_1);
				tavil_set_spkr_gain_offset(rtd->codec,
							RX_GAIN_OFFSET_M1P5_DB);
			}
		}
		card = rtd->card->snd_card;
		entry = snd_info_create_subdir(card->module, "codecs",
						 card->proc_root);
		if (!entry) {
			pr_debug("%s: Cannot create codecs module entry\n",
				 __func__);
			goto done;
		}
		pdata->codec_root = entry;
		tavil_codec_info_create_codec_entry(pdata->codec_root, codec);
	} else {
		if (rtd->card->num_aux_devs &&
		    !list_empty(&rtd->card->aux_comp_list)) {
			aux_comp = list_first_entry(&rtd->card->aux_comp_list,
				struct snd_soc_component, card_aux_list);
			if (!strcmp(aux_comp->name, WSA8810_NAME_1) ||
			    !strcmp(aux_comp->name, WSA8810_NAME_2)) {
				tasha_set_spkr_mode(rtd->codec, SPKR_MODE_1);
				tasha_set_spkr_gain_offset(rtd->codec,
							RX_GAIN_OFFSET_M1P5_DB);
			}
		}
		card = rtd->card->snd_card;
		entry = snd_info_create_subdir(card->module, "codecs",
						 card->proc_root);
		if (!entry) {
			pr_debug("%s: Cannot create codecs module entry\n",
				 __func__);
			goto done;
		}
		pdata->codec_root = entry;
		tasha_codec_info_create_codec_entry(pdata->codec_root, codec);
		tasha_mbhc_zdet_gpio_ctrl(msm_config_hph_en0_gpio, rtd->codec);
	}
done:
	msm_set_codec_reg_done(true);
	return 0;

err_afe_cfg:
	return ret;
}
EXPORT_SYMBOL(msm_audrx_init);

/**
 * msm_ext_register_audio_notifier - register SSR notifier.
 */
void msm_ext_register_audio_notifier(struct platform_device *pdev)
{
	int ret;

	is_initial_boot = true;
	spdev = pdev;
	ret = audio_notifier_register("sdm660", AUDIO_NOTIFIER_ADSP_DOMAIN,
				      &service_nb);
	if (ret < 0)
		pr_err("%s: Audio notifier register failed ret = %d\n",
			__func__, ret);
}
EXPORT_SYMBOL(msm_ext_register_audio_notifier);

/**
 * msm_ext_cdc_init - external codec machine specific init.
 *
 * @pdev: platform device handle
 * @pdata: private data of machine driver
 * @card: sound card pointer reference
 * @mbhc_cfg: MBHC config reference
 *
 * Returns 0 on success or ret on failure.
 */
int msm_ext_cdc_init(struct platform_device *pdev,
		     struct msm_asoc_mach_data *pdata,
		     struct snd_soc_card **card,
		     struct wcd_mbhc_config *wcd_mbhc_cfg_ptr1)
{
	int ret = 0;

	wcd_mbhc_cfg_ptr = wcd_mbhc_cfg_ptr1;
	pdev->id = 0;
	wcd_mbhc_cfg_ptr->moisture_en = true;
	wcd_mbhc_cfg_ptr->mbhc_micbias = MIC_BIAS_2;
	wcd_mbhc_cfg_ptr->anc_micbias = MIC_BIAS_2;
	wcd_mbhc_cfg_ptr->enable_anc_mic_detect = false;

	*card = populate_snd_card_dailinks(&pdev->dev, pdata->snd_card_val);
	if (!(*card)) {
		dev_err(&pdev->dev, "%s: Card uninitialized\n", __func__);
		ret = -EPROBE_DEFER;
		goto err;
	}
	platform_set_drvdata(pdev, *card);
	snd_soc_card_set_drvdata(*card, pdata);
	pdata->hph_en1_gpio = of_get_named_gpio(pdev->dev.of_node,
						"qcom,hph-en1-gpio", 0);
	if (!gpio_is_valid(pdata->hph_en1_gpio))
		pdata->hph_en1_gpio_p = of_parse_phandle(pdev->dev.of_node,
					"qcom,hph-en1-gpio", 0);
	if (!gpio_is_valid(pdata->hph_en1_gpio) && (!pdata->hph_en1_gpio_p)) {
		dev_dbg(&pdev->dev, "property %s not detected in node %s",
			"qcom,hph-en1-gpio", pdev->dev.of_node->full_name);
	}

	pdata->hph_en0_gpio = of_get_named_gpio(pdev->dev.of_node,
						"qcom,hph-en0-gpio", 0);
	if (!gpio_is_valid(pdata->hph_en0_gpio))
		pdata->hph_en0_gpio_p = of_parse_phandle(pdev->dev.of_node,
					"qcom,hph-en0-gpio", 0);
	if (!gpio_is_valid(pdata->hph_en0_gpio) && (!pdata->hph_en0_gpio_p)) {
		dev_dbg(&pdev->dev, "property %s not detected in node %s",
			"qcom,hph-en0-gpio", pdev->dev.of_node->full_name);
	}

	ret = msm_ext_prepare_hifi(pdata);
	if (ret) {
		dev_dbg(&pdev->dev, "msm_ext_prepare_hifi failed (%d)\n",
			ret);
		ret = 0;
	}
	pdata->msm_snd_intr_lpi.mpm_wakeup =
		ioremap(TLMM_CENTER_MPM_WAKEUP_INT_EN_0, 4);
	pdata->msm_snd_intr_lpi.intr1_cfg_apps =
		ioremap(TLMM_LPI_DIR_CONN_INTR1_CFG_APPS, 4);
	pdata->msm_snd_intr_lpi.lpi_gpio_intr_cfg =
		ioremap(TLMM_LPI_GPIO_INTR_CFG1, 4);
	pdata->msm_snd_intr_lpi.lpi_gpio_cfg =
		ioremap(TLMM_LPI_GPIO22_CFG, 4);
	pdata->msm_snd_intr_lpi.lpi_gpio_inout =
		ioremap(TLMM_LPI_GPIO22_INOUT, 4);
err:
	return ret;
}
EXPORT_SYMBOL(msm_ext_cdc_init);

/**
<<<<<<< HEAD
* msm_ext_cdc_deinit - external codec machine specific deinit.
*/
=======
 * msm_ext_cdc_deinit - external codec machine specific deinit.
 */
>>>>>>> c3e64505
void msm_ext_cdc_deinit(struct msm_asoc_mach_data *pdata)
{
	if (pdata->msm_snd_intr_lpi.mpm_wakeup)
		iounmap(pdata->msm_snd_intr_lpi.mpm_wakeup);
	if (pdata->msm_snd_intr_lpi.intr1_cfg_apps)
		iounmap(pdata->msm_snd_intr_lpi.intr1_cfg_apps);
	if (pdata->msm_snd_intr_lpi.lpi_gpio_intr_cfg)
		iounmap(pdata->msm_snd_intr_lpi.lpi_gpio_intr_cfg);
	if (pdata->msm_snd_intr_lpi.lpi_gpio_cfg)
		iounmap(pdata->msm_snd_intr_lpi.lpi_gpio_cfg);
	if (pdata->msm_snd_intr_lpi.lpi_gpio_inout)
		iounmap(pdata->msm_snd_intr_lpi.lpi_gpio_inout);
}
EXPORT_SYMBOL(msm_ext_cdc_deinit);<|MERGE_RESOLUTION|>--- conflicted
+++ resolved
@@ -1,8 +1,4 @@
-<<<<<<< HEAD
-/* Copyright (c) 2015-2019, The Linux Foundation. All rights reserved.
-=======
 /* Copyright (c) 2015-2018, 2020, The Linux Foundation. All rights reserved.
->>>>>>> c3e64505
  *
  * This program is free software; you can redistribute it and/or modify
  * it under the terms of the GNU General Public License version 2 and
@@ -1299,13 +1295,9 @@
 		goto err_fail;
 	}
 
-<<<<<<< HEAD
-	msm_snd_interrupt_config(pdata);
-=======
 	if (socinfo_get_id() == SDM660_SOC_MSM_ID) {
 		msm_snd_interrupt_config(pdata);
 	}
->>>>>>> c3e64505
 
 	ret = msm_afe_set_config(codec);
 	if (ret)
@@ -1941,13 +1933,8 @@
 EXPORT_SYMBOL(msm_ext_cdc_init);
 
 /**
-<<<<<<< HEAD
 * msm_ext_cdc_deinit - external codec machine specific deinit.
 */
-=======
- * msm_ext_cdc_deinit - external codec machine specific deinit.
- */
->>>>>>> c3e64505
 void msm_ext_cdc_deinit(struct msm_asoc_mach_data *pdata)
 {
 	if (pdata->msm_snd_intr_lpi.mpm_wakeup)
