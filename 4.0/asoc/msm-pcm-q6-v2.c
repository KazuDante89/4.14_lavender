--- conflicted
+++ resolved
@@ -1716,10 +1716,6 @@
 		}
 	}
 
-<<<<<<< HEAD
-
-=======
->>>>>>> a3640c08
 	if (!rtd)
 		return 0;
 
