// SPDX-License-Identifier: GPL-2.0-only
/* Copyright (c) 2016-2019, The Linux Foundation. All rights reserved.
 */

#include <linux/kernel.h>
#include <linux/init.h>
#include <linux/io.h>
#include <linux/err.h>
#include <linux/module.h>
#include <linux/of.h>
#include <linux/of_device.h>
#include <linux/platform_device.h>
#include <linux/gpio.h>
#include <linux/of_gpio.h>
#include <asoc/msm-cdc-pinctrl.h>

#define MAX_GPIOS 16

struct msm_cdc_pinctrl_info {
	struct pinctrl *pinctrl;
	struct pinctrl_state *pinctrl_active;
	struct pinctrl_state *pinctrl_sleep;
	int gpio;
	bool state;
	char __iomem *chip_wakeup_register[MAX_GPIOS];
	u32 chip_wakeup_maskbit[MAX_GPIOS];
	u32 count;
	u32 wakeup_reg_count;
	bool wakeup_capable;
	bool chip_wakeup_reg;
};

static struct msm_cdc_pinctrl_info *msm_cdc_pinctrl_get_gpiodata(
						struct device_node *np)
{
	struct platform_device *pdev;
	struct msm_cdc_pinctrl_info *gpio_data;

	if (!np) {
		pr_err("%s: device node is null\n", __func__);
		return NULL;
	}

	pdev = of_find_device_by_node(np);
	if (!pdev) {
		pr_err("%s: platform device not found!\n", __func__);
		return NULL;
	}

	gpio_data = dev_get_drvdata(&pdev->dev);
	if (!gpio_data)
		dev_err(&pdev->dev, "%s: cannot find cdc gpio info\n",
			__func__);

	return gpio_data;
}

/*
 * msm_cdc_get_gpio_state: select pinctrl sleep state
 * @np: pointer to struct device_node
 *
 * Returns error code for failure and GPIO value on success
 */
int msm_cdc_get_gpio_state(struct device_node *np)
{
	struct msm_cdc_pinctrl_info *gpio_data;
	int value = -EINVAL;

	gpio_data = msm_cdc_pinctrl_get_gpiodata(np);
	if (!gpio_data)
		return value;

	if (gpio_is_valid(gpio_data->gpio))
		value = gpio_get_value_cansleep(gpio_data->gpio);

	return value;
}
EXPORT_SYMBOL(msm_cdc_get_gpio_state);

/*
 * msm_cdc_pinctrl_select_sleep_state: select pinctrl sleep state
 * @np: pointer to struct device_node
 *
 * Returns error code for failure
 */
int msm_cdc_pinctrl_select_sleep_state(struct device_node *np)
{
	struct msm_cdc_pinctrl_info *gpio_data;

	gpio_data = msm_cdc_pinctrl_get_gpiodata(np);
	if (!gpio_data)
		return -EINVAL;

	if (!gpio_data->pinctrl_sleep) {
		pr_err("%s: pinctrl sleep state is null\n", __func__);
		return -EINVAL;
	}
	gpio_data->state = false;

	return pinctrl_select_state(gpio_data->pinctrl,
				    gpio_data->pinctrl_sleep);
}
EXPORT_SYMBOL(msm_cdc_pinctrl_select_sleep_state);

/*
 * msm_cdc_pinctrl_select_active_state: select pinctrl active state
 * @np: pointer to struct device_node
 *
 * Returns error code for failure
 */
int msm_cdc_pinctrl_select_active_state(struct device_node *np)
{
	struct msm_cdc_pinctrl_info *gpio_data;

	gpio_data = msm_cdc_pinctrl_get_gpiodata(np);
	if (!gpio_data)
		return -EINVAL;

	if (!gpio_data->pinctrl_active) {
		pr_err("%s: pinctrl active state is null\n", __func__);
		return -EINVAL;
	}
	gpio_data->state = true;

	return pinctrl_select_state(gpio_data->pinctrl,
				    gpio_data->pinctrl_active);
}
EXPORT_SYMBOL(msm_cdc_pinctrl_select_active_state);

/*
 * msm_cdc_pinctrl_get_state: get curren pinctrl state
 * @np: pointer to struct device_node
 *
 * Returns 0 for sleep state, 1 for active state,
 * error code for failure
 */
int msm_cdc_pinctrl_get_state(struct device_node *np)
{
	struct msm_cdc_pinctrl_info *gpio_data;

	gpio_data = msm_cdc_pinctrl_get_gpiodata(np);
	if (!gpio_data)
		return -EINVAL;

	return gpio_data->state;
}
EXPORT_SYMBOL(msm_cdc_pinctrl_get_state);

/*
 * msm_cdc_pinctrl_set_wakeup_capable: Set a pinctrl to wakeup capable
 * @np: pointer to struct device_node
 * @enable: wakeup capable when set to true
 *
 * Returns 0 for success and error code for failure
 */
int msm_cdc_pinctrl_set_wakeup_capable(struct device_node *np, bool enable)
{
	struct msm_cdc_pinctrl_info *gpio_data;
	int ret = 0;
	u32 i = 0, temp = 0;

	gpio_data = msm_cdc_pinctrl_get_gpiodata(np);
	if (!gpio_data)
		return -EINVAL;
	if (gpio_data->chip_wakeup_reg) {
		for (i = 0; i < gpio_data->wakeup_reg_count; i++) {
			temp = ioread32(gpio_data->chip_wakeup_register[i]);
			if (enable)
				temp |= (1 <<
					 gpio_data->chip_wakeup_maskbit[i]);
			else
				temp &= ~(1 <<
					  gpio_data->chip_wakeup_maskbit[i]);
			iowrite32(temp, gpio_data->chip_wakeup_register[i]);
		}
	}
	return ret;
}
EXPORT_SYMBOL(msm_cdc_pinctrl_set_wakeup_capable);

static int msm_cdc_pinctrl_probe(struct platform_device *pdev)
{
	int ret = 0;
	struct msm_cdc_pinctrl_info *gpio_data;
	u32 chip_wakeup_reg[MAX_GPIOS] = {0};
<<<<<<< HEAD
	u32 i = 0;
=======
	u32 chip_wakeup_default_val[MAX_GPIOS] = {0};
	u32 i = 0, temp = 0;
>>>>>>> a3640c08
	int count = 0;

	gpio_data = devm_kzalloc(&pdev->dev,
				 sizeof(struct msm_cdc_pinctrl_info),
				 GFP_KERNEL);
	if (!gpio_data)
		return -ENOMEM;

	gpio_data->pinctrl = devm_pinctrl_get(&pdev->dev);
	if (IS_ERR_OR_NULL(gpio_data->pinctrl)) {
		dev_err(&pdev->dev, "%s: Cannot get cdc gpio pinctrl:%ld\n",
			__func__, PTR_ERR(gpio_data->pinctrl));
		ret = PTR_ERR(gpio_data->pinctrl);
		goto err_pctrl_get;
	}

	gpio_data->pinctrl_active = pinctrl_lookup_state(
					gpio_data->pinctrl, "aud_active");
	if (IS_ERR_OR_NULL(gpio_data->pinctrl_active)) {
		dev_err(&pdev->dev, "%s: Cannot get aud_active pinctrl state:%ld\n",
			__func__, PTR_ERR(gpio_data->pinctrl_active));
		ret = PTR_ERR(gpio_data->pinctrl_active);
		goto err_lookup_state;
	}

	gpio_data->pinctrl_sleep = pinctrl_lookup_state(
					gpio_data->pinctrl, "aud_sleep");
	if (IS_ERR_OR_NULL(gpio_data->pinctrl_sleep)) {
		dev_err(&pdev->dev, "%s: Cannot get aud_sleep pinctrl state:%ld\n",
			__func__, PTR_ERR(gpio_data->pinctrl_sleep));
		ret = PTR_ERR(gpio_data->pinctrl_sleep);
		goto err_lookup_state;
	}
	/* skip setting to sleep state for LPI_TLMM GPIOs */
	if (!of_property_read_bool(pdev->dev.of_node, "qcom,lpi-gpios")) {
		/* Set pinctrl state to aud_sleep by default */
		ret = pinctrl_select_state(gpio_data->pinctrl,
					   gpio_data->pinctrl_sleep);
		if (ret)
			dev_err(&pdev->dev, "%s: set cdc gpio sleep state fail: %d\n",
				__func__, ret);
	}


	count = of_property_count_u32_elems(pdev->dev.of_node, "qcom,chip-wakeup-reg");
	if (count <= 0)
		goto cdc_rst;
	if (!of_property_read_u32_array(pdev->dev.of_node, "qcom,chip-wakeup-reg",
				chip_wakeup_reg, count)) {
		if (of_property_read_u32_array(pdev->dev.of_node,
					   "qcom,chip-wakeup-maskbit",
					   gpio_data->chip_wakeup_maskbit, count)) {
			dev_err(&pdev->dev,
				"chip-wakeup-maskbit needed if chip-wakeup-reg is defined!\n");
			goto cdc_rst;
		}
		gpio_data->chip_wakeup_reg = true;
		for (i = 0; i < count; i++) {
			gpio_data->chip_wakeup_register[i] =
				devm_ioremap(&pdev->dev, chip_wakeup_reg[i], 0x4);
		}
<<<<<<< HEAD
=======
		if (!of_property_read_u32_array(pdev->dev.of_node,
					"qcom,chip-wakeup-default-val",
					chip_wakeup_default_val, count)) {
			for (i = 0; i < count; i++) {
				temp = ioread32(gpio_data->chip_wakeup_register[i]);
				if (chip_wakeup_default_val[i])
					temp |= (1 <<
						 gpio_data->chip_wakeup_maskbit[i]);
				else
					temp &= ~(1 <<
						  gpio_data->chip_wakeup_maskbit[i]);
				iowrite32(temp, gpio_data->chip_wakeup_register[i]);
			}
		}
>>>>>>> a3640c08
		gpio_data->wakeup_reg_count = count;
	}

cdc_rst:
	gpio_data->gpio = of_get_named_gpio(pdev->dev.of_node,
					    "qcom,cdc-rst-n-gpio", 0);
	if (gpio_is_valid(gpio_data->gpio)) {
		ret = gpio_request(gpio_data->gpio, "MSM_CDC_RESET");
		if (ret) {
			dev_err(&pdev->dev, "%s: Failed to request gpio %d\n",
				__func__, gpio_data->gpio);
			goto err_lookup_state;
		}
	}

	dev_set_drvdata(&pdev->dev, gpio_data);
	return 0;

err_lookup_state:
	devm_pinctrl_put(gpio_data->pinctrl);
err_pctrl_get:
	devm_kfree(&pdev->dev, gpio_data);
	return ret;
}

static int msm_cdc_pinctrl_remove(struct platform_device *pdev)
{
	struct msm_cdc_pinctrl_info *gpio_data;

	gpio_data = dev_get_drvdata(&pdev->dev);

	/* to free the requested gpio before exiting */
	if (gpio_data) {
		if (gpio_is_valid(gpio_data->gpio))
			gpio_free(gpio_data->gpio);

		if (gpio_data->pinctrl)
			devm_pinctrl_put(gpio_data->pinctrl);
	}

	devm_kfree(&pdev->dev, gpio_data);

	return 0;
}

static const struct of_device_id msm_cdc_pinctrl_match[] = {
	{.compatible = "qcom,msm-cdc-pinctrl"},
	{}
};

static struct platform_driver msm_cdc_pinctrl_driver = {
	.driver = {
		.name = "msm-cdc-pinctrl",
		.owner = THIS_MODULE,
		.of_match_table = msm_cdc_pinctrl_match,
		.suppress_bind_attrs = true,
	},
	.probe = msm_cdc_pinctrl_probe,
	.remove = msm_cdc_pinctrl_remove,
};

int msm_cdc_pinctrl_drv_init(void)
{
	return platform_driver_register(&msm_cdc_pinctrl_driver);
}

void msm_cdc_pinctrl_drv_exit(void)
{
	platform_driver_unregister(&msm_cdc_pinctrl_driver);
}
MODULE_DESCRIPTION("MSM CODEC pin control platform driver");
MODULE_LICENSE("GPL v2");<|MERGE_RESOLUTION|>--- conflicted
+++ resolved
@@ -183,12 +183,8 @@
 	int ret = 0;
 	struct msm_cdc_pinctrl_info *gpio_data;
 	u32 chip_wakeup_reg[MAX_GPIOS] = {0};
-<<<<<<< HEAD
-	u32 i = 0;
-=======
 	u32 chip_wakeup_default_val[MAX_GPIOS] = {0};
 	u32 i = 0, temp = 0;
->>>>>>> a3640c08
 	int count = 0;
 
 	gpio_data = devm_kzalloc(&pdev->dev,
@@ -250,8 +246,6 @@
 			gpio_data->chip_wakeup_register[i] =
 				devm_ioremap(&pdev->dev, chip_wakeup_reg[i], 0x4);
 		}
-<<<<<<< HEAD
-=======
 		if (!of_property_read_u32_array(pdev->dev.of_node,
 					"qcom,chip-wakeup-default-val",
 					chip_wakeup_default_val, count)) {
@@ -266,7 +260,6 @@
 				iowrite32(temp, gpio_data->chip_wakeup_register[i]);
 			}
 		}
->>>>>>> a3640c08
 		gpio_data->wakeup_reg_count = count;
 	}
 
