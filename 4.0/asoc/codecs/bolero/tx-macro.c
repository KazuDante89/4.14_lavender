--- conflicted
+++ resolved
@@ -1451,13 +1451,10 @@
 	SND_SOC_DAPM_MIXER("TX_AIF3_CAP Mixer", SND_SOC_NOPM,
 		TX_MACRO_AIF3_CAP, 0,
 		tx_aif3_cap_mixer_v2, ARRAY_SIZE(tx_aif3_cap_mixer_v2)),
-<<<<<<< HEAD
 
 	SND_SOC_DAPM_SUPPLY_S("TX_SWR_CLK", 0, SND_SOC_NOPM, 0, 0,
 			tx_macro_tx_swr_clk_event,
 			SND_SOC_DAPM_PRE_PMU | SND_SOC_DAPM_POST_PMD),
-=======
->>>>>>> a3640c08
 };
 
 static const struct snd_soc_dapm_widget tx_macro_dapm_widgets_v3[] = {
@@ -1507,13 +1504,10 @@
 			   SND_SOC_DAPM_PRE_PMU | SND_SOC_DAPM_POST_PMU |
 			   SND_SOC_DAPM_PRE_PMD | SND_SOC_DAPM_POST_PMD),
 
-<<<<<<< HEAD
-=======
 	SND_SOC_DAPM_SUPPLY_S("TX_SWR_CLK", 0, SND_SOC_NOPM, 0, 0,
 			tx_macro_tx_swr_clk_event,
 			SND_SOC_DAPM_PRE_PMU | SND_SOC_DAPM_POST_PMD),
 
->>>>>>> a3640c08
 	SND_SOC_DAPM_SUPPLY_S("VA_SWR_CLK", 0, SND_SOC_NOPM, 0, 0,
 			tx_macro_va_swr_clk_event,
 			SND_SOC_DAPM_PRE_PMU | SND_SOC_DAPM_POST_PMD),
@@ -1907,8 +1901,6 @@
 	{"TX SMIC MUX7", "SWR_MIC9", "TX SWR_MIC9"},
 	{"TX SMIC MUX7", "SWR_MIC10", "TX SWR_MIC10"},
 	{"TX SMIC MUX7", "SWR_MIC11", "TX SWR_MIC11"},
-<<<<<<< HEAD
-=======
 
 	{"TX SMIC MUX0", NULL, "TX_SWR_CLK"},
 	{"TX SMIC MUX1", NULL, "TX_SWR_CLK"},
@@ -1918,7 +1910,6 @@
 	{"TX SMIC MUX5", NULL, "TX_SWR_CLK"},
 	{"TX SMIC MUX6", NULL, "TX_SWR_CLK"},
 	{"TX SMIC MUX7", NULL, "TX_SWR_CLK"},
->>>>>>> a3640c08
 };
 
 static const struct snd_soc_dapm_route tx_audio_map[] = {
