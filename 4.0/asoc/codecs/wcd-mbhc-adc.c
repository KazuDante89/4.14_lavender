--- conflicted
+++ resolved
@@ -693,12 +693,8 @@
 	 */
 	if (plug_type == MBHC_PLUG_TYPE_HEADSET ||
 	    plug_type == MBHC_PLUG_TYPE_HEADPHONE)
-<<<<<<< HEAD
-		mbhc->mbhc_cb->bcs_enable(mbhc, false);
-=======
 		if (mbhc->mbhc_cb->bcs_enable)
 			mbhc->mbhc_cb->bcs_enable(mbhc, false);
->>>>>>> a3640c08
 
 	timeout = jiffies + msecs_to_jiffies(HS_DETECT_PLUG_TIME_MS);
 	while (!time_after(jiffies, timeout)) {
@@ -845,13 +841,8 @@
 	}
 	if ((plug_type == MBHC_PLUG_TYPE_HEADSET ||
 	    plug_type == MBHC_PLUG_TYPE_HEADPHONE))
-<<<<<<< HEAD
-		mbhc->mbhc_cb->bcs_enable(mbhc, true);
-=======
 		if (mbhc->mbhc_cb->bcs_enable)
 			mbhc->mbhc_cb->bcs_enable(mbhc, true);
->>>>>>> a3640c08
-
 	if (!wrk_complete) {
 		/*
 		 * If plug_tye is headset, we might have already reported either
