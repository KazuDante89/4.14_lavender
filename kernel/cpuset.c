--- conflicted
+++ resolved
@@ -99,11 +99,7 @@
 
 	/* user-configured CPUs and Memory Nodes allow to tasks */
 	cpumask_var_t cpus_allowed;
-<<<<<<< HEAD
 	cpumask_var_t cpus_requested;   /* CPUS requested, but not used because of hotplug */
-=======
-	cpumask_var_t cpus_requested;
->>>>>>> 6da3fbc3
 	nodemask_t mems_allowed;
 
 	/* effective CPUs and Memory Nodes allow to tasks */
@@ -969,14 +965,6 @@
 		retval = cpulist_parse(buf, trialcs->cpus_requested);
 		if (retval < 0)
 			return retval;
-<<<<<<< HEAD
-
-		if (!cpumask_subset(trialcs->cpus_requested, cpu_present_mask))
-			return -EINVAL;
-
-		cpumask_and(trialcs->cpus_allowed, trialcs->cpus_requested, cpu_active_mask);
-=======
->>>>>>> 6da3fbc3
 	}
 
 	if (!cpumask_subset(trialcs->cpus_requested, cpu_present_mask))
@@ -1979,19 +1967,11 @@
 	if (!cs)
 		return ERR_PTR(-ENOMEM);
 	if (!alloc_cpumask_var(&cs->cpus_allowed, GFP_KERNEL))
-<<<<<<< HEAD
 		goto error_allowed;
 	if (!alloc_cpumask_var(&cs->effective_cpus, GFP_KERNEL))
 		goto error_effective;
 	if (!alloc_cpumask_var(&cs->cpus_requested, GFP_KERNEL))
 		goto error_requested;
-=======
-		goto free_cs;
-	if (!alloc_cpumask_var(&cs->cpus_requested, GFP_KERNEL))
-		goto free_allowed;
-	if (!alloc_cpumask_var(&cs->effective_cpus, GFP_KERNEL))
-		goto free_requested;
->>>>>>> 6da3fbc3
 
 	set_bit(CS_SCHED_LOAD_BALANCE, &cs->flags);
 	cpumask_clear(cs->cpus_allowed);
@@ -2004,15 +1984,9 @@
 
 	return &cs->css;
 
-<<<<<<< HEAD
 error_requested:
 	free_cpumask_var(cs->effective_cpus);
 error_effective:
-=======
-free_requested:
-	free_cpumask_var(cs->cpus_requested);
-free_allowed:
->>>>>>> 6da3fbc3
 	free_cpumask_var(cs->cpus_allowed);
 error_allowed:
 	kfree(cs);
@@ -2315,12 +2289,8 @@
 		goto retry;
 	}
 
-<<<<<<< HEAD
 	cpumask_and(&new_cpus, cs->cpus_requested,
 						parent_cs(cs)->effective_cpus);
-=======
-	cpumask_and(&new_cpus, cs->cpus_requested, parent_cs(cs)->effective_cpus);
->>>>>>> 6da3fbc3
 	nodes_and(new_mems, cs->mems_allowed, parent_cs(cs)->effective_mems);
 
 	cpus_updated = !cpumask_equal(&new_cpus, cs->effective_cpus);
