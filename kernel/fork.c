--- conflicted
+++ resolved
@@ -1371,7 +1371,6 @@
 		goto fork_out;
 
 	cpufreq_task_times_init(p);
-<<<<<<< HEAD
 
 	/*
 	 * This _must_ happen before we call free_task(), i.e. before we jump
@@ -1384,8 +1383,6 @@
 	 * Clear TID on mm_release()?
 	 */
 	p->clear_child_tid = (clone_flags & CLONE_CHILD_CLEARTID) ? child_tidptr : NULL;
-=======
->>>>>>> 052680e5
 
 	ftrace_graph_init_task(p);
 
