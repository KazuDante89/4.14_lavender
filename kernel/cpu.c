/* CPU control.
 * (C) 2001, 2002, 2003, 2004 Rusty Russell
 *
 * This code is licenced under the GPL.
 */
#include <linux/proc_fs.h>
#include <linux/smp.h>
#include <linux/init.h>
#include <linux/notifier.h>
#include <linux/sched.h>
#include <linux/sched/smt.h>
#include <linux/unistd.h>
#include <linux/cpu.h>
#include <linux/oom.h>
#include <linux/rcupdate.h>
#include <linux/export.h>
#include <linux/bug.h>
#include <linux/kthread.h>
#include <linux/stop_machine.h>
#include <linux/mutex.h>
#include <linux/gfp.h>
#include <linux/suspend.h>
#include <linux/lockdep.h>
#include <linux/tick.h>
#include <linux/irq.h>
#include <trace/events/power.h>

#include <trace/events/sched.h>

#include "smpboot.h"

#ifdef CONFIG_SMP
/* Serializes the updates to cpu_online_mask, cpu_present_mask */
static DEFINE_MUTEX(cpu_add_remove_lock);

/*
 * The following two APIs (cpu_maps_update_begin/done) must be used when
 * attempting to serialize the updates to cpu_online_mask & cpu_present_mask.
 * The APIs cpu_notifier_register_begin/done() must be used to protect CPU
 * hotplug callback (un)registration performed using __register_cpu_notifier()
 * or __unregister_cpu_notifier().
 */
void cpu_maps_update_begin(void)
{
	mutex_lock(&cpu_add_remove_lock);
}
EXPORT_SYMBOL(cpu_notifier_register_begin);

void cpu_maps_update_done(void)
{
	mutex_unlock(&cpu_add_remove_lock);
}
EXPORT_SYMBOL(cpu_notifier_register_done);

static RAW_NOTIFIER_HEAD(cpu_chain);

/* If set, cpu_up and cpu_down will return -EBUSY and do nothing.
 * Should always be manipulated under cpu_add_remove_lock
 */
static int cpu_hotplug_disabled;

#ifdef CONFIG_HOTPLUG_CPU

static struct {
	struct task_struct *active_writer;
	/* wait queue to wake up the active_writer */
	wait_queue_head_t wq;
	/* verifies that no writer will get active while readers are active */
	struct mutex lock;
	/*
	 * Also blocks the new readers during
	 * an ongoing cpu hotplug operation.
	 */
	atomic_t refcount;

#ifdef CONFIG_DEBUG_LOCK_ALLOC
	struct lockdep_map dep_map;
#endif
} cpu_hotplug = {
	.active_writer = NULL,
	.wq = __WAIT_QUEUE_HEAD_INITIALIZER(cpu_hotplug.wq),
	.lock = __MUTEX_INITIALIZER(cpu_hotplug.lock),
#ifdef CONFIG_DEBUG_LOCK_ALLOC
	.dep_map = {.name = "cpu_hotplug.lock" },
#endif
};

/* Lockdep annotations for get/put_online_cpus() and cpu_hotplug_begin/end() */
#define cpuhp_lock_acquire_read() lock_map_acquire_read(&cpu_hotplug.dep_map)
#define cpuhp_lock_acquire_tryread() \
				  lock_map_acquire_tryread(&cpu_hotplug.dep_map)
#define cpuhp_lock_acquire()      lock_map_acquire(&cpu_hotplug.dep_map)
#define cpuhp_lock_release()      lock_map_release(&cpu_hotplug.dep_map)

void cpu_hotplug_mutex_held(void)
{
	lockdep_assert_held(&cpu_hotplug.lock);
}
EXPORT_SYMBOL(cpu_hotplug_mutex_held);

void get_online_cpus(void)
{
	might_sleep();
	if (cpu_hotplug.active_writer == current)
		return;
	cpuhp_lock_acquire_read();
	mutex_lock(&cpu_hotplug.lock);
	atomic_inc(&cpu_hotplug.refcount);
	mutex_unlock(&cpu_hotplug.lock);
}
EXPORT_SYMBOL_GPL(get_online_cpus);

void put_online_cpus(void)
{
	int refcount;

	if (cpu_hotplug.active_writer == current)
		return;

	refcount = atomic_dec_return(&cpu_hotplug.refcount);
	if (WARN_ON(refcount < 0)) /* try to fix things up */
		atomic_inc(&cpu_hotplug.refcount);

	if (refcount <= 0 && waitqueue_active(&cpu_hotplug.wq))
		wake_up(&cpu_hotplug.wq);

	cpuhp_lock_release();

}
EXPORT_SYMBOL_GPL(put_online_cpus);

/*
 * This ensures that the hotplug operation can begin only when the
 * refcount goes to zero.
 *
 * Note that during a cpu-hotplug operation, the new readers, if any,
 * will be blocked by the cpu_hotplug.lock
 *
 * Since cpu_hotplug_begin() is always called after invoking
 * cpu_maps_update_begin(), we can be sure that only one writer is active.
 *
 * Note that theoretically, there is a possibility of a livelock:
 * - Refcount goes to zero, last reader wakes up the sleeping
 *   writer.
 * - Last reader unlocks the cpu_hotplug.lock.
 * - A new reader arrives at this moment, bumps up the refcount.
 * - The writer acquires the cpu_hotplug.lock finds the refcount
 *   non zero and goes to sleep again.
 *
 * However, this is very difficult to achieve in practice since
 * get_online_cpus() not an api which is called all that often.
 *
 */
void cpu_hotplug_begin(void)
{
	DEFINE_WAIT(wait);

	cpu_hotplug.active_writer = current;
	cpuhp_lock_acquire();

	for (;;) {
		mutex_lock(&cpu_hotplug.lock);
		prepare_to_wait(&cpu_hotplug.wq, &wait, TASK_UNINTERRUPTIBLE);
		if (likely(!atomic_read(&cpu_hotplug.refcount)))
				break;
		mutex_unlock(&cpu_hotplug.lock);
		schedule();
	}
	finish_wait(&cpu_hotplug.wq, &wait);
}

void cpu_hotplug_done(void)
{
	cpu_hotplug.active_writer = NULL;
	mutex_unlock(&cpu_hotplug.lock);
	cpuhp_lock_release();
}

/*
 * Wait for currently running CPU hotplug operations to complete (if any) and
 * disable future CPU hotplug (from sysfs). The 'cpu_add_remove_lock' protects
 * the 'cpu_hotplug_disabled' flag. The same lock is also acquired by the
 * hotplug path before performing hotplug operations. So acquiring that lock
 * guarantees mutual exclusion from any currently running hotplug operations.
 */
void cpu_hotplug_disable(void)
{
	cpu_maps_update_begin();
	cpu_hotplug_disabled++;
	cpu_maps_update_done();
}
EXPORT_SYMBOL_GPL(cpu_hotplug_disable);

static void __cpu_hotplug_enable(void)
{
	if (WARN_ONCE(!cpu_hotplug_disabled, "Unbalanced cpu hotplug enable\n"))
		return;
	cpu_hotplug_disabled--;
}

void cpu_hotplug_enable(void)
{
	cpu_maps_update_begin();
	__cpu_hotplug_enable();
	cpu_maps_update_done();
}
EXPORT_SYMBOL_GPL(cpu_hotplug_enable);
#endif	/* CONFIG_HOTPLUG_CPU */

/*
 * Architectures that need SMT-specific errata handling during SMT hotplug
 * should override this.
 */
void __weak arch_smt_update(void) { }

/* Need to know about CPUs going up/down? */
int register_cpu_notifier(struct notifier_block *nb)
{
	int ret;
	cpu_maps_update_begin();
	ret = raw_notifier_chain_register(&cpu_chain, nb);
	cpu_maps_update_done();
	return ret;
}

int __register_cpu_notifier(struct notifier_block *nb)
{
	return raw_notifier_chain_register(&cpu_chain, nb);
}

static int __cpu_notify(unsigned long val, void *v, int nr_to_call,
			int *nr_calls)
{
	int ret;

	ret = __raw_notifier_call_chain(&cpu_chain, val, v, nr_to_call,
					nr_calls);

	return notifier_to_errno(ret);
}

static int cpu_notify(unsigned long val, void *v)
{
	return __cpu_notify(val, v, -1, NULL);
}

EXPORT_SYMBOL(register_cpu_notifier);
EXPORT_SYMBOL(__register_cpu_notifier);

void unregister_cpu_notifier(struct notifier_block *nb)
{
	cpu_maps_update_begin();
	raw_notifier_chain_unregister(&cpu_chain, nb);
	cpu_maps_update_done();
}
EXPORT_SYMBOL(unregister_cpu_notifier);

void __unregister_cpu_notifier(struct notifier_block *nb)
{
	raw_notifier_chain_unregister(&cpu_chain, nb);
}
EXPORT_SYMBOL(__unregister_cpu_notifier);

#ifdef CONFIG_HOTPLUG_CPU
static void cpu_notify_nofail(unsigned long val, void *v)
{
	BUG_ON(cpu_notify(val, v));
}

/**
 * clear_tasks_mm_cpumask - Safely clear tasks' mm_cpumask for a CPU
 * @cpu: a CPU id
 *
 * This function walks all processes, finds a valid mm struct for each one and
 * then clears a corresponding bit in mm's cpumask.  While this all sounds
 * trivial, there are various non-obvious corner cases, which this function
 * tries to solve in a safe manner.
 *
 * Also note that the function uses a somewhat relaxed locking scheme, so it may
 * be called only for an already offlined CPU.
 */
void clear_tasks_mm_cpumask(int cpu)
{
	struct task_struct *p;

	/*
	 * This function is called after the cpu is taken down and marked
	 * offline, so its not like new tasks will ever get this cpu set in
	 * their mm mask. -- Peter Zijlstra
	 * Thus, we may use rcu_read_lock() here, instead of grabbing
	 * full-fledged tasklist_lock.
	 */
	WARN_ON(cpu_online(cpu));
	rcu_read_lock();
	for_each_process(p) {
		struct task_struct *t;

		/*
		 * Main thread might exit, but other threads may still have
		 * a valid mm. Find one.
		 */
		t = find_lock_task_mm(p);
		if (!t)
			continue;
		cpumask_clear_cpu(cpu, mm_cpumask(t->mm));
		task_unlock(t);
	}
	rcu_read_unlock();
}

static inline void check_for_tasks(int dead_cpu)
{
	struct task_struct *g, *p;

	read_lock(&tasklist_lock);
	for_each_process_thread(g, p) {
		if (!p->on_rq)
			continue;
		/*
		 * We do the check with unlocked task_rq(p)->lock.
		 * Order the reading to do not warn about a task,
		 * which was running on this cpu in the past, and
		 * it's just been woken on another cpu.
		 */
		rmb();
		if (task_cpu(p) != dead_cpu)
			continue;

		pr_warn("Task %s (pid=%d) is on cpu %d (state=%ld, flags=%x)\n",
			p->comm, task_pid_nr(p), dead_cpu, p->state, p->flags);
	}
	read_unlock(&tasklist_lock);
}

struct take_cpu_down_param {
	unsigned long mod;
	void *hcpu;
};

/* Take this CPU down. */
static int take_cpu_down(void *_param)
{
	struct take_cpu_down_param *param = _param;
	int err;

	/* Ensure this CPU doesn't handle any more interrupts. */
	err = __cpu_disable();
	if (err < 0)
		return err;

	cpu_notify(CPU_DYING | param->mod, param->hcpu);
	/* Give up timekeeping duties */
	tick_handover_do_timer();
	/* Park the stopper thread */
	stop_machine_park((long)param->hcpu);
	return 0;
}

/* Requires cpu_add_remove_lock to be held */
static int _cpu_down(unsigned int cpu, int tasks_frozen)
{
	int err, nr_calls = 0;
	void *hcpu = (void *)(long)cpu;
	unsigned long mod = tasks_frozen ? CPU_TASKS_FROZEN : 0;
	struct take_cpu_down_param tcd_param = {
		.mod = mod,
		.hcpu = hcpu,
	};

	if (num_online_cpus() == 1)
		return -EBUSY;

	if (!cpu_online(cpu))
		return -EINVAL;

	if (!tasks_frozen && !cpu_isolated(cpu) && num_online_uniso_cpus() == 1)
		return -EBUSY;

	cpu_hotplug_begin();

	err = __cpu_notify(CPU_DOWN_PREPARE | mod, hcpu, -1, &nr_calls);
	if (err) {
		nr_calls--;
		__cpu_notify(CPU_DOWN_FAILED | mod, hcpu, nr_calls, NULL);
		pr_warn("%s: attempt to take down CPU %u failed\n",
			__func__, cpu);
		goto out_release;
	}

	/*
	 * By now we've cleared cpu_active_mask, wait for all preempt-disabled
	 * and RCU users of this state to go away such that all new such users
	 * will observe it.
	 *
	 * For CONFIG_PREEMPT we have preemptible RCU and its sync_rcu() might
	 * not imply sync_sched(), so wait for both.
	 *
	 * Do sync before park smpboot threads to take care the rcu boost case.
	 */
	if (IS_ENABLED(CONFIG_PREEMPT))
		synchronize_rcu_mult(call_rcu, call_rcu_sched);
	else
		synchronize_rcu();

	smpboot_park_threads(cpu);

	/*
	 * Prevent irq alloc/free while the dying cpu reorganizes the
	 * interrupt affinities.
	 */
	irq_lock_sparse();

	/*
	 * So now all preempt/rcu users must observe !cpu_active().
	 */
	err = stop_machine(take_cpu_down, &tcd_param, cpumask_of(cpu));
	if (err) {
		/* CPU didn't die: tell everyone.  Can't complain. */
		cpu_notify_nofail(CPU_DOWN_FAILED | mod, hcpu);
		irq_unlock_sparse();
		goto out_release;
	}
	BUG_ON(cpu_online(cpu));

	/*
	 * The migration_call() CPU_DYING callback will have removed all
	 * runnable tasks from the cpu, there's only the idle task left now
	 * that the migration thread is done doing the stop_machine thing.
	 *
	 * Wait for the stop thread to go away.
	 */
	while (!per_cpu(cpu_dead_idle, cpu))
		cpu_relax();
	smp_mb(); /* Read from cpu_dead_idle before __cpu_die(). */
	per_cpu(cpu_dead_idle, cpu) = false;

	/* Interrupts are moved away from the dying cpu, reenable alloc/free */
	irq_unlock_sparse();

	hotplug_cpu__broadcast_tick_pull(cpu);
	/* This actually kills the CPU. */
	__cpu_die(cpu);

	/* CPU is completely dead: tell everyone.  Too late to complain. */
	tick_cleanup_dead_cpu(cpu);
	cpu_notify_nofail(CPU_DEAD | mod, hcpu);

	check_for_tasks(cpu);

out_release:
	cpu_hotplug_done();
	trace_sched_cpu_hotplug(cpu, err, 0);
	if (!err)
		cpu_notify_nofail(CPU_POST_DEAD | mod, hcpu);
	arch_smt_update();
	return err;
}

int cpu_down(unsigned int cpu)
{
	int err;

	cpu_maps_update_begin();

	if (cpu_hotplug_disabled) {
		err = -EBUSY;
		goto out;
	}

	err = _cpu_down(cpu, 0);

out:
	cpu_maps_update_done();
	return err;
}
EXPORT_SYMBOL(cpu_down);
#endif /*CONFIG_HOTPLUG_CPU*/

/*
 * Unpark per-CPU smpboot kthreads at CPU-online time.
 */
static int smpboot_thread_call(struct notifier_block *nfb,
			       unsigned long action, void *hcpu)
{
	int cpu = (long)hcpu;

	switch (action & ~CPU_TASKS_FROZEN) {

	case CPU_DOWN_FAILED:
	case CPU_ONLINE:
		smpboot_unpark_threads(cpu);
		break;

	default:
		break;
	}

	return NOTIFY_OK;
}

static struct notifier_block smpboot_thread_notifier = {
	.notifier_call = smpboot_thread_call,
	.priority = CPU_PRI_SMPBOOT,
};

void smpboot_thread_init(void)
{
	register_cpu_notifier(&smpboot_thread_notifier);
}

/* Requires cpu_add_remove_lock to be held */
static int _cpu_up(unsigned int cpu, int tasks_frozen)
{
	int ret, nr_calls = 0;
	void *hcpu = (void *)(long)cpu;
	unsigned long mod = tasks_frozen ? CPU_TASKS_FROZEN : 0;
	struct task_struct *idle;

	cpu_hotplug_begin();

	if (cpu_online(cpu) || !cpu_present(cpu)) {
		ret = -EINVAL;
		goto out;
	}

	idle = idle_thread_get(cpu);
	if (IS_ERR(idle)) {
		ret = PTR_ERR(idle);
		goto out;
	}

	ret = smpboot_create_threads(cpu);
	if (ret)
		goto out;

	ret = __cpu_notify(CPU_UP_PREPARE | mod, hcpu, -1, &nr_calls);
	if (ret) {
		nr_calls--;
		pr_warn_ratelimited("%s: attempt to bring up CPU %u failed\n",
				    __func__, cpu);
		goto out_notify;
	}

	/* Arch-specific enabling code. */
	ret = __cpu_up(cpu, idle);

	if (ret != 0)
		goto out_notify;
	BUG_ON(!cpu_online(cpu));

	/* Now call notifier in preparation. */
	cpu_notify(CPU_ONLINE | mod, hcpu);

out_notify:
	if (ret != 0)
		__cpu_notify(CPU_UP_CANCELED | mod, hcpu, nr_calls, NULL);
out:
	cpu_hotplug_done();
	trace_sched_cpu_hotplug(cpu, ret, 1);
	arch_smt_update();
	trace_sched_cpu_hotplug(cpu, ret, 1);

	return ret;
}

static int switch_to_rt_policy(void)
{
	struct sched_param param = { .sched_priority = MAX_RT_PRIO - 1 };
	unsigned int policy = current->policy;
	int err;

	/* Nobody should be attempting hotplug from these policy contexts. */
	if (policy == SCHED_BATCH || policy == SCHED_IDLE ||
					policy == SCHED_DEADLINE)
		return -EPERM;

	if (policy == SCHED_FIFO || policy == SCHED_RR)
		return 1;

	/* Only SCHED_NORMAL left. */
	err = sched_setscheduler_nocheck(current, SCHED_FIFO, &param);
	return err;

}

static int switch_to_fair_policy(void)
{
	struct sched_param param = { .sched_priority = 0 };

	return sched_setscheduler_nocheck(current, SCHED_NORMAL, &param);
}

int cpu_up(unsigned int cpu)
{
	int err = 0;
	int switch_err = 0;

	switch_err = switch_to_rt_policy();
	if (switch_err < 0)
		return switch_err;

	if (!cpu_possible(cpu)) {
		pr_err("can't online cpu %d because it is not configured as may-hotadd at boot time\n",
		       cpu);
#if defined(CONFIG_IA64)
		pr_err("please check additional_cpus= boot parameter\n");
#endif
		return -EINVAL;
	}

	err = try_online_node(cpu_to_node(cpu));
	if (err)
		return err;

	cpu_maps_update_begin();

	if (cpu_hotplug_disabled) {
		err = -EBUSY;
		goto out;
	}

	err = _cpu_up(cpu, 0);

out:
	cpu_maps_update_done();

	if (!switch_err) {
		switch_err = switch_to_fair_policy();
		if (switch_err)
			pr_err("Hotplug policy switch err=%d Task %s pid=%d\n",
				switch_err, current->comm, current->pid);
	}

	return err;
}
EXPORT_SYMBOL_GPL(cpu_up);

#ifdef CONFIG_PM_SLEEP_SMP
static cpumask_var_t frozen_cpus;

int disable_nonboot_cpus(void)
{
	int cpu, first_cpu, error = 0;

	cpu_maps_update_begin();
	first_cpu = cpumask_first(cpu_online_mask);
	/*
	 * We take down all of the non-boot CPUs in one shot to avoid races
	 * with the userspace trying to use the CPU hotplug at the same time
	 */
	cpumask_clear(frozen_cpus);

	pr_debug("Disabling non-boot CPUs ...\n");
	for_each_online_cpu(cpu) {
		if (cpu == first_cpu)
			continue;
		trace_suspend_resume(TPS("CPU_OFF"), cpu, true);
		error = _cpu_down(cpu, 1);
		trace_suspend_resume(TPS("CPU_OFF"), cpu, false);
		if (!error)
			cpumask_set_cpu(cpu, frozen_cpus);
		else {
			pr_err("Error taking CPU%d down: %d\n", cpu, error);
			break;
		}
	}

	if (!error)
		BUG_ON(num_online_cpus() > 1);
	else
		pr_err("Non-boot CPUs are not disabled\n");

	/*
	 * Make sure the CPUs won't be enabled by someone else. We need to do
	 * this even in case of failure as all disable_nonboot_cpus() users are
	 * supposed to do enable_nonboot_cpus() on the failure path.
	 */
	cpu_hotplug_disabled++;

	cpu_maps_update_done();
	return error;
}

void __weak arch_enable_nonboot_cpus_begin(void)
{
}

void __weak arch_enable_nonboot_cpus_end(void)
{
}

void enable_nonboot_cpus(void)
{
	int cpu, error;
	struct device *cpu_device;

	/* Allow everyone to use the CPU hotplug again */
	cpu_maps_update_begin();
	__cpu_hotplug_enable();
	if (cpumask_empty(frozen_cpus))
		goto out;

	pr_debug("Enabling non-boot CPUs ...\n");

	arch_enable_nonboot_cpus_begin();

	for_each_cpu(cpu, frozen_cpus) {
		trace_suspend_resume(TPS("CPU_ON"), cpu, true);
		error = _cpu_up(cpu, 1);
		trace_suspend_resume(TPS("CPU_ON"), cpu, false);
		if (!error) {
<<<<<<< HEAD
			pr_debug("CPU%d is up\n", cpu);
=======
			pr_info("CPU%d is up\n", cpu);
>>>>>>> 6da3fbc3
			cpu_device = get_cpu_device(cpu);
			if (!cpu_device)
				pr_err("%s: failed to get cpu%d device\n",
				       __func__, cpu);
			else
				kobject_uevent(&cpu_device->kobj, KOBJ_ONLINE);
			continue;
		}
		pr_warn("Error taking CPU%d up: %d\n", cpu, error);
	}

	arch_enable_nonboot_cpus_end();

	cpumask_clear(frozen_cpus);
out:
	cpu_maps_update_done();
}

static int __init alloc_frozen_cpus(void)
{
	if (!alloc_cpumask_var(&frozen_cpus, GFP_KERNEL|__GFP_ZERO))
		return -ENOMEM;
	return 0;
}
core_initcall(alloc_frozen_cpus);

/*
 * When callbacks for CPU hotplug notifications are being executed, we must
 * ensure that the state of the system with respect to the tasks being frozen
 * or not, as reported by the notification, remains unchanged *throughout the
 * duration* of the execution of the callbacks.
 * Hence we need to prevent the freezer from racing with regular CPU hotplug.
 *
 * This synchronization is implemented by mutually excluding regular CPU
 * hotplug and Suspend/Hibernate call paths by hooking onto the Suspend/
 * Hibernate notifications.
 */
static int
cpu_hotplug_pm_callback(struct notifier_block *nb,
			unsigned long action, void *ptr)
{
	switch (action) {

	case PM_SUSPEND_PREPARE:
	case PM_HIBERNATION_PREPARE:
		cpu_hotplug_disable();
		break;

	case PM_POST_SUSPEND:
	case PM_POST_HIBERNATION:
		cpu_hotplug_enable();
		break;

	default:
		return NOTIFY_DONE;
	}

	return NOTIFY_OK;
}


static int __init cpu_hotplug_pm_sync_init(void)
{
	/*
	 * cpu_hotplug_pm_callback has higher priority than x86
	 * bsp_pm_callback which depends on cpu_hotplug_pm_callback
	 * to disable cpu hotplug to avoid cpu hotplug race.
	 */
	pm_notifier(cpu_hotplug_pm_callback, 0);
	return 0;
}
core_initcall(cpu_hotplug_pm_sync_init);

#endif /* CONFIG_PM_SLEEP_SMP */

/**
 * notify_cpu_starting(cpu) - call the CPU_STARTING notifiers
 * @cpu: cpu that just started
 *
 * This function calls the cpu_chain notifiers with CPU_STARTING.
 * It must be called by the arch code on the new cpu, before the new cpu
 * enables interrupts and before the "boot" cpu returns from __cpu_up().
 */
void notify_cpu_starting(unsigned int cpu)
{
	unsigned long val = CPU_STARTING;

#ifdef CONFIG_PM_SLEEP_SMP
	if (frozen_cpus != NULL && cpumask_test_cpu(cpu, frozen_cpus))
		val = CPU_STARTING_FROZEN;
#endif /* CONFIG_PM_SLEEP_SMP */
	cpu_notify(val, (void *)(long)cpu);
}

#endif /* CONFIG_SMP */

/*
 * cpu_bit_bitmap[] is a special, "compressed" data structure that
 * represents all NR_CPUS bits binary values of 1<<nr.
 *
 * It is used by cpumask_of() to get a constant address to a CPU
 * mask value that has a single bit set only.
 */

/* cpu_bit_bitmap[0] is empty - so we can back into it */
#define MASK_DECLARE_1(x)	[x+1][0] = (1UL << (x))
#define MASK_DECLARE_2(x)	MASK_DECLARE_1(x), MASK_DECLARE_1(x+1)
#define MASK_DECLARE_4(x)	MASK_DECLARE_2(x), MASK_DECLARE_2(x+2)
#define MASK_DECLARE_8(x)	MASK_DECLARE_4(x), MASK_DECLARE_4(x+4)

const unsigned long cpu_bit_bitmap[BITS_PER_LONG+1][BITS_TO_LONGS(NR_CPUS)] = {

	MASK_DECLARE_8(0),	MASK_DECLARE_8(8),
	MASK_DECLARE_8(16),	MASK_DECLARE_8(24),
#if BITS_PER_LONG > 32
	MASK_DECLARE_8(32),	MASK_DECLARE_8(40),
	MASK_DECLARE_8(48),	MASK_DECLARE_8(56),
#endif
};
EXPORT_SYMBOL_GPL(cpu_bit_bitmap);

const DECLARE_BITMAP(cpu_all_bits, NR_CPUS) = CPU_BITS_ALL;
EXPORT_SYMBOL(cpu_all_bits);

#ifdef CONFIG_INIT_ALL_POSSIBLE
static DECLARE_BITMAP(cpu_possible_bits, CONFIG_NR_CPUS) __read_mostly
	= CPU_BITS_ALL;
#else
static DECLARE_BITMAP(cpu_possible_bits, CONFIG_NR_CPUS) __read_mostly;
#endif
const struct cpumask *const cpu_possible_mask = to_cpumask(cpu_possible_bits);
EXPORT_SYMBOL(cpu_possible_mask);

static DECLARE_BITMAP(cpu_online_bits, CONFIG_NR_CPUS) __read_mostly;
const struct cpumask *const cpu_online_mask = to_cpumask(cpu_online_bits);
EXPORT_SYMBOL(cpu_online_mask);

static DECLARE_BITMAP(cpu_present_bits, CONFIG_NR_CPUS) __read_mostly;
const struct cpumask *const cpu_present_mask = to_cpumask(cpu_present_bits);
EXPORT_SYMBOL(cpu_present_mask);

static DECLARE_BITMAP(cpu_active_bits, CONFIG_NR_CPUS) __read_mostly;
const struct cpumask *const cpu_active_mask = to_cpumask(cpu_active_bits);
EXPORT_SYMBOL(cpu_active_mask);

static DECLARE_BITMAP(cpu_isolated_bits, CONFIG_NR_CPUS) __read_mostly;
const struct cpumask *const cpu_isolated_mask = to_cpumask(cpu_isolated_bits);
EXPORT_SYMBOL(cpu_isolated_mask);

void set_cpu_possible(unsigned int cpu, bool possible)
{
	if (possible)
		cpumask_set_cpu(cpu, to_cpumask(cpu_possible_bits));
	else
		cpumask_clear_cpu(cpu, to_cpumask(cpu_possible_bits));
}

void set_cpu_present(unsigned int cpu, bool present)
{
	if (present)
		cpumask_set_cpu(cpu, to_cpumask(cpu_present_bits));
	else
		cpumask_clear_cpu(cpu, to_cpumask(cpu_present_bits));
}

void set_cpu_online(unsigned int cpu, bool online)
{
	if (online) {
		cpumask_set_cpu(cpu, to_cpumask(cpu_online_bits));
		cpumask_set_cpu(cpu, to_cpumask(cpu_active_bits));
	} else {
		cpumask_clear_cpu(cpu, to_cpumask(cpu_online_bits));
	}
}

void set_cpu_active(unsigned int cpu, bool active)
{
	if (active)
		cpumask_set_cpu(cpu, to_cpumask(cpu_active_bits));
	else
		cpumask_clear_cpu(cpu, to_cpumask(cpu_active_bits));
}

void set_cpu_isolated(unsigned int cpu, bool isolated)
{
	if (isolated)
		cpumask_set_cpu(cpu, to_cpumask(cpu_isolated_bits));
	else
		cpumask_clear_cpu(cpu, to_cpumask(cpu_isolated_bits));
}

void init_cpu_present(const struct cpumask *src)
{
	cpumask_copy(to_cpumask(cpu_present_bits), src);
}

void init_cpu_possible(const struct cpumask *src)
{
	cpumask_copy(to_cpumask(cpu_possible_bits), src);
}

void init_cpu_online(const struct cpumask *src)
{
	cpumask_copy(to_cpumask(cpu_online_bits), src);
}

enum cpu_mitigations cpu_mitigations = CPU_MITIGATIONS_AUTO;

static int __init mitigations_parse_cmdline(char *arg)
{
	if (!strcmp(arg, "off"))
		cpu_mitigations = CPU_MITIGATIONS_OFF;
	else if (!strcmp(arg, "auto"))
		cpu_mitigations = CPU_MITIGATIONS_AUTO;
	else
		pr_crit("Unsupported mitigations=%s, system may still be vulnerable\n",
			arg);

	return 0;
}
early_param("mitigations", mitigations_parse_cmdline);

<<<<<<< HEAD
void init_cpu_isolated(const struct cpumask *src)
{
	cpumask_copy(to_cpumask(cpu_isolated_bits), src);
}

=======
>>>>>>> 6da3fbc3
static ATOMIC_NOTIFIER_HEAD(idle_notifier);

void idle_notifier_register(struct notifier_block *n)
{
	atomic_notifier_chain_register(&idle_notifier, n);
}
EXPORT_SYMBOL_GPL(idle_notifier_register);

void idle_notifier_unregister(struct notifier_block *n)
{
	atomic_notifier_chain_unregister(&idle_notifier, n);
}
EXPORT_SYMBOL_GPL(idle_notifier_unregister);

void idle_notifier_call_chain(unsigned long val)
{
	atomic_notifier_call_chain(&idle_notifier, val, NULL);
}
EXPORT_SYMBOL_GPL(idle_notifier_call_chain);<|MERGE_RESOLUTION|>--- conflicted
+++ resolved
@@ -556,7 +556,6 @@
 		__cpu_notify(CPU_UP_CANCELED | mod, hcpu, nr_calls, NULL);
 out:
 	cpu_hotplug_done();
-	trace_sched_cpu_hotplug(cpu, ret, 1);
 	arch_smt_update();
 	trace_sched_cpu_hotplug(cpu, ret, 1);
 
@@ -709,11 +708,7 @@
 		error = _cpu_up(cpu, 1);
 		trace_suspend_resume(TPS("CPU_ON"), cpu, false);
 		if (!error) {
-<<<<<<< HEAD
 			pr_debug("CPU%d is up\n", cpu);
-=======
-			pr_info("CPU%d is up\n", cpu);
->>>>>>> 6da3fbc3
 			cpu_device = get_cpu_device(cpu);
 			if (!cpu_device)
 				pr_err("%s: failed to get cpu%d device\n",
@@ -936,14 +931,6 @@
 }
 early_param("mitigations", mitigations_parse_cmdline);
 
-<<<<<<< HEAD
-void init_cpu_isolated(const struct cpumask *src)
-{
-	cpumask_copy(to_cpumask(cpu_isolated_bits), src);
-}
-
-=======
->>>>>>> 6da3fbc3
 static ATOMIC_NOTIFIER_HEAD(idle_notifier);
 
 void idle_notifier_register(struct notifier_block *n)
