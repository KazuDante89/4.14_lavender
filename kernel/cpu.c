/* CPU control.
 * (C) 2001, 2002, 2003, 2004 Rusty Russell
 *
 * This code is licenced under the GPL.
 */
#include <linux/proc_fs.h>
#include <linux/smp.h>
#include <linux/init.h>
#include <linux/notifier.h>
#include <linux/sched/signal.h>
#include <linux/sched/hotplug.h>
#include <linux/sched/task.h>
#include <linux/sched/smt.h>
#include <linux/unistd.h>
#include <linux/cpu.h>
#include <linux/oom.h>
#include <linux/rcupdate.h>
#include <linux/export.h>
#include <linux/bug.h>
#include <linux/kthread.h>
#include <linux/stop_machine.h>
#include <linux/mutex.h>
#include <linux/gfp.h>
#include <linux/suspend.h>
#include <linux/lockdep.h>
#include <linux/tick.h>
#include <linux/irq.h>
#include <linux/nmi.h>
#include <linux/smpboot.h>
#include <linux/relay.h>
#include <linux/slab.h>
#include <linux/percpu-rwsem.h>
#include <uapi/linux/sched/types.h>
#include <linux/highmem.h>
#include <linux/cpuset.h>

#include <trace/events/power.h>
#define CREATE_TRACE_POINTS
#include <trace/events/cpuhp.h>
#include <linux/sched/clock.h>

#include "smpboot.h"

/**
 * cpuhp_cpu_state - Per cpu hotplug state storage
 * @state:	The current cpu state
 * @target:	The target state
 * @thread:	Pointer to the hotplug thread
 * @should_run:	Thread should execute
 * @rollback:	Perform a rollback
 * @single:	Single callback invocation
 * @bringup:	Single callback bringup or teardown selector
 * @cb_state:	The state for a single callback (install/uninstall)
 * @result:	Result of the operation
 * @done_up:	Signal completion to the issuer of the task for cpu-up
 * @done_down:	Signal completion to the issuer of the task for cpu-down
 */
struct cpuhp_cpu_state {
	enum cpuhp_state	state;
	enum cpuhp_state	target;
	enum cpuhp_state	fail;
#ifdef CONFIG_SMP
	struct task_struct	*thread;
	bool			should_run;
	bool			rollback;
	bool			single;
	bool			bringup;
	bool			booted_once;
	struct hlist_node	*node;
	struct hlist_node	*last;
	enum cpuhp_state	cb_state;
	int			result;
	struct completion	done_up;
	struct completion	done_down;
#endif
};

static DEFINE_PER_CPU(struct cpuhp_cpu_state, cpuhp_state) = {
	.fail = CPUHP_INVALID,
};

#if defined(CONFIG_LOCKDEP) && defined(CONFIG_SMP)
static struct lockdep_map cpuhp_state_up_map =
	STATIC_LOCKDEP_MAP_INIT("cpuhp_state-up", &cpuhp_state_up_map);
static struct lockdep_map cpuhp_state_down_map =
	STATIC_LOCKDEP_MAP_INIT("cpuhp_state-down", &cpuhp_state_down_map);


static void inline cpuhp_lock_acquire(bool bringup)
{
	lock_map_acquire(bringup ? &cpuhp_state_up_map : &cpuhp_state_down_map);
}

static void inline cpuhp_lock_release(bool bringup)
{
	lock_map_release(bringup ? &cpuhp_state_up_map : &cpuhp_state_down_map);
}
#else

static void inline cpuhp_lock_acquire(bool bringup) { }
static void inline cpuhp_lock_release(bool bringup) { }

#endif

/**
 * cpuhp_step - Hotplug state machine step
 * @name:	Name of the step
 * @startup:	Startup function of the step
 * @teardown:	Teardown function of the step
 * @skip_onerr:	Do not invoke the functions on error rollback
 *		Will go away once the notifiers	are gone
 * @cant_stop:	Bringup/teardown can't be stopped at this step
 */
struct cpuhp_step {
	const char		*name;
	union {
		int		(*single)(unsigned int cpu);
		int		(*multi)(unsigned int cpu,
					 struct hlist_node *node);
	} startup;
	union {
		int		(*single)(unsigned int cpu);
		int		(*multi)(unsigned int cpu,
					 struct hlist_node *node);
	} teardown;
	struct hlist_head	list;
	bool			skip_onerr;
	bool			cant_stop;
	bool			multi_instance;
};

static DEFINE_MUTEX(cpuhp_state_mutex);
static struct cpuhp_step cpuhp_bp_states[];
static struct cpuhp_step cpuhp_ap_states[];

static bool cpuhp_is_ap_state(enum cpuhp_state state)
{
	/*
	 * The extra check for CPUHP_TEARDOWN_CPU is only for documentation
	 * purposes as that state is handled explicitly in cpu_down.
	 */
	return state > CPUHP_BRINGUP_CPU && state != CPUHP_TEARDOWN_CPU;
}

static struct cpuhp_step *cpuhp_get_step(enum cpuhp_state state)
{
	struct cpuhp_step *sp;

	sp = cpuhp_is_ap_state(state) ? cpuhp_ap_states : cpuhp_bp_states;
	return sp + state;
}

/**
 * cpuhp_invoke_callback _ Invoke the callbacks for a given state
 * @cpu:	The cpu for which the callback should be invoked
 * @state:	The state to do callbacks for
 * @bringup:	True if the bringup callback should be invoked
 * @node:	For multi-instance, do a single entry callback for install/remove
 * @lastp:	For multi-instance rollback, remember how far we got
 *
 * Called from cpu hotplug and from the state register machinery.
 */
static int cpuhp_invoke_callback(unsigned int cpu, enum cpuhp_state state,
				 bool bringup, struct hlist_node *node,
				 struct hlist_node **lastp)
{
	struct cpuhp_cpu_state *st = per_cpu_ptr(&cpuhp_state, cpu);
	struct cpuhp_step *step = cpuhp_get_step(state);
	int (*cbm)(unsigned int cpu, struct hlist_node *node);
	int (*cb)(unsigned int cpu);
	int ret, cnt;

	if (st->fail == state) {
		st->fail = CPUHP_INVALID;

		if (!(bringup ? step->startup.single : step->teardown.single))
			return 0;

		return -EAGAIN;
	}

	if (!step->multi_instance) {
		WARN_ON_ONCE(lastp && *lastp);
		cb = bringup ? step->startup.single : step->teardown.single;
		if (!cb)
			return 0;
		trace_cpuhp_enter(cpu, st->target, state, cb);
		ret = cb(cpu);
		trace_cpuhp_exit(cpu, st->state, state, ret);
		return ret;
	}
	cbm = bringup ? step->startup.multi : step->teardown.multi;
	if (!cbm)
		return 0;

	/* Single invocation for instance add/remove */
	if (node) {
		WARN_ON_ONCE(lastp && *lastp);
		trace_cpuhp_multi_enter(cpu, st->target, state, cbm, node);
		ret = cbm(cpu, node);
		trace_cpuhp_exit(cpu, st->state, state, ret);
		return ret;
	}

	/* State transition. Invoke on all instances */
	cnt = 0;
	hlist_for_each(node, &step->list) {
		if (lastp && node == *lastp)
			break;

		trace_cpuhp_multi_enter(cpu, st->target, state, cbm, node);
		ret = cbm(cpu, node);
		trace_cpuhp_exit(cpu, st->state, state, ret);
		if (ret) {
			if (!lastp)
				goto err;

			*lastp = node;
			return ret;
		}
		cnt++;
	}
	if (lastp)
		*lastp = NULL;
	return 0;
err:
	/* Rollback the instances if one failed */
	cbm = !bringup ? step->startup.multi : step->teardown.multi;
	if (!cbm)
		return ret;

	hlist_for_each(node, &step->list) {
		if (!cnt--)
			break;

		trace_cpuhp_multi_enter(cpu, st->target, state, cbm, node);
		ret = cbm(cpu, node);
		trace_cpuhp_exit(cpu, st->state, state, ret);
		/*
		 * Rollback must not fail,
		 */
		WARN_ON_ONCE(ret);
	}
	return ret;
}

#ifdef CONFIG_SMP
static inline void wait_for_ap_thread(struct cpuhp_cpu_state *st, bool bringup)
{
	struct completion *done = bringup ? &st->done_up : &st->done_down;
	wait_for_completion(done);
}

static inline void complete_ap_thread(struct cpuhp_cpu_state *st, bool bringup)
{
	struct completion *done = bringup ? &st->done_up : &st->done_down;
	complete(done);
}

/*
 * The former STARTING/DYING states, ran with IRQs disabled and must not fail.
 */
static bool cpuhp_is_atomic_state(enum cpuhp_state state)
{
	return CPUHP_AP_IDLE_DEAD <= state && state < CPUHP_AP_ONLINE;
}

/* Serializes the updates to cpu_online_mask, cpu_present_mask */
static DEFINE_MUTEX(cpu_add_remove_lock);
bool cpuhp_tasks_frozen;
EXPORT_SYMBOL_GPL(cpuhp_tasks_frozen);

/*
 * The following two APIs (cpu_maps_update_begin/done) must be used when
 * attempting to serialize the updates to cpu_online_mask & cpu_present_mask.
 */
void cpu_maps_update_begin(void)
{
	mutex_lock(&cpu_add_remove_lock);
}

void cpu_maps_update_done(void)
{
	mutex_unlock(&cpu_add_remove_lock);
}

/*
 * If set, cpu_up and cpu_down will return -EBUSY and do nothing.
 * Should always be manipulated under cpu_add_remove_lock
 */
static int cpu_hotplug_disabled;

#ifdef CONFIG_HOTPLUG_CPU

DEFINE_STATIC_PERCPU_RWSEM(cpu_hotplug_lock);

void cpus_read_lock(void)
{
	percpu_down_read(&cpu_hotplug_lock);
}
EXPORT_SYMBOL_GPL(cpus_read_lock);

void cpus_read_unlock(void)
{
	percpu_up_read(&cpu_hotplug_lock);
}
EXPORT_SYMBOL_GPL(cpus_read_unlock);

void cpus_write_lock(void)
{
	percpu_down_write(&cpu_hotplug_lock);
}

void cpus_write_unlock(void)
{
	percpu_up_write(&cpu_hotplug_lock);
}

void lockdep_assert_cpus_held(void)
{
	/*
	 * We can't have hotplug operations before userspace starts running,
	 * and some init codepaths will knowingly not take the hotplug lock.
	 * This is all valid, so mute lockdep until it makes sense to report
	 * unheld locks.
	 */
	if (system_state < SYSTEM_RUNNING)
		return;

	percpu_rwsem_assert_held(&cpu_hotplug_lock);
}

/*
 * Wait for currently running CPU hotplug operations to complete (if any) and
 * disable future CPU hotplug (from sysfs). The 'cpu_add_remove_lock' protects
 * the 'cpu_hotplug_disabled' flag. The same lock is also acquired by the
 * hotplug path before performing hotplug operations. So acquiring that lock
 * guarantees mutual exclusion from any currently running hotplug operations.
 */
void cpu_hotplug_disable(void)
{
	cpu_maps_update_begin();
	cpu_hotplug_disabled++;
	cpu_maps_update_done();
}
EXPORT_SYMBOL_GPL(cpu_hotplug_disable);

static void __cpu_hotplug_enable(void)
{
	if (WARN_ONCE(!cpu_hotplug_disabled, "Unbalanced cpu hotplug enable\n"))
		return;
	cpu_hotplug_disabled--;
}

void cpu_hotplug_enable(void)
{
	cpu_maps_update_begin();
	__cpu_hotplug_enable();
	cpu_maps_update_done();
}
EXPORT_SYMBOL_GPL(cpu_hotplug_enable);
#endif	/* CONFIG_HOTPLUG_CPU */

/*
 * Architectures that need SMT-specific errata handling during SMT hotplug
 * should override this.
 */
void __weak arch_smt_update(void) { }

#ifdef CONFIG_HOTPLUG_SMT
enum cpuhp_smt_control cpu_smt_control __read_mostly = CPU_SMT_ENABLED;

void __init cpu_smt_disable(bool force)
{
	if (cpu_smt_control == CPU_SMT_FORCE_DISABLED ||
		cpu_smt_control == CPU_SMT_NOT_SUPPORTED)
		return;

	if (force) {
		pr_info("SMT: Force disabled\n");
		cpu_smt_control = CPU_SMT_FORCE_DISABLED;
	} else {
		cpu_smt_control = CPU_SMT_DISABLED;
	}
}

/*
 * The decision whether SMT is supported can only be done after the full
 * CPU identification. Called from architecture code.
 */
void __init cpu_smt_check_topology(void)
{
	if (!topology_smt_supported())
		cpu_smt_control = CPU_SMT_NOT_SUPPORTED;
}

static int __init smt_cmdline_disable(char *str)
{
	cpu_smt_disable(str && !strcmp(str, "force"));
	return 0;
}
early_param("nosmt", smt_cmdline_disable);

static inline bool cpu_smt_allowed(unsigned int cpu)
{
	if (cpu_smt_control == CPU_SMT_ENABLED)
		return true;

	if (topology_is_primary_thread(cpu))
		return true;

	/*
	 * On x86 it's required to boot all logical CPUs at least once so
	 * that the init code can get a chance to set CR4.MCE on each
	 * CPU. Otherwise, a broadacasted MCE observing CR4.MCE=0b on any
	 * core will shutdown the machine.
	 */
	return !per_cpu(cpuhp_state, cpu).booted_once;
}
#else
static inline bool cpu_smt_allowed(unsigned int cpu) { return true; }
#endif

static inline enum cpuhp_state
cpuhp_set_state(struct cpuhp_cpu_state *st, enum cpuhp_state target)
{
	enum cpuhp_state prev_state = st->state;

	st->rollback = false;
	st->last = NULL;

	st->target = target;
	st->single = false;
	st->bringup = st->state < target;

	return prev_state;
}

static inline void
cpuhp_reset_state(struct cpuhp_cpu_state *st, enum cpuhp_state prev_state)
{
	st->rollback = true;

	/*
	 * If we have st->last we need to undo partial multi_instance of this
	 * state first. Otherwise start undo at the previous state.
	 */
	if (!st->last) {
		if (st->bringup)
			st->state--;
		else
			st->state++;
	}

	st->target = prev_state;
	st->bringup = !st->bringup;
}

/* Regular hotplug invocation of the AP hotplug thread */
static void __cpuhp_kick_ap(struct cpuhp_cpu_state *st)
{
	if (!st->single && st->state == st->target)
		return;

	st->result = 0;
	/*
	 * Make sure the above stores are visible before should_run becomes
	 * true. Paired with the mb() above in cpuhp_thread_fun()
	 */
	smp_mb();
	st->should_run = true;
	wake_up_process(st->thread);
	wait_for_ap_thread(st, st->bringup);
}

static int cpuhp_kick_ap(struct cpuhp_cpu_state *st, enum cpuhp_state target)
{
	enum cpuhp_state prev_state;
	int ret;

	prev_state = cpuhp_set_state(st, target);
	__cpuhp_kick_ap(st);
	if ((ret = st->result)) {
		cpuhp_reset_state(st, prev_state);
		__cpuhp_kick_ap(st);
	}

	return ret;
}

static int bringup_wait_for_ap(unsigned int cpu)
{
	struct cpuhp_cpu_state *st = per_cpu_ptr(&cpuhp_state, cpu);

	/* Wait for the CPU to reach CPUHP_AP_ONLINE_IDLE */
	wait_for_ap_thread(st, true);
	if (WARN_ON_ONCE((!cpu_online(cpu))))
		return -ECANCELED;

	/* Unpark the stopper thread and the hotplug thread of the target cpu */
	stop_machine_unpark(cpu);
	kthread_unpark(st->thread);

	/*
	 * SMT soft disabling on X86 requires to bring the CPU out of the
	 * BIOS 'wait for SIPI' state in order to set the CR4.MCE bit.  The
	 * CPU marked itself as booted_once in cpu_notify_starting() so the
	 * cpu_smt_allowed() check will now return false if this is not the
	 * primary sibling.
	 */
	if (!cpu_smt_allowed(cpu))
		return -ECANCELED;

	if (st->target <= CPUHP_AP_ONLINE_IDLE)
		return 0;

	return cpuhp_kick_ap(st, st->target);
}

static int bringup_cpu(unsigned int cpu)
{
	struct task_struct *idle = idle_thread_get(cpu);
	int ret;

	/*
	 * Some architectures have to walk the irq descriptors to
	 * setup the vector space for the cpu which comes online.
	 * Prevent irq alloc/free across the bringup.
	 */
	irq_lock_sparse();

	/* Arch-specific enabling code. */
	ret = __cpu_up(cpu, idle);
	irq_unlock_sparse();
	if (ret)
		return ret;
	return bringup_wait_for_ap(cpu);
}

/*
 * Hotplug state machine related functions
 */

static void undo_cpu_up(unsigned int cpu, struct cpuhp_cpu_state *st)
{
	for (st->state--; st->state > st->target; st->state--) {
		struct cpuhp_step *step = cpuhp_get_step(st->state);

		if (!step->skip_onerr)
			cpuhp_invoke_callback(cpu, st->state, false, NULL, NULL);
	}
}

static inline bool can_rollback_cpu(struct cpuhp_cpu_state *st)
{
	if (IS_ENABLED(CONFIG_HOTPLUG_CPU))
		return true;
	/*
	 * When CPU hotplug is disabled, then taking the CPU down is not
	 * possible because takedown_cpu() and the architecture and
	 * subsystem specific mechanisms are not available. So the CPU
	 * which would be completely unplugged again needs to stay around
	 * in the current state.
	 */
	return st->state <= CPUHP_BRINGUP_CPU;
}

static int cpuhp_up_callbacks(unsigned int cpu, struct cpuhp_cpu_state *st,
			      enum cpuhp_state target)
{
	enum cpuhp_state prev_state = st->state;
	int ret = 0;

	while (st->state < target) {
		st->state++;
		ret = cpuhp_invoke_callback(cpu, st->state, true, NULL, NULL);
		if (ret) {
			if (can_rollback_cpu(st)) {
				st->target = prev_state;
				undo_cpu_up(cpu, st);
			}
			break;
		}
	}
	return ret;
}

/*
 * The cpu hotplug threads manage the bringup and teardown of the cpus
 */
static void cpuhp_create(unsigned int cpu)
{
	struct cpuhp_cpu_state *st = per_cpu_ptr(&cpuhp_state, cpu);

	init_completion(&st->done_up);
	init_completion(&st->done_down);
}

static int cpuhp_should_run(unsigned int cpu)
{
	struct cpuhp_cpu_state *st = this_cpu_ptr(&cpuhp_state);

	return st->should_run;
}

/*
 * Execute teardown/startup callbacks on the plugged cpu. Also used to invoke
 * callbacks when a state gets [un]installed at runtime.
 *
 * Each invocation of this function by the smpboot thread does a single AP
 * state callback.
 *
 * It has 3 modes of operation:
 *  - single: runs st->cb_state
 *  - up:     runs ++st->state, while st->state < st->target
 *  - down:   runs st->state--, while st->state > st->target
 *
 * When complete or on error, should_run is cleared and the completion is fired.
 */
static void cpuhp_thread_fun(unsigned int cpu)
{
	struct cpuhp_cpu_state *st = this_cpu_ptr(&cpuhp_state);
	bool bringup = st->bringup;
	enum cpuhp_state state;

	if (WARN_ON_ONCE(!st->should_run))
		return;

	/*
	 * ACQUIRE for the cpuhp_should_run() load of ->should_run. Ensures
	 * that if we see ->should_run we also see the rest of the state.
	 */
	smp_mb();

	cpuhp_lock_acquire(bringup);

	if (st->single) {
		state = st->cb_state;
		st->should_run = false;
	} else {
		if (bringup) {
			st->state++;
			state = st->state;
			st->should_run = (st->state < st->target);
			WARN_ON_ONCE(st->state > st->target);
		} else {
			state = st->state;
			st->state--;
			st->should_run = (st->state > st->target);
			WARN_ON_ONCE(st->state < st->target);
		}
	}

	WARN_ON_ONCE(!cpuhp_is_ap_state(state));

	if (st->rollback) {
		struct cpuhp_step *step = cpuhp_get_step(state);
		if (step->skip_onerr)
			goto next;
	}

	if (cpuhp_is_atomic_state(state)) {
		local_irq_disable();
		st->result = cpuhp_invoke_callback(cpu, state, bringup, st->node, &st->last);
		local_irq_enable();

		/*
		 * STARTING/DYING must not fail!
		 */
		WARN_ON_ONCE(st->result);
	} else {
		st->result = cpuhp_invoke_callback(cpu, state, bringup, st->node, &st->last);
	}

	if (st->result) {
		/*
		 * If we fail on a rollback, we're up a creek without no
		 * paddle, no way forward, no way back. We loose, thanks for
		 * playing.
		 */
		WARN_ON_ONCE(st->rollback);
		st->should_run = false;
	}

next:
	cpuhp_lock_release(bringup);

	if (!st->should_run)
		complete_ap_thread(st, bringup);
}

/* Invoke a single callback on a remote cpu */
static int
cpuhp_invoke_ap_callback(int cpu, enum cpuhp_state state, bool bringup,
			 struct hlist_node *node)
{
	struct cpuhp_cpu_state *st = per_cpu_ptr(&cpuhp_state, cpu);
	int ret;

	if (!cpu_online(cpu))
		return 0;

	cpuhp_lock_acquire(false);
	cpuhp_lock_release(false);

	cpuhp_lock_acquire(true);
	cpuhp_lock_release(true);

	/*
	 * If we are up and running, use the hotplug thread. For early calls
	 * we invoke the thread function directly.
	 */
	if (!st->thread)
		return cpuhp_invoke_callback(cpu, state, bringup, node, NULL);

	st->rollback = false;
	st->last = NULL;

	st->node = node;
	st->bringup = bringup;
	st->cb_state = state;
	st->single = true;

	__cpuhp_kick_ap(st);

	/*
	 * If we failed and did a partial, do a rollback.
	 */
	if ((ret = st->result) && st->last) {
		st->rollback = true;
		st->bringup = !bringup;

		__cpuhp_kick_ap(st);
	}

	/*
	 * Clean up the leftovers so the next hotplug operation wont use stale
	 * data.
	 */
	st->node = st->last = NULL;
	return ret;
}

static int cpuhp_kick_ap_work(unsigned int cpu)
{
	struct cpuhp_cpu_state *st = per_cpu_ptr(&cpuhp_state, cpu);
	enum cpuhp_state prev_state = st->state;
	int ret;

	cpuhp_lock_acquire(false);
	cpuhp_lock_release(false);

	cpuhp_lock_acquire(true);
	cpuhp_lock_release(true);

	trace_cpuhp_enter(cpu, st->target, prev_state, cpuhp_kick_ap_work);
	ret = cpuhp_kick_ap(st, st->target);
	trace_cpuhp_exit(cpu, st->state, prev_state, ret);

	return ret;
}

static struct smp_hotplug_thread cpuhp_threads = {
	.store			= &cpuhp_state.thread,
	.create			= &cpuhp_create,
	.thread_should_run	= cpuhp_should_run,
	.thread_fn		= cpuhp_thread_fun,
	.thread_comm		= "cpuhp/%u",
	.selfparking		= true,
};

void __init cpuhp_threads_init(void)
{
	BUG_ON(smpboot_register_percpu_thread(&cpuhp_threads));
	kthread_unpark(this_cpu_read(cpuhp_state.thread));
}

#ifdef CONFIG_HOTPLUG_CPU
/**
 * clear_tasks_mm_cpumask - Safely clear tasks' mm_cpumask for a CPU
 * @cpu: a CPU id
 *
 * This function walks all processes, finds a valid mm struct for each one and
 * then clears a corresponding bit in mm's cpumask.  While this all sounds
 * trivial, there are various non-obvious corner cases, which this function
 * tries to solve in a safe manner.
 *
 * Also note that the function uses a somewhat relaxed locking scheme, so it may
 * be called only for an already offlined CPU.
 */
void clear_tasks_mm_cpumask(int cpu)
{
	struct task_struct *p;

	/*
	 * This function is called after the cpu is taken down and marked
	 * offline, so its not like new tasks will ever get this cpu set in
	 * their mm mask. -- Peter Zijlstra
	 * Thus, we may use rcu_read_lock() here, instead of grabbing
	 * full-fledged tasklist_lock.
	 */
	WARN_ON(cpu_online(cpu));
	rcu_read_lock();
	for_each_process(p) {
		struct task_struct *t;

		/*
		 * Main thread might exit, but other threads may still have
		 * a valid mm. Find one.
		 */
		t = find_lock_task_mm(p);
		if (!t)
			continue;
		cpumask_clear_cpu(cpu, mm_cpumask(t->mm));
		task_unlock(t);
	}
	rcu_read_unlock();
}

/* Take this CPU down. */
static int take_cpu_down(void *_param)
{
	struct cpuhp_cpu_state *st = this_cpu_ptr(&cpuhp_state);
	enum cpuhp_state target = max((int)st->target, CPUHP_AP_OFFLINE);
	int err, cpu = smp_processor_id();
	int ret;

	/* Ensure this CPU doesn't handle any more interrupts. */
	err = __cpu_disable();
	if (err < 0)
		return err;

	/*
	 * We get here while we are in CPUHP_TEARDOWN_CPU state and we must not
	 * do this step again.
	 */
	WARN_ON(st->state != CPUHP_TEARDOWN_CPU);
	st->state--;
	/* Invoke the former CPU_DYING callbacks */
	for (; st->state > target; st->state--) {
		ret = cpuhp_invoke_callback(cpu, st->state, false, NULL, NULL);
		/*
		 * DYING must not fail!
		 */
		WARN_ON_ONCE(ret);
	}

	/* Give up timekeeping duties */
	tick_handover_do_timer();
	/* Park the stopper thread */
	stop_machine_park(cpu);
	return 0;
}

static int takedown_cpu(unsigned int cpu)
{
	struct cpuhp_cpu_state *st = per_cpu_ptr(&cpuhp_state, cpu);
	int err;

	/* Park the smpboot threads */
	kthread_park(per_cpu_ptr(&cpuhp_state, cpu)->thread);

	/*
	 * Prevent irq alloc/free while the dying cpu reorganizes the
	 * interrupt affinities.
	 */
	irq_lock_sparse();

	/*
	 * So now all preempt/rcu users must observe !cpu_active().
	 */
	err = stop_machine_cpuslocked(take_cpu_down, NULL, cpumask_of(cpu));
	if (err) {
		/* CPU refused to die */
		irq_unlock_sparse();
		/* Unpark the hotplug thread so we can rollback there */
		kthread_unpark(per_cpu_ptr(&cpuhp_state, cpu)->thread);
		return err;
	}
	BUG_ON(cpu_online(cpu));

	/*
	 * The CPUHP_AP_SCHED_MIGRATE_DYING callback will have removed all
	 * runnable tasks from the cpu, there's only the idle task left now
	 * that the migration thread is done doing the stop_machine thing.
	 *
	 * Wait for the stop thread to go away.
	 */
	wait_for_ap_thread(st, false);
	BUG_ON(st->state != CPUHP_AP_IDLE_DEAD);

	/* Interrupts are moved away from the dying cpu, reenable alloc/free */
	irq_unlock_sparse();

	hotplug_cpu__broadcast_tick_pull(cpu);
	/* This actually kills the CPU. */
	__cpu_die(cpu);

	tick_cleanup_dead_cpu(cpu);
	rcutree_migrate_callbacks(cpu);
	return 0;
}

static void cpuhp_complete_idle_dead(void *arg)
{
	struct cpuhp_cpu_state *st = arg;

	complete_ap_thread(st, false);
}

void cpuhp_report_idle_dead(void)
{
	struct cpuhp_cpu_state *st = this_cpu_ptr(&cpuhp_state);

	BUG_ON(st->state != CPUHP_AP_OFFLINE);
	rcu_report_dead(smp_processor_id());
	st->state = CPUHP_AP_IDLE_DEAD;
	/*
	 * We cannot call complete after rcu_report_dead() so we delegate it
	 * to an online cpu.
	 */
	smp_call_function_single(cpumask_first(cpu_online_mask),
				 cpuhp_complete_idle_dead, st, 0);
}

static void undo_cpu_down(unsigned int cpu, struct cpuhp_cpu_state *st)
{
	for (st->state++; st->state < st->target; st->state++) {
		struct cpuhp_step *step = cpuhp_get_step(st->state);

		if (!step->skip_onerr)
			cpuhp_invoke_callback(cpu, st->state, true, NULL, NULL);
	}
}

static int cpuhp_down_callbacks(unsigned int cpu, struct cpuhp_cpu_state *st,
				enum cpuhp_state target)
{
	enum cpuhp_state prev_state = st->state;
	int ret = 0;

	for (; st->state > target; st->state--) {
		ret = cpuhp_invoke_callback(cpu, st->state, false, NULL, NULL);
		BUG_ON(ret && st->state < CPUHP_AP_IDLE_DEAD);
		if (ret) {
			st->target = prev_state;
			if (st->state < prev_state)
				undo_cpu_down(cpu, st);
			break;
		}
	}
	return ret;
}

/* Requires cpu_add_remove_lock to be held */
static int __ref _cpu_down(unsigned int cpu, int tasks_frozen,
			   enum cpuhp_state target)
{
	struct cpuhp_cpu_state *st = per_cpu_ptr(&cpuhp_state, cpu);
	int prev_state, ret = 0;
	u64 start_time = 0;

	if (num_online_cpus() == 1)
		return -EBUSY;

	if (!cpu_present(cpu))
		return -EINVAL;

	if (!tasks_frozen && !cpu_isolated(cpu) && num_online_uniso_cpus() == 1)
		return -EBUSY;

	cpus_write_lock();

	if (trace_cpuhp_latency_enabled())
		start_time = sched_clock();

	cpuhp_tasks_frozen = tasks_frozen;

	prev_state = cpuhp_set_state(st, target);
	/*
	 * If the current CPU state is in the range of the AP hotplug thread,
	 * then we need to kick the thread.
	 */
	if (st->state > CPUHP_TEARDOWN_CPU) {
		st->target = max((int)target, CPUHP_TEARDOWN_CPU);
		ret = cpuhp_kick_ap_work(cpu);
		/*
		 * The AP side has done the error rollback already. Just
		 * return the error code..
		 */
		if (ret)
			goto out;

		/*
		 * We might have stopped still in the range of the AP hotplug
		 * thread. Nothing to do anymore.
		 */
		if (st->state > CPUHP_TEARDOWN_CPU)
			goto out;

		st->target = target;
	}
	/*
	 * The AP brought itself down to CPUHP_TEARDOWN_CPU. So we need
	 * to do the further cleanups.
	 */
	ret = cpuhp_down_callbacks(cpu, st, target);
	if (ret && st->state == CPUHP_TEARDOWN_CPU && st->state < prev_state) {
		cpuhp_reset_state(st, prev_state);
		__cpuhp_kick_ap(st);
	}

out:
	trace_cpuhp_latency(cpu, 0, start_time, ret);
	cpus_write_unlock();
	/*
	 * Do post unplug cleanup. This is still protected against
	 * concurrent CPU hotplug via cpu_add_remove_lock.
	 */
	lockup_detector_cleanup();
	arch_smt_update();
	return ret;
}

static int cpu_down_maps_locked(unsigned int cpu, enum cpuhp_state target)
{
	if (cpu_hotplug_disabled)
		return -EBUSY;
	return _cpu_down(cpu, 0, target);
}

static int do_cpu_down(unsigned int cpu, enum cpuhp_state target)
{
	int err;

	/*
	 * When cpusets are enabled, the rebuilding of the scheduling
	 * domains is deferred to a workqueue context. Make sure
	 * that the work is completed before proceeding to the next
	 * hotplug. Otherwise scheduler observes an inconsistent
	 * view of online and offline CPUs in the root domain. If
	 * the online CPUs are still stuck in the offline (default)
	 * domain, those CPUs would not be visible when scheduling
	 * happens on from other CPUs in the root domain.
	 */
	cpuset_wait_for_hotplug();

	cpu_maps_update_begin();
	err = cpu_down_maps_locked(cpu, target);
	cpu_maps_update_done();
	return err;
}

int cpu_down(unsigned int cpu)
{
	return do_cpu_down(cpu, CPUHP_OFFLINE);
}
EXPORT_SYMBOL(cpu_down);

#else
#define takedown_cpu		NULL
#endif /*CONFIG_HOTPLUG_CPU*/

/**
 * notify_cpu_starting(cpu) - Invoke the callbacks on the starting CPU
 * @cpu: cpu that just started
 *
 * It must be called by the arch code on the new cpu, before the new cpu
 * enables interrupts and before the "boot" cpu returns from __cpu_up().
 */
void notify_cpu_starting(unsigned int cpu)
{
	struct cpuhp_cpu_state *st = per_cpu_ptr(&cpuhp_state, cpu);
	enum cpuhp_state target = min((int)st->target, CPUHP_AP_ONLINE);
	int ret;

	rcu_cpu_starting(cpu);	/* Enables RCU usage on this CPU. */
	st->booted_once = true;
	while (st->state < target) {
		st->state++;
		ret = cpuhp_invoke_callback(cpu, st->state, true, NULL, NULL);
		/*
		 * STARTING must not fail!
		 */
		WARN_ON_ONCE(ret);
	}
}

/*
 * Called from the idle task. Wake up the controlling task which brings the
 * stopper and the hotplug thread of the upcoming CPU up and then delegates
 * the rest of the online bringup to the hotplug thread.
 */
void cpuhp_online_idle(enum cpuhp_state state)
{
	struct cpuhp_cpu_state *st = this_cpu_ptr(&cpuhp_state);

	/* Happens for the boot cpu */
	if (state != CPUHP_AP_ONLINE_IDLE)
		return;

	st->state = CPUHP_AP_ONLINE_IDLE;
	complete_ap_thread(st, true);
}

/* Requires cpu_add_remove_lock to be held */
static int _cpu_up(unsigned int cpu, int tasks_frozen, enum cpuhp_state target)
{
	struct cpuhp_cpu_state *st = per_cpu_ptr(&cpuhp_state, cpu);
	struct task_struct *idle;
	int ret = 0;
	u64 start_time = 0;

	cpus_write_lock();
	if (trace_cpuhp_latency_enabled())
		start_time = sched_clock();

	if (!cpu_present(cpu)) {
		ret = -EINVAL;
		goto out;
	}

	/*
	 * The caller of do_cpu_up might have raced with another
	 * caller. Ignore it for now.
	 */
	if (st->state >= target)
		goto out;

	if (st->state == CPUHP_OFFLINE) {
		/* Let it fail before we try to bring the cpu up */
		idle = idle_thread_get(cpu);
		if (IS_ERR(idle)) {
			ret = PTR_ERR(idle);
			goto out;
		}
	}

	cpuhp_tasks_frozen = tasks_frozen;

	cpuhp_set_state(st, target);
	/*
	 * If the current CPU state is in the range of the AP hotplug thread,
	 * then we need to kick the thread once more.
	 */
	if (st->state > CPUHP_BRINGUP_CPU) {
		ret = cpuhp_kick_ap_work(cpu);
		/*
		 * The AP side has done the error rollback already. Just
		 * return the error code..
		 */
		if (ret)
			goto out;
	}

	/*
	 * Try to reach the target state. We max out on the BP at
	 * CPUHP_BRINGUP_CPU. After that the AP hotplug thread is
	 * responsible for bringing it up to the target state.
	 */
	target = min((int)target, CPUHP_BRINGUP_CPU);
	ret = cpuhp_up_callbacks(cpu, st, target);
out:
	trace_cpuhp_latency(cpu, 1, start_time, ret);
	cpus_write_unlock();
	arch_smt_update();
	return ret;
}

static int switch_to_rt_policy(void)
{
	struct sched_param param = { .sched_priority = MAX_RT_PRIO - 1 };
	unsigned int policy = current->policy;
	int err;

	/* Nobody should be attempting hotplug from these policy contexts. */
	if (policy == SCHED_BATCH || policy == SCHED_IDLE ||
					policy == SCHED_DEADLINE)
		return -EPERM;

	if (policy == SCHED_FIFO || policy == SCHED_RR)
		return 1;

	/* Only SCHED_NORMAL left. */
	err = sched_setscheduler_nocheck(current, SCHED_FIFO, &param);
	return err;

}

static int switch_to_fair_policy(void)
{
	struct sched_param param = { .sched_priority = 0 };

	return sched_setscheduler_nocheck(current, SCHED_NORMAL, &param);
}

static int do_cpu_up(unsigned int cpu, enum cpuhp_state target)
{
	int err = 0;
	int switch_err = 0;

	if (!cpu_possible(cpu)) {
		pr_err("can't online cpu %d because it is not configured as may-hotadd at boot time\n",
		       cpu);
#if defined(CONFIG_IA64)
		pr_err("please check additional_cpus= boot parameter\n");
#endif
		return -EINVAL;
	}

	cpuset_wait_for_hotplug();

	switch_err = switch_to_rt_policy();
	if (switch_err < 0)
		return switch_err;

	err = try_online_node(cpu_to_node(cpu));
	if (err)
		return err;

	cpu_maps_update_begin();

	if (cpu_hotplug_disabled) {
		err = -EBUSY;
		goto out;
	}
	if (!cpu_smt_allowed(cpu)) {
		err = -EPERM;
		goto out;
	}

	err = _cpu_up(cpu, 0, target);
out:
	cpu_maps_update_done();

	if (!switch_err) {
		switch_err = switch_to_fair_policy();
		if (switch_err)
			pr_err("Hotplug policy switch err=%d Task %s pid=%d\n",
				switch_err, current->comm, current->pid);
	}

	return err;
}

int cpu_up(unsigned int cpu)
{
	return do_cpu_up(cpu, CPUHP_ONLINE);
}
EXPORT_SYMBOL_GPL(cpu_up);

#ifdef CONFIG_PM_SLEEP_SMP
static cpumask_var_t frozen_cpus;

int freeze_secondary_cpus(int primary)
{
	int cpu, error = 0;

	cpu_maps_update_begin();
	if (!cpu_online(primary))
		primary = cpumask_first(cpu_online_mask);
	/*
	 * We take down all of the non-boot CPUs in one shot to avoid races
	 * with the userspace trying to use the CPU hotplug at the same time
	 */
	cpumask_clear(frozen_cpus);

	pr_info("Disabling non-boot CPUs ...\n");
	for_each_online_cpu(cpu) {
		if (cpu == primary)
			continue;

		if (pm_wakeup_pending()) {
			pr_info("Wakeup pending. Abort CPU freeze\n");
			error = -EBUSY;
			break;
		}

		trace_suspend_resume(TPS("CPU_OFF"), cpu, true);
		error = _cpu_down(cpu, 1, CPUHP_OFFLINE);
		trace_suspend_resume(TPS("CPU_OFF"), cpu, false);
		if (!error)
			cpumask_set_cpu(cpu, frozen_cpus);
		else {
			pr_err("Error taking CPU%d down: %d\n", cpu, error);
			break;
		}
	}

	if (!error)
		BUG_ON(num_online_cpus() > 1);
	else
		pr_err("Non-boot CPUs are not disabled\n");

	/*
	 * Make sure the CPUs won't be enabled by someone else. We need to do
	 * this even in case of failure as all disable_nonboot_cpus() users are
	 * supposed to do enable_nonboot_cpus() on the failure path.
	 */
	cpu_hotplug_disabled++;

	cpu_maps_update_done();
	return error;
}

void __weak arch_enable_nonboot_cpus_begin(void)
{
}

void __weak arch_enable_nonboot_cpus_end(void)
{
}

void enable_nonboot_cpus(void)
{
	int cpu, error;
	struct device *cpu_device;

	/* Allow everyone to use the CPU hotplug again */
	cpu_maps_update_begin();
	__cpu_hotplug_enable();
	if (cpumask_empty(frozen_cpus))
		goto out;

	pr_info("Enabling non-boot CPUs ...\n");

	arch_enable_nonboot_cpus_begin();

	for_each_cpu(cpu, frozen_cpus) {
		trace_suspend_resume(TPS("CPU_ON"), cpu, true);
		error = _cpu_up(cpu, 1, CPUHP_ONLINE);
		trace_suspend_resume(TPS("CPU_ON"), cpu, false);
		if (!error) {
			pr_info("CPU%d is up\n", cpu);
			cpu_device = get_cpu_device(cpu);
			if (!cpu_device)
				pr_err("%s: failed to get cpu%d device\n",
				       __func__, cpu);
			else
				kobject_uevent(&cpu_device->kobj, KOBJ_ONLINE);
			continue;
		}
		pr_warn("Error taking CPU%d up: %d\n", cpu, error);
	}

	arch_enable_nonboot_cpus_end();

	cpumask_clear(frozen_cpus);
out:
	cpu_maps_update_done();
}

static int __init alloc_frozen_cpus(void)
{
	if (!alloc_cpumask_var(&frozen_cpus, GFP_KERNEL|__GFP_ZERO))
		return -ENOMEM;
	return 0;
}
core_initcall(alloc_frozen_cpus);

/*
 * When callbacks for CPU hotplug notifications are being executed, we must
 * ensure that the state of the system with respect to the tasks being frozen
 * or not, as reported by the notification, remains unchanged *throughout the
 * duration* of the execution of the callbacks.
 * Hence we need to prevent the freezer from racing with regular CPU hotplug.
 *
 * This synchronization is implemented by mutually excluding regular CPU
 * hotplug and Suspend/Hibernate call paths by hooking onto the Suspend/
 * Hibernate notifications.
 */
static int
cpu_hotplug_pm_callback(struct notifier_block *nb,
			unsigned long action, void *ptr)
{
	switch (action) {

	case PM_SUSPEND_PREPARE:
	case PM_HIBERNATION_PREPARE:
		cpu_hotplug_disable();
		break;

	case PM_POST_SUSPEND:
	case PM_POST_HIBERNATION:
		cpu_hotplug_enable();
		break;

	default:
		return NOTIFY_DONE;
	}

	return NOTIFY_OK;
}


static int __init cpu_hotplug_pm_sync_init(void)
{
	/*
	 * cpu_hotplug_pm_callback has higher priority than x86
	 * bsp_pm_callback which depends on cpu_hotplug_pm_callback
	 * to disable cpu hotplug to avoid cpu hotplug race.
	 */
	pm_notifier(cpu_hotplug_pm_callback, 0);
	return 0;
}
core_initcall(cpu_hotplug_pm_sync_init);

#endif /* CONFIG_PM_SLEEP_SMP */

int __boot_cpu_id;

#endif /* CONFIG_SMP */

/* Boot processor state steps */
static struct cpuhp_step cpuhp_bp_states[] = {
	[CPUHP_OFFLINE] = {
		.name			= "offline",
		.startup.single		= NULL,
		.teardown.single	= NULL,
	},
#ifdef CONFIG_SMP
	[CPUHP_CREATE_THREADS]= {
		.name			= "threads:prepare",
		.startup.single		= smpboot_create_threads,
		.teardown.single	= NULL,
		.cant_stop		= true,
	},
	[CPUHP_PERF_PREPARE] = {
		.name			= "perf:prepare",
		.startup.single		= perf_event_init_cpu,
		.teardown.single	= perf_event_exit_cpu,
	},
	[CPUHP_WORKQUEUE_PREP] = {
		.name			= "workqueue:prepare",
		.startup.single		= workqueue_prepare_cpu,
		.teardown.single	= NULL,
	},
	[CPUHP_HRTIMERS_PREPARE] = {
		.name			= "hrtimers:prepare",
		.startup.single		= hrtimers_prepare_cpu,
		.teardown.single	= hrtimers_dead_cpu,
	},
	[CPUHP_SMPCFD_PREPARE] = {
		.name			= "smpcfd:prepare",
		.startup.single		= smpcfd_prepare_cpu,
		.teardown.single	= smpcfd_dead_cpu,
	},
	[CPUHP_RELAY_PREPARE] = {
		.name			= "relay:prepare",
		.startup.single		= relay_prepare_cpu,
		.teardown.single	= NULL,
	},
	[CPUHP_SLAB_PREPARE] = {
		.name			= "slab:prepare",
		.startup.single		= slab_prepare_cpu,
		.teardown.single	= slab_dead_cpu,
	},
	[CPUHP_RCUTREE_PREP] = {
		.name			= "RCU/tree:prepare",
		.startup.single		= rcutree_prepare_cpu,
		.teardown.single	= rcutree_dead_cpu,
	},
	/*
	 * On the tear-down path, timers_dead_cpu() must be invoked
	 * before blk_mq_queue_reinit_notify() from notify_dead(),
	 * otherwise a RCU stall occurs.
	 */
	[CPUHP_TIMERS_PREPARE] = {
		.name			= "timers:dead",
		.startup.single		= timers_prepare_cpu,
		.teardown.single	= timers_dead_cpu,
	},
	/* Kicks the plugged cpu into life */
	[CPUHP_BRINGUP_CPU] = {
		.name			= "cpu:bringup",
		.startup.single		= bringup_cpu,
		.teardown.single	= NULL,
		.cant_stop		= true,
	},
	/*
	 * Handled on controll processor until the plugged processor manages
	 * this itself.
	 */
	[CPUHP_TEARDOWN_CPU] = {
		.name			= "cpu:teardown",
		.startup.single		= NULL,
		.teardown.single	= takedown_cpu,
		.cant_stop		= true,
	},
#else
	[CPUHP_BRINGUP_CPU] = { },
#endif
};

/* Application processor state steps */
static struct cpuhp_step cpuhp_ap_states[] = {
#ifdef CONFIG_SMP
	/* Final state before CPU kills itself */
	[CPUHP_AP_IDLE_DEAD] = {
		.name			= "idle:dead",
	},
	/*
	 * Last state before CPU enters the idle loop to die. Transient state
	 * for synchronization.
	 */
	[CPUHP_AP_OFFLINE] = {
		.name			= "ap:offline",
		.cant_stop		= true,
	},
	/* First state is scheduler control. Interrupts are disabled */
	[CPUHP_AP_SCHED_STARTING] = {
		.name			= "sched:starting",
		.startup.single		= sched_cpu_starting,
		.teardown.single	= sched_cpu_dying,
	},
	[CPUHP_AP_RCUTREE_DYING] = {
		.name			= "RCU/tree:dying",
		.startup.single		= NULL,
		.teardown.single	= rcutree_dying_cpu,
	},
	[CPUHP_AP_KMAP_DYING] = {
		.name			= "KMAP:dying",
		.startup.single		= NULL,
		.teardown.single	= kmap_remove_unused_cpu,
	},
	[CPUHP_AP_SMPCFD_DYING] = {
		.name			= "smpcfd:dying",
		.startup.single		= NULL,
		.teardown.single	= smpcfd_dying_cpu,
	},
	/* Entry state on starting. Interrupts enabled from here on. Transient
	 * state for synchronsization */
	[CPUHP_AP_ONLINE] = {
		.name			= "ap:online",
	},
	/* Handle smpboot threads park/unpark */
	[CPUHP_AP_SMPBOOT_THREADS] = {
		.name			= "smpboot/threads:online",
		.startup.single		= smpboot_unpark_threads,
		.teardown.single	= smpboot_park_threads,
	},
	[CPUHP_AP_IRQ_AFFINITY_ONLINE] = {
		.name			= "irq/affinity:online",
		.startup.single		= irq_affinity_online_cpu,
		.teardown.single	= NULL,
	},
	[CPUHP_AP_PERF_ONLINE] = {
		.name			= "perf:online",
		.startup.single		= perf_event_restart_events,
		.teardown.single	= perf_event_exit_cpu,
	},
	[CPUHP_AP_WORKQUEUE_ONLINE] = {
		.name			= "workqueue:online",
		.startup.single		= workqueue_online_cpu,
		.teardown.single	= workqueue_offline_cpu,
	},
	[CPUHP_AP_RCUTREE_ONLINE] = {
		.name			= "RCU/tree:online",
		.startup.single		= rcutree_online_cpu,
		.teardown.single	= rcutree_offline_cpu,
	},
#endif
	/*
	 * The dynamically registered state space is here
	 */

#ifdef CONFIG_SMP
	/* Last state is scheduler control setting the cpu active */
	[CPUHP_AP_ACTIVE] = {
		.name			= "sched:active",
		.startup.single		= sched_cpu_activate,
		.teardown.single	= sched_cpu_deactivate,
	},
#endif

	/* CPU is fully up and running. */
	[CPUHP_ONLINE] = {
		.name			= "online",
		.startup.single		= NULL,
		.teardown.single	= NULL,
	},
};

/* Sanity check for callbacks */
static int cpuhp_cb_check(enum cpuhp_state state)
{
	if (state <= CPUHP_OFFLINE || state >= CPUHP_ONLINE)
		return -EINVAL;
	return 0;
}

/*
 * Returns a free for dynamic slot assignment of the Online state. The states
 * are protected by the cpuhp_slot_states mutex and an empty slot is identified
 * by having no name assigned.
 */
static int cpuhp_reserve_state(enum cpuhp_state state)
{
	enum cpuhp_state i, end;
	struct cpuhp_step *step;

	switch (state) {
	case CPUHP_AP_ONLINE_DYN:
		step = cpuhp_ap_states + CPUHP_AP_ONLINE_DYN;
		end = CPUHP_AP_ONLINE_DYN_END;
		break;
	case CPUHP_BP_PREPARE_DYN:
		step = cpuhp_bp_states + CPUHP_BP_PREPARE_DYN;
		end = CPUHP_BP_PREPARE_DYN_END;
		break;
	default:
		return -EINVAL;
	}

	for (i = state; i <= end; i++, step++) {
		if (!step->name)
			return i;
	}
	WARN(1, "No more dynamic states available for CPU hotplug\n");
	return -ENOSPC;
}

static int cpuhp_store_callbacks(enum cpuhp_state state, const char *name,
				 int (*startup)(unsigned int cpu),
				 int (*teardown)(unsigned int cpu),
				 bool multi_instance)
{
	/* (Un)Install the callbacks for further cpu hotplug operations */
	struct cpuhp_step *sp;
	int ret = 0;

	/*
	 * If name is NULL, then the state gets removed.
	 *
	 * CPUHP_AP_ONLINE_DYN and CPUHP_BP_PREPARE_DYN are handed out on
	 * the first allocation from these dynamic ranges, so the removal
	 * would trigger a new allocation and clear the wrong (already
	 * empty) state, leaving the callbacks of the to be cleared state
	 * dangling, which causes wreckage on the next hotplug operation.
	 */
	if (name && (state == CPUHP_AP_ONLINE_DYN ||
		     state == CPUHP_BP_PREPARE_DYN)) {
		ret = cpuhp_reserve_state(state);
		if (ret < 0)
			return ret;
		state = ret;
	}
	sp = cpuhp_get_step(state);
	if (name && sp->name)
		return -EBUSY;

	sp->startup.single = startup;
	sp->teardown.single = teardown;
	sp->name = name;
	sp->multi_instance = multi_instance;
	INIT_HLIST_HEAD(&sp->list);
	return ret;
}

static void *cpuhp_get_teardown_cb(enum cpuhp_state state)
{
	return cpuhp_get_step(state)->teardown.single;
}

/*
 * Call the startup/teardown function for a step either on the AP or
 * on the current CPU.
 */
static int cpuhp_issue_call(int cpu, enum cpuhp_state state, bool bringup,
			    struct hlist_node *node)
{
	struct cpuhp_step *sp = cpuhp_get_step(state);
	int ret;

	/*
	 * If there's nothing to do, we done.
	 * Relies on the union for multi_instance.
	 */
	if ((bringup && !sp->startup.single) ||
	    (!bringup && !sp->teardown.single))
		return 0;
	/*
	 * The non AP bound callbacks can fail on bringup. On teardown
	 * e.g. module removal we crash for now.
	 */
#ifdef CONFIG_SMP
	if (cpuhp_is_ap_state(state))
		ret = cpuhp_invoke_ap_callback(cpu, state, bringup, node);
	else
		ret = cpuhp_invoke_callback(cpu, state, bringup, node, NULL);
#else
	ret = cpuhp_invoke_callback(cpu, state, bringup, node, NULL);
#endif
	BUG_ON(ret && !bringup);
	return ret;
}

/*
 * Called from __cpuhp_setup_state on a recoverable failure.
 *
 * Note: The teardown callbacks for rollback are not allowed to fail!
 */
static void cpuhp_rollback_install(int failedcpu, enum cpuhp_state state,
				   struct hlist_node *node)
{
	int cpu;

	/* Roll back the already executed steps on the other cpus */
	for_each_present_cpu(cpu) {
		struct cpuhp_cpu_state *st = per_cpu_ptr(&cpuhp_state, cpu);
		int cpustate = st->state;

		if (cpu >= failedcpu)
			break;

		/* Did we invoke the startup call on that cpu ? */
		if (cpustate >= state)
			cpuhp_issue_call(cpu, state, false, node);
	}
}

int __cpuhp_state_add_instance_cpuslocked(enum cpuhp_state state,
					  struct hlist_node *node,
					  bool invoke)
{
	struct cpuhp_step *sp;
	int cpu;
	int ret;

	lockdep_assert_cpus_held();

	sp = cpuhp_get_step(state);
	if (sp->multi_instance == false)
		return -EINVAL;

	mutex_lock(&cpuhp_state_mutex);

	if (!invoke || !sp->startup.multi)
		goto add_node;

	/*
	 * Try to call the startup callback for each present cpu
	 * depending on the hotplug state of the cpu.
	 */
	for_each_present_cpu(cpu) {
		struct cpuhp_cpu_state *st = per_cpu_ptr(&cpuhp_state, cpu);
		int cpustate = st->state;

		if (cpustate < state)
			continue;

		ret = cpuhp_issue_call(cpu, state, true, node);
		if (ret) {
			if (sp->teardown.multi)
				cpuhp_rollback_install(cpu, state, node);
			goto unlock;
		}
	}
add_node:
	ret = 0;
	hlist_add_head(node, &sp->list);
unlock:
	mutex_unlock(&cpuhp_state_mutex);
	return ret;
}

int __cpuhp_state_add_instance(enum cpuhp_state state, struct hlist_node *node,
			       bool invoke)
{
	int ret;

	cpus_read_lock();
	ret = __cpuhp_state_add_instance_cpuslocked(state, node, invoke);
	cpus_read_unlock();
	return ret;
}
EXPORT_SYMBOL_GPL(__cpuhp_state_add_instance);

/**
 * __cpuhp_setup_state_cpuslocked - Setup the callbacks for an hotplug machine state
 * @state:		The state to setup
 * @invoke:		If true, the startup function is invoked for cpus where
 *			cpu state >= @state
 * @startup:		startup callback function
 * @teardown:		teardown callback function
 * @multi_instance:	State is set up for multiple instances which get
 *			added afterwards.
 *
 * The caller needs to hold cpus read locked while calling this function.
 * Returns:
 *   On success:
 *      Positive state number if @state is CPUHP_AP_ONLINE_DYN
 *      0 for all other states
 *   On failure: proper (negative) error code
 */
int __cpuhp_setup_state_cpuslocked(enum cpuhp_state state,
				   const char *name, bool invoke,
				   int (*startup)(unsigned int cpu),
				   int (*teardown)(unsigned int cpu),
				   bool multi_instance)
{
	int cpu, ret = 0;
	bool dynstate;

	lockdep_assert_cpus_held();

	if (cpuhp_cb_check(state) || !name)
		return -EINVAL;

	mutex_lock(&cpuhp_state_mutex);

	ret = cpuhp_store_callbacks(state, name, startup, teardown,
				    multi_instance);

	dynstate = state == CPUHP_AP_ONLINE_DYN;
	if (ret > 0 && dynstate) {
		state = ret;
		ret = 0;
	}

	if (ret || !invoke || !startup)
		goto out;

	/*
	 * Try to call the startup callback for each present cpu
	 * depending on the hotplug state of the cpu.
	 */
	for_each_present_cpu(cpu) {
		struct cpuhp_cpu_state *st = per_cpu_ptr(&cpuhp_state, cpu);
		int cpustate = st->state;

		if (cpustate < state)
			continue;

		ret = cpuhp_issue_call(cpu, state, true, NULL);
		if (ret) {
			if (teardown)
				cpuhp_rollback_install(cpu, state, NULL);
			cpuhp_store_callbacks(state, NULL, NULL, NULL, false);
			goto out;
		}
	}
out:
	mutex_unlock(&cpuhp_state_mutex);
	/*
	 * If the requested state is CPUHP_AP_ONLINE_DYN, return the
	 * dynamically allocated state in case of success.
	 */
	if (!ret && dynstate)
		return state;
	return ret;
}
EXPORT_SYMBOL(__cpuhp_setup_state_cpuslocked);

int __cpuhp_setup_state(enum cpuhp_state state,
			const char *name, bool invoke,
			int (*startup)(unsigned int cpu),
			int (*teardown)(unsigned int cpu),
			bool multi_instance)
{
	int ret;

	cpus_read_lock();
	ret = __cpuhp_setup_state_cpuslocked(state, name, invoke, startup,
					     teardown, multi_instance);
	cpus_read_unlock();
	return ret;
}
EXPORT_SYMBOL(__cpuhp_setup_state);

int __cpuhp_state_remove_instance(enum cpuhp_state state,
				  struct hlist_node *node, bool invoke)
{
	struct cpuhp_step *sp = cpuhp_get_step(state);
	int cpu;

	BUG_ON(cpuhp_cb_check(state));

	if (!sp->multi_instance)
		return -EINVAL;

	cpus_read_lock();
	mutex_lock(&cpuhp_state_mutex);

	if (!invoke || !cpuhp_get_teardown_cb(state))
		goto remove;
	/*
	 * Call the teardown callback for each present cpu depending
	 * on the hotplug state of the cpu. This function is not
	 * allowed to fail currently!
	 */
	for_each_present_cpu(cpu) {
		struct cpuhp_cpu_state *st = per_cpu_ptr(&cpuhp_state, cpu);
		int cpustate = st->state;

		if (cpustate >= state)
			cpuhp_issue_call(cpu, state, false, node);
	}

remove:
	hlist_del(node);
	mutex_unlock(&cpuhp_state_mutex);
	cpus_read_unlock();

	return 0;
}
EXPORT_SYMBOL_GPL(__cpuhp_state_remove_instance);

/**
 * __cpuhp_remove_state_cpuslocked - Remove the callbacks for an hotplug machine state
 * @state:	The state to remove
 * @invoke:	If true, the teardown function is invoked for cpus where
 *		cpu state >= @state
 *
 * The caller needs to hold cpus read locked while calling this function.
 * The teardown callback is currently not allowed to fail. Think
 * about module removal!
 */
void __cpuhp_remove_state_cpuslocked(enum cpuhp_state state, bool invoke)
{
	struct cpuhp_step *sp = cpuhp_get_step(state);
	int cpu;

	BUG_ON(cpuhp_cb_check(state));

	lockdep_assert_cpus_held();

	mutex_lock(&cpuhp_state_mutex);
	if (sp->multi_instance) {
		WARN(!hlist_empty(&sp->list),
		     "Error: Removing state %d which has instances left.\n",
		     state);
		goto remove;
	}

	if (!invoke || !cpuhp_get_teardown_cb(state))
		goto remove;

	/*
	 * Call the teardown callback for each present cpu depending
	 * on the hotplug state of the cpu. This function is not
	 * allowed to fail currently!
	 */
	for_each_present_cpu(cpu) {
		struct cpuhp_cpu_state *st = per_cpu_ptr(&cpuhp_state, cpu);
		int cpustate = st->state;

		if (cpustate >= state)
			cpuhp_issue_call(cpu, state, false, NULL);
	}
remove:
	cpuhp_store_callbacks(state, NULL, NULL, NULL, false);
	mutex_unlock(&cpuhp_state_mutex);
}
EXPORT_SYMBOL(__cpuhp_remove_state_cpuslocked);

void __cpuhp_remove_state(enum cpuhp_state state, bool invoke)
{
	cpus_read_lock();
	__cpuhp_remove_state_cpuslocked(state, invoke);
	cpus_read_unlock();
}
EXPORT_SYMBOL(__cpuhp_remove_state);

#if defined(CONFIG_SYSFS) && defined(CONFIG_HOTPLUG_CPU)
static ssize_t show_cpuhp_state(struct device *dev,
				struct device_attribute *attr, char *buf)
{
	struct cpuhp_cpu_state *st = per_cpu_ptr(&cpuhp_state, dev->id);

	return sprintf(buf, "%d\n", st->state);
}
static DEVICE_ATTR(state, 0444, show_cpuhp_state, NULL);

static ssize_t write_cpuhp_target(struct device *dev,
				  struct device_attribute *attr,
				  const char *buf, size_t count)
{
	struct cpuhp_cpu_state *st = per_cpu_ptr(&cpuhp_state, dev->id);
	struct cpuhp_step *sp;
	int target, ret;

	ret = kstrtoint(buf, 10, &target);
	if (ret)
		return ret;

#ifdef CONFIG_CPU_HOTPLUG_STATE_CONTROL
	if (target < CPUHP_OFFLINE || target > CPUHP_ONLINE)
		return -EINVAL;
#else
	if (target != CPUHP_OFFLINE && target != CPUHP_ONLINE)
		return -EINVAL;
#endif

	ret = lock_device_hotplug_sysfs();
	if (ret)
		return ret;

	mutex_lock(&cpuhp_state_mutex);
	sp = cpuhp_get_step(target);
	ret = !sp->name || sp->cant_stop ? -EINVAL : 0;
	mutex_unlock(&cpuhp_state_mutex);
	if (ret)
		goto out;

	if (st->state < target)
		ret = do_cpu_up(dev->id, target);
	else
		ret = do_cpu_down(dev->id, target);
out:
	unlock_device_hotplug();
	return ret ? ret : count;
}

static ssize_t show_cpuhp_target(struct device *dev,
				 struct device_attribute *attr, char *buf)
{
	struct cpuhp_cpu_state *st = per_cpu_ptr(&cpuhp_state, dev->id);

	return sprintf(buf, "%d\n", st->target);
}
static DEVICE_ATTR(target, 0644, show_cpuhp_target, write_cpuhp_target);


static ssize_t write_cpuhp_fail(struct device *dev,
				struct device_attribute *attr,
				const char *buf, size_t count)
{
	struct cpuhp_cpu_state *st = per_cpu_ptr(&cpuhp_state, dev->id);
	struct cpuhp_step *sp;
	int fail, ret;

	ret = kstrtoint(buf, 10, &fail);
	if (ret)
		return ret;

	if (fail < CPUHP_OFFLINE || fail > CPUHP_ONLINE)
		return -EINVAL;

	/*
	 * Cannot fail STARTING/DYING callbacks.
	 */
	if (cpuhp_is_atomic_state(fail))
		return -EINVAL;

	/*
	 * Cannot fail anything that doesn't have callbacks.
	 */
	mutex_lock(&cpuhp_state_mutex);
	sp = cpuhp_get_step(fail);
	if (!sp->startup.single && !sp->teardown.single)
		ret = -EINVAL;
	mutex_unlock(&cpuhp_state_mutex);
	if (ret)
		return ret;

	st->fail = fail;

	return count;
}

static ssize_t show_cpuhp_fail(struct device *dev,
			       struct device_attribute *attr, char *buf)
{
	struct cpuhp_cpu_state *st = per_cpu_ptr(&cpuhp_state, dev->id);

	return sprintf(buf, "%d\n", st->fail);
}

static DEVICE_ATTR(fail, 0644, show_cpuhp_fail, write_cpuhp_fail);

static struct attribute *cpuhp_cpu_attrs[] = {
	&dev_attr_state.attr,
	&dev_attr_target.attr,
	&dev_attr_fail.attr,
	NULL
};

static const struct attribute_group cpuhp_cpu_attr_group = {
	.attrs = cpuhp_cpu_attrs,
	.name = "hotplug",
	NULL
};

static ssize_t show_cpuhp_states(struct device *dev,
				 struct device_attribute *attr, char *buf)
{
	ssize_t cur, res = 0;
	int i;

	mutex_lock(&cpuhp_state_mutex);
	for (i = CPUHP_OFFLINE; i <= CPUHP_ONLINE; i++) {
		struct cpuhp_step *sp = cpuhp_get_step(i);

		if (sp->name) {
			cur = sprintf(buf, "%3d: %s\n", i, sp->name);
			buf += cur;
			res += cur;
		}
	}
	mutex_unlock(&cpuhp_state_mutex);
	return res;
}
static DEVICE_ATTR(states, 0444, show_cpuhp_states, NULL);

static struct attribute *cpuhp_cpu_root_attrs[] = {
	&dev_attr_states.attr,
	NULL
};

static const struct attribute_group cpuhp_cpu_root_attr_group = {
	.attrs = cpuhp_cpu_root_attrs,
	.name = "hotplug",
	NULL
};

#ifdef CONFIG_HOTPLUG_SMT

static const char *smt_states[] = {
	[CPU_SMT_ENABLED]		= "on",
	[CPU_SMT_DISABLED]		= "off",
	[CPU_SMT_FORCE_DISABLED]	= "forceoff",
	[CPU_SMT_NOT_SUPPORTED]		= "notsupported",
};

static ssize_t
show_smt_control(struct device *dev, struct device_attribute *attr, char *buf)
{
	return snprintf(buf, PAGE_SIZE - 2, "%s\n", smt_states[cpu_smt_control]);
}

static void cpuhp_offline_cpu_device(unsigned int cpu)
{
	struct device *dev = get_cpu_device(cpu);

	dev->offline = true;
	/* Tell user space about the state change */
	kobject_uevent(&dev->kobj, KOBJ_OFFLINE);
}

static void cpuhp_online_cpu_device(unsigned int cpu)
{
	struct device *dev = get_cpu_device(cpu);

	dev->offline = false;
	/* Tell user space about the state change */
	kobject_uevent(&dev->kobj, KOBJ_ONLINE);
}

int cpuhp_smt_disable(enum cpuhp_smt_control ctrlval)
{
	int cpu, ret = 0;

	cpu_maps_update_begin();
	for_each_online_cpu(cpu) {
		if (topology_is_primary_thread(cpu))
			continue;
		ret = cpu_down_maps_locked(cpu, CPUHP_OFFLINE);
		if (ret)
			break;
		/*
		 * As this needs to hold the cpu maps lock it's impossible
		 * to call device_offline() because that ends up calling
		 * cpu_down() which takes cpu maps lock. cpu maps lock
		 * needs to be held as this might race against in kernel
		 * abusers of the hotplug machinery (thermal management).
		 *
		 * So nothing would update device:offline state. That would
		 * leave the sysfs entry stale and prevent onlining after
		 * smt control has been changed to 'off' again. This is
		 * called under the sysfs hotplug lock, so it is properly
		 * serialized against the regular offline usage.
		 */
		cpuhp_offline_cpu_device(cpu);
	}
	if (!ret) {
		cpu_smt_control = ctrlval;
		arch_smt_update();
	}
	cpu_maps_update_done();
	return ret;
}

int cpuhp_smt_enable(void)
{
	int cpu, ret = 0;

	cpu_maps_update_begin();
	cpu_smt_control = CPU_SMT_ENABLED;
	arch_smt_update();
	for_each_present_cpu(cpu) {
		/* Skip online CPUs and CPUs on offline nodes */
		if (cpu_online(cpu) || !node_online(cpu_to_node(cpu)))
			continue;
		ret = _cpu_up(cpu, 0, CPUHP_ONLINE);
		if (ret)
			break;
		/* See comment in cpuhp_smt_disable() */
		cpuhp_online_cpu_device(cpu);
	}
	cpu_maps_update_done();
	return ret;
}

static ssize_t
store_smt_control(struct device *dev, struct device_attribute *attr,
		  const char *buf, size_t count)
{
	int ctrlval, ret;

	if (sysfs_streq(buf, "on"))
		ctrlval = CPU_SMT_ENABLED;
	else if (sysfs_streq(buf, "off"))
		ctrlval = CPU_SMT_DISABLED;
	else if (sysfs_streq(buf, "forceoff"))
		ctrlval = CPU_SMT_FORCE_DISABLED;
	else
		return -EINVAL;

	if (cpu_smt_control == CPU_SMT_FORCE_DISABLED)
		return -EPERM;

	if (cpu_smt_control == CPU_SMT_NOT_SUPPORTED)
		return -ENODEV;

	ret = lock_device_hotplug_sysfs();
	if (ret)
		return ret;

	if (ctrlval != cpu_smt_control) {
		switch (ctrlval) {
		case CPU_SMT_ENABLED:
			ret = cpuhp_smt_enable();
			break;
		case CPU_SMT_DISABLED:
		case CPU_SMT_FORCE_DISABLED:
			ret = cpuhp_smt_disable(ctrlval);
			break;
		}
	}

	unlock_device_hotplug();
	return ret ? ret : count;
}
static DEVICE_ATTR(control, 0644, show_smt_control, store_smt_control);

static ssize_t
show_smt_active(struct device *dev, struct device_attribute *attr, char *buf)
{
	bool active = topology_max_smt_threads() > 1;

	return snprintf(buf, PAGE_SIZE - 2, "%d\n", active);
}
static DEVICE_ATTR(active, 0444, show_smt_active, NULL);

static struct attribute *cpuhp_smt_attrs[] = {
	&dev_attr_control.attr,
	&dev_attr_active.attr,
	NULL
};

static const struct attribute_group cpuhp_smt_attr_group = {
	.attrs = cpuhp_smt_attrs,
	.name = "smt",
	NULL
};

static int __init cpu_smt_state_init(void)
{
	return sysfs_create_group(&cpu_subsys.dev_root->kobj,
				  &cpuhp_smt_attr_group);
}

#else
static inline int cpu_smt_state_init(void) { return 0; }
#endif

static int __init cpuhp_sysfs_init(void)
{
	int cpu, ret;

	ret = cpu_smt_state_init();
	if (ret)
		return ret;

	ret = sysfs_create_group(&cpu_subsys.dev_root->kobj,
				 &cpuhp_cpu_root_attr_group);
	if (ret)
		return ret;

	for_each_possible_cpu(cpu) {
		struct device *dev = get_cpu_device(cpu);

		if (!dev)
			continue;
		ret = sysfs_create_group(&dev->kobj, &cpuhp_cpu_attr_group);
		if (ret)
			return ret;
	}
	return 0;
}
device_initcall(cpuhp_sysfs_init);
#endif

/*
 * cpu_bit_bitmap[] is a special, "compressed" data structure that
 * represents all NR_CPUS bits binary values of 1<<nr.
 *
 * It is used by cpumask_of() to get a constant address to a CPU
 * mask value that has a single bit set only.
 */

/* cpu_bit_bitmap[0] is empty - so we can back into it */
#define MASK_DECLARE_1(x)	[x+1][0] = (1UL << (x))
#define MASK_DECLARE_2(x)	MASK_DECLARE_1(x), MASK_DECLARE_1(x+1)
#define MASK_DECLARE_4(x)	MASK_DECLARE_2(x), MASK_DECLARE_2(x+2)
#define MASK_DECLARE_8(x)	MASK_DECLARE_4(x), MASK_DECLARE_4(x+4)

const unsigned long cpu_bit_bitmap[BITS_PER_LONG+1][BITS_TO_LONGS(NR_CPUS)] = {

	MASK_DECLARE_8(0),	MASK_DECLARE_8(8),
	MASK_DECLARE_8(16),	MASK_DECLARE_8(24),
#if BITS_PER_LONG > 32
	MASK_DECLARE_8(32),	MASK_DECLARE_8(40),
	MASK_DECLARE_8(48),	MASK_DECLARE_8(56),
#endif
};
EXPORT_SYMBOL_GPL(cpu_bit_bitmap);

const DECLARE_BITMAP(cpu_all_bits, NR_CPUS) = CPU_BITS_ALL;
EXPORT_SYMBOL(cpu_all_bits);

#ifdef CONFIG_INIT_ALL_POSSIBLE
struct cpumask __cpu_possible_mask __read_mostly
	= {CPU_BITS_ALL};
#else
struct cpumask __cpu_possible_mask __read_mostly;
#endif
EXPORT_SYMBOL(__cpu_possible_mask);

struct cpumask __cpu_online_mask __read_mostly;
EXPORT_SYMBOL(__cpu_online_mask);

struct cpumask __cpu_present_mask __read_mostly;
EXPORT_SYMBOL(__cpu_present_mask);

struct cpumask __cpu_active_mask __read_mostly;
EXPORT_SYMBOL(__cpu_active_mask);

struct cpumask __cpu_isolated_mask __read_mostly;
EXPORT_SYMBOL(__cpu_isolated_mask);

void init_cpu_present(const struct cpumask *src)
{
	cpumask_copy(&__cpu_present_mask, src);
}

void init_cpu_possible(const struct cpumask *src)
{
	cpumask_copy(&__cpu_possible_mask, src);
}

void init_cpu_online(const struct cpumask *src)
{
	cpumask_copy(&__cpu_online_mask, src);
}

void init_cpu_isolated(const struct cpumask *src)
{
	cpumask_copy(&__cpu_isolated_mask, src);
}

/*
 * Activate the first processor.
 */
void __init boot_cpu_init(void)
{
	int cpu = smp_processor_id();

	/* Mark the boot cpu "present", "online" etc for SMP and UP case */
	set_cpu_online(cpu, true);
	set_cpu_active(cpu, true);
	set_cpu_present(cpu, true);
	set_cpu_possible(cpu, true);

#ifdef CONFIG_SMP
	__boot_cpu_id = cpu;
#endif
}

/*
 * Must be called _AFTER_ setting up the per_cpu areas
 */
void __init boot_cpu_hotplug_init(void)
{
#ifdef CONFIG_SMP
	this_cpu_write(cpuhp_state.booted_once, true);
#endif
	this_cpu_write(cpuhp_state.state, CPUHP_ONLINE);
}

<<<<<<< HEAD
static ATOMIC_NOTIFIER_HEAD(idle_notifier);

void idle_notifier_register(struct notifier_block *n)
{
	atomic_notifier_chain_register(&idle_notifier, n);
}
EXPORT_SYMBOL_GPL(idle_notifier_register);

void idle_notifier_unregister(struct notifier_block *n)
{
	atomic_notifier_chain_unregister(&idle_notifier, n);
}
EXPORT_SYMBOL_GPL(idle_notifier_unregister);

void idle_notifier_call_chain(unsigned long val)
{
	atomic_notifier_call_chain(&idle_notifier, val, NULL);
}
EXPORT_SYMBOL_GPL(idle_notifier_call_chain);

enum cpu_mitigations cpu_mitigations __ro_after_init = CPU_MITIGATIONS_AUTO;
=======
/*
 * These are used for a global "mitigations=" cmdline option for toggling
 * optional CPU mitigations.
 */
enum cpu_mitigations {
	CPU_MITIGATIONS_OFF,
	CPU_MITIGATIONS_AUTO,
	CPU_MITIGATIONS_AUTO_NOSMT,
};

static enum cpu_mitigations cpu_mitigations __ro_after_init =
	CPU_MITIGATIONS_AUTO;
>>>>>>> 587e45de

static int __init mitigations_parse_cmdline(char *arg)
{
	if (!strcmp(arg, "off"))
		cpu_mitigations = CPU_MITIGATIONS_OFF;
	else if (!strcmp(arg, "auto"))
		cpu_mitigations = CPU_MITIGATIONS_AUTO;
	else if (!strcmp(arg, "auto,nosmt"))
		cpu_mitigations = CPU_MITIGATIONS_AUTO_NOSMT;
	else
		pr_crit("Unsupported mitigations=%s, system may still be vulnerable\n",
			arg);

	return 0;
}
early_param("mitigations", mitigations_parse_cmdline);

/* mitigations=off */
bool cpu_mitigations_off(void)
{
	return cpu_mitigations == CPU_MITIGATIONS_OFF;
}
EXPORT_SYMBOL_GPL(cpu_mitigations_off);

/* mitigations=auto,nosmt */
bool cpu_mitigations_auto_nosmt(void)
{
	return cpu_mitigations == CPU_MITIGATIONS_AUTO_NOSMT;
}
EXPORT_SYMBOL_GPL(cpu_mitigations_auto_nosmt);<|MERGE_RESOLUTION|>--- conflicted
+++ resolved
@@ -2399,7 +2399,6 @@
 	this_cpu_write(cpuhp_state.state, CPUHP_ONLINE);
 }
 
-<<<<<<< HEAD
 static ATOMIC_NOTIFIER_HEAD(idle_notifier);
 
 void idle_notifier_register(struct notifier_block *n)
@@ -2420,8 +2419,6 @@
 }
 EXPORT_SYMBOL_GPL(idle_notifier_call_chain);
 
-enum cpu_mitigations cpu_mitigations __ro_after_init = CPU_MITIGATIONS_AUTO;
-=======
 /*
  * These are used for a global "mitigations=" cmdline option for toggling
  * optional CPU mitigations.
@@ -2434,7 +2431,6 @@
 
 static enum cpu_mitigations cpu_mitigations __ro_after_init =
 	CPU_MITIGATIONS_AUTO;
->>>>>>> 587e45de
 
 static int __init mitigations_parse_cmdline(char *arg)
 {
