--- conflicted
+++ resolved
@@ -394,14 +394,6 @@
 		 */
 		if (busy && next_f < sg_policy->next_freq) {
 			next_f = sg_policy->next_freq;
-<<<<<<< HEAD
-=======
-
-			/* Reset cached freq as next_freq has changed */
-			sg_policy->cached_raw_freq = 0;
-		}
-	}
->>>>>>> 91891413
 
 			/* Reset cached freq as next_freq has changed */
 			sg_policy->cached_raw_freq = 0;
