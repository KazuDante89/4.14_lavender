/*
 * Additional userspace pages setup for AArch64 and AArch32.
 *  - AArch64: vDSO pages setup, vDSO data page update.
 *  - AArch32: sigreturn and kuser helpers pages setup.
 *
 * Copyright (C) 2012 ARM Limited
 *
 * This program is free software; you can redistribute it and/or modify
 * it under the terms of the GNU General Public License version 2 as
 * published by the Free Software Foundation.
 *
 * This program is distributed in the hope that it will be useful,
 * but WITHOUT ANY WARRANTY; without even the implied warranty of
 * MERCHANTABILITY or FITNESS FOR A PARTICULAR PURPOSE.  See the
 * GNU General Public License for more details.
 *
 * You should have received a copy of the GNU General Public License
 * along with this program.  If not, see <http://www.gnu.org/licenses/>.
 *
 * Author: Will Deacon <will.deacon@arm.com>
 */

#include <linux/kernel.h>
#include <linux/clocksource.h>
#include <linux/elf.h>
#include <linux/err.h>
#include <linux/errno.h>
#include <linux/gfp.h>
#include <linux/mm.h>
#include <linux/sched.h>
#include <linux/signal.h>
#include <linux/slab.h>
#include <linux/timekeeper_internal.h>
#include <linux/vmalloc.h>

#include <asm/cacheflush.h>
#include <asm/signal32.h>
#include <asm/vdso.h>
#include <asm/vdso_datapage.h>

struct vdso_mappings {
	unsigned long num_code_pages;
	struct vm_special_mapping data_mapping;
	struct vm_special_mapping code_mapping;
};

/*
 * The vDSO data page.
 */
static union {
	struct vdso_data	data;
	u8			page[PAGE_SIZE];
} vdso_data_store __page_aligned_data;
struct vdso_data *vdso_data = &vdso_data_store.data;

#ifdef CONFIG_COMPAT
/*
 * Create and map the vectors page for AArch32 tasks.
 */
<<<<<<< HEAD
#if !defined(CONFIG_VDSO32) || defined(CONFIG_KUSER_HELPERS)
static struct page *vectors_page[] __ro_after_init;
static const struct vm_special_mapping compat_vdso_spec[] = {
	{
		/* Must be named [sigpage] for compatibility with arm. */
		.name	= "[sigpage]",
		.pages	= &vectors_page[0],
	},
#ifdef CONFIG_KUSER_HELPERS
	{
		.name	= "[kuserhelpers]",
		.pages	= &vectors_page[1],
	},
#endif
};
static struct page *vectors_page[ARRAY_SIZE(compat_vdso_spec)] __ro_after_init;
#endif
=======
static struct page *vectors_page[1];
>>>>>>> 6da3fbc3

static int __init alloc_vectors_page(void)
{
#ifdef CONFIG_KUSER_HELPERS
	extern char __kuser_helper_start[], __kuser_helper_end[];
	size_t kuser_sz = __kuser_helper_end - __kuser_helper_start;
	unsigned long kuser_vpage;
#endif

#ifndef CONFIG_VDSO32
	extern char __aarch32_sigret_code_start[], __aarch32_sigret_code_end[];
	size_t sigret_sz =
		__aarch32_sigret_code_end - __aarch32_sigret_code_start;
	unsigned long sigret_vpage;

	sigret_vpage = get_zeroed_page(GFP_ATOMIC);
	if (!sigret_vpage)
		return -ENOMEM;
#endif

#ifdef CONFIG_KUSER_HELPERS
	kuser_vpage = get_zeroed_page(GFP_ATOMIC);
	if (!kuser_vpage) {
#ifndef CONFIG_VDSO32
		free_page(sigret_vpage);
#endif
		return -ENOMEM;
	}
#endif

#ifndef CONFIG_VDSO32
	/* sigreturn code */
	memcpy((void *)sigret_vpage, __aarch32_sigret_code_start, sigret_sz);
	flush_icache_range(sigret_vpage, sigret_vpage + PAGE_SIZE);
	vectors_page[0] = virt_to_page(sigret_vpage);
#endif

#ifdef CONFIG_KUSER_HELPERS
	/* kuser helpers */
	memcpy((void *)kuser_vpage + 0x1000 - kuser_sz, __kuser_helper_start,
		kuser_sz);
	flush_icache_range(kuser_vpage, kuser_vpage + PAGE_SIZE);
	vectors_page[1] = virt_to_page(kuser_vpage);
#endif

	return 0;
}
arch_initcall(alloc_vectors_page);

#ifndef CONFIG_VDSO32
int aarch32_setup_vectors_page(struct linux_binprm *bprm, int uses_interp)
{
	struct mm_struct *mm = current->mm;
<<<<<<< HEAD
	unsigned long addr;
=======
	unsigned long addr = AARCH32_VECTORS_BASE;
	static const struct vm_special_mapping spec = {
		.name	= "[vectors]",
		.pages	= vectors_page,

	};
>>>>>>> 6da3fbc3
	void *ret;

	down_write(&mm->mmap_sem);
	addr = get_unmapped_area(NULL, 0, PAGE_SIZE, 0, 0);
	if (IS_ERR_VALUE(addr)) {
		ret = ERR_PTR(addr);
		goto out;
	}

	ret = _install_special_mapping(mm, addr, PAGE_SIZE,
				       VM_READ|VM_EXEC|
				       VM_MAYREAD|VM_MAYWRITE|VM_MAYEXEC,
				       &compat_vdso_spec[0]);
	if (IS_ERR(ret))
		goto out;

	current->mm->context.vdso = (void *)addr;

#ifdef CONFIG_KUSER_HELPERS
	/* Map the kuser helpers at the ABI-defined high address. */
	ret = _install_special_mapping(mm, AARCH32_KUSER_HELPERS_BASE,
				       PAGE_SIZE,
				       VM_READ|VM_EXEC|VM_MAYREAD|VM_MAYEXEC,
				       &compat_vdso_spec[1]);
#endif
out:
	up_write(&mm->mmap_sem);

	return PTR_ERR_OR_ZERO(ret);
}
#endif /* !CONFIG_VDSO32 */
#endif /* CONFIG_COMPAT */

static int __init vdso_mappings_init(const char *name,
				     const char *code_start,
				     const char *code_end,
				     struct vdso_mappings *mappings)
{
<<<<<<< HEAD
	unsigned long i, vdso_pages;
	struct page **vdso_pagelist;
=======
	int i;
>>>>>>> 6da3fbc3
	unsigned long pfn;

	if (memcmp(code_start, "\177ELF", 4)) {
		pr_err("%s is not a valid ELF object!\n", name);
		return -EINVAL;
	}

	vdso_pages = (code_end - code_start) >> PAGE_SHIFT;
	pr_info("%s: %ld pages (%ld code @ %p, %ld data @ %p)\n",
		name, vdso_pages + 1, vdso_pages, code_start, 1L,
		vdso_data);

	/*
	 * Allocate space for storing pointers to the vDSO code pages + the
	 * data page. The pointers must have the same lifetime as the mappings,
	 * which are static, so there is no need to keep track of the pointer
	 * array to free it.
	 */
	vdso_pagelist = kmalloc_array(vdso_pages + 1, sizeof(struct page *),
				      GFP_KERNEL);
	if (vdso_pagelist == NULL)
		return -ENOMEM;

	/* Grab the vDSO data page. */
	vdso_pagelist[0] = phys_to_page(__pa_symbol(vdso_data));
<<<<<<< HEAD

	/* Grab the vDSO code pages. */
	pfn = sym_to_pfn(code_start);
=======


	/* Grab the vDSO code pages. */
	pfn = sym_to_pfn(vdso_start);
>>>>>>> 6da3fbc3

	for (i = 0; i < vdso_pages; i++)
		vdso_pagelist[i + 1] = pfn_to_page(pfn + i);

	/* Populate the special mapping structures */
	mappings->data_mapping = (struct vm_special_mapping) {
		.name	= "[vvar]",
		.pages	= &vdso_pagelist[0],
	};

	mappings->code_mapping = (struct vm_special_mapping) {
		.name	= "[vdso]",
		.pages	= &vdso_pagelist[1],
	};

	mappings->num_code_pages = vdso_pages;
	return 0;
}

#ifdef CONFIG_COMPAT
#ifdef CONFIG_VDSO32

static struct vdso_mappings vdso32_mappings __ro_after_init;

static int __init vdso32_init(void)
{
	extern char vdso32_start[], vdso32_end[];

	return vdso_mappings_init("vdso32", vdso32_start, vdso32_end,
				  &vdso32_mappings);
}
arch_initcall(vdso32_init);

#endif /* CONFIG_VDSO32 */
#endif /* CONFIG_COMPAT */

static struct vdso_mappings vdso_mappings __ro_after_init;

static int __init vdso_init(void)
{
	extern char vdso_start[], vdso_end[];

	return vdso_mappings_init("vdso", vdso_start, vdso_end,
				  &vdso_mappings);
}

arch_initcall(vdso_init);

static int vdso_setup(struct mm_struct *mm,
		      const struct vdso_mappings *mappings)
{
	unsigned long vdso_base, vdso_text_len, vdso_mapping_len;
	void *ret;

	vdso_text_len = mappings->num_code_pages << PAGE_SHIFT;
	/* Be sure to map the data page */
	vdso_mapping_len = vdso_text_len + PAGE_SIZE;

	vdso_base = get_unmapped_area(NULL, 0, vdso_mapping_len, 0, 0);
	if (IS_ERR_VALUE(vdso_base))
		return PTR_ERR_OR_ZERO(ERR_PTR(vdso_base));
	ret = _install_special_mapping(mm, vdso_base, PAGE_SIZE,
				       VM_READ|VM_MAYREAD,
				       &mappings->data_mapping);
	if (IS_ERR(ret))
		return PTR_ERR_OR_ZERO(ret);

	vdso_base += PAGE_SIZE;
	ret = _install_special_mapping(mm, vdso_base, vdso_text_len,
				       VM_READ|VM_EXEC|
				       VM_MAYREAD|VM_MAYWRITE|VM_MAYEXEC,
				       &mappings->code_mapping);
	if (!IS_ERR(ret))
		mm->context.vdso = (void *)vdso_base;
	return PTR_ERR_OR_ZERO(ret);
}

#ifdef CONFIG_COMPAT
#ifdef CONFIG_VDSO32
int aarch32_setup_vectors_page(struct linux_binprm *bprm, int uses_interp)
{
	struct mm_struct *mm = current->mm;
	void *ret;

	down_write(&mm->mmap_sem);

	ret = ERR_PTR(vdso_setup(mm, &vdso32_mappings));
#ifdef CONFIG_KUSER_HELPERS
	if (!IS_ERR(ret))
		/* Map the kuser helpers at the ABI-defined high address. */
		ret = _install_special_mapping(mm, AARCH32_KUSER_HELPERS_BASE,
					       PAGE_SIZE,
					       VM_READ|VM_EXEC|
					       VM_MAYREAD|VM_MAYEXEC,
					       &compat_vdso_spec[1]);
#endif

	up_write(&mm->mmap_sem);

	return PTR_ERR_OR_ZERO(ret);
}
#endif /* CONFIG_VDSO32 */
#endif /* CONFIG_COMPAT */

int arch_setup_additional_pages(struct linux_binprm *bprm, int uses_interp)
{
	struct mm_struct *mm = current->mm;
	int ret;

	down_write(&mm->mmap_sem);
	ret = vdso_setup(mm, &vdso_mappings);
	up_write(&mm->mmap_sem);
	return ret;
}

/*
 * Update the vDSO data page to keep in sync with kernel timekeeping.
 */
void update_vsyscall(struct timekeeper *tk)
{
	u32 use_syscall = strcmp(tk->tkr_mono.clock->name, "arch_sys_counter");

	++vdso_data->tb_seq_count;
	smp_wmb();

	vdso_data->use_syscall			= use_syscall;
	vdso_data->xtime_coarse_sec		= tk->xtime_sec;
	vdso_data->xtime_coarse_nsec		= tk->tkr_mono.xtime_nsec >>
							tk->tkr_mono.shift;
	vdso_data->wtm_clock_sec		= tk->wall_to_monotonic.tv_sec;
	vdso_data->wtm_clock_nsec		= tk->wall_to_monotonic.tv_nsec;

	if (!use_syscall) {
		/* tkr_mono.cycle_last == tkr_raw.cycle_last */
		vdso_data->cs_cycle_last	= tk->tkr_mono.cycle_last;
		vdso_data->raw_time_sec         = tk->raw_sec;
		vdso_data->raw_time_nsec        = tk->tkr_raw.xtime_nsec;
		vdso_data->xtime_clock_sec	= tk->xtime_sec;
<<<<<<< HEAD
		vdso_data->xtime_clock_snsec	= tk->tkr_mono.xtime_nsec;
=======
		vdso_data->xtime_clock_nsec	= tk->tkr_mono.xtime_nsec;
>>>>>>> 6da3fbc3
		vdso_data->cs_mono_mult		= tk->tkr_mono.mult;
		vdso_data->cs_raw_mult		= tk->tkr_raw.mult;
		/* tkr_mono.shift == tkr_raw.shift */
		vdso_data->cs_shift		= tk->tkr_mono.shift;
		vdso_data->btm_nsec		= ktime_to_ns(tk->offs_boot);
	}

	smp_wmb();
	++vdso_data->tb_seq_count;
}

void update_vsyscall_tz(void)
{
	vdso_data->tz_minuteswest	= sys_tz.tz_minuteswest;
	vdso_data->tz_dsttime		= sys_tz.tz_dsttime;
}<|MERGE_RESOLUTION|>--- conflicted
+++ resolved
@@ -57,7 +57,6 @@
 /*
  * Create and map the vectors page for AArch32 tasks.
  */
-<<<<<<< HEAD
 #if !defined(CONFIG_VDSO32) || defined(CONFIG_KUSER_HELPERS)
 static struct page *vectors_page[] __ro_after_init;
 static const struct vm_special_mapping compat_vdso_spec[] = {
@@ -75,9 +74,6 @@
 };
 static struct page *vectors_page[ARRAY_SIZE(compat_vdso_spec)] __ro_after_init;
 #endif
-=======
-static struct page *vectors_page[1];
->>>>>>> 6da3fbc3
 
 static int __init alloc_vectors_page(void)
 {
@@ -131,16 +127,7 @@
 int aarch32_setup_vectors_page(struct linux_binprm *bprm, int uses_interp)
 {
 	struct mm_struct *mm = current->mm;
-<<<<<<< HEAD
 	unsigned long addr;
-=======
-	unsigned long addr = AARCH32_VECTORS_BASE;
-	static const struct vm_special_mapping spec = {
-		.name	= "[vectors]",
-		.pages	= vectors_page,
-
-	};
->>>>>>> 6da3fbc3
 	void *ret;
 
 	down_write(&mm->mmap_sem);
@@ -179,12 +166,8 @@
 				     const char *code_end,
 				     struct vdso_mappings *mappings)
 {
-<<<<<<< HEAD
 	unsigned long i, vdso_pages;
 	struct page **vdso_pagelist;
-=======
-	int i;
->>>>>>> 6da3fbc3
 	unsigned long pfn;
 
 	if (memcmp(code_start, "\177ELF", 4)) {
@@ -210,16 +193,9 @@
 
 	/* Grab the vDSO data page. */
 	vdso_pagelist[0] = phys_to_page(__pa_symbol(vdso_data));
-<<<<<<< HEAD
-
-	/* Grab the vDSO code pages. */
-	pfn = sym_to_pfn(code_start);
-=======
-
 
 	/* Grab the vDSO code pages. */
 	pfn = sym_to_pfn(vdso_start);
->>>>>>> 6da3fbc3
 
 	for (i = 0; i < vdso_pages; i++)
 		vdso_pagelist[i + 1] = pfn_to_page(pfn + i);
@@ -358,11 +334,7 @@
 		vdso_data->raw_time_sec         = tk->raw_sec;
 		vdso_data->raw_time_nsec        = tk->tkr_raw.xtime_nsec;
 		vdso_data->xtime_clock_sec	= tk->xtime_sec;
-<<<<<<< HEAD
-		vdso_data->xtime_clock_snsec	= tk->tkr_mono.xtime_nsec;
-=======
 		vdso_data->xtime_clock_nsec	= tk->tkr_mono.xtime_nsec;
->>>>>>> 6da3fbc3
 		vdso_data->cs_mono_mult		= tk->tkr_mono.mult;
 		vdso_data->cs_raw_mult		= tk->tkr_raw.mult;
 		/* tkr_mono.shift == tkr_raw.shift */
