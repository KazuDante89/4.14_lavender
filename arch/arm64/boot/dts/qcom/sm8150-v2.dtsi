--- conflicted
+++ resolved
@@ -422,8 +422,6 @@
 			qcom,bus-max = <0>;
 		};
 	};
-<<<<<<< HEAD
-=======
 };
 
 /* NPU overrides */
@@ -550,5 +548,4 @@
 		};
 		/delete-node/ qcom,npu-pwrlevel@5;
 	};
->>>>>>> e71e1637
 };