--- conflicted
+++ resolved
@@ -462,12 +462,8 @@
 	};
 
 	etm0: etm@7840000 {
-<<<<<<< HEAD
-		compatible = "arm,coresight-etm4x","arm,primecell";
-=======
 		compatible = "arm,primecell";
 		arm,primecell-periphid = <0x000bb95d>;
->>>>>>> 144a671c
 
 		reg = <0x7840000 0x1000>;
 		cpu = <&CPU0>;
@@ -486,12 +482,8 @@
 	};
 
 	etm1: etm@7940000 {
-<<<<<<< HEAD
-		compatible = "arm,coresight-etm4x", "arm,primecell";
-=======
 		compatible = "arm,primecell";
 		arm,primecell-periphid = <0x000bb95d>;
->>>>>>> 144a671c
 
 		reg = <0x7940000 0x1000>;
 		cpu = <&CPU1>;
@@ -510,12 +502,8 @@
 	};
 
 	etm2: etm@7a40000 {
-<<<<<<< HEAD
-		compatible = "arm,coresight-etm4x", "arm,primecell";
-=======
 		compatible = "arm,primecell";
 		arm,primecell-periphid = <0x000bb95d>;
->>>>>>> 144a671c
 
 		reg = <0x7a40000 0x1000>;
 		cpu = <&CPU2>;
@@ -534,12 +522,8 @@
 	};
 
 	etm3: etm@7b40000 {
-<<<<<<< HEAD
-		compatible = "arm,coresight-etm4x", "arm,primecell";
-=======
 		compatible = "arm,primecell";
 		arm,primecell-periphid = <0x000bb95d>;
->>>>>>> 144a671c
 
 		reg = <0x7b40000 0x1000>;
 		cpu = <&CPU3>;
@@ -558,12 +542,8 @@
 	};
 
 	etm4: etm@7c40000 {
-<<<<<<< HEAD
-		compatible = "arm,coresight-etm4x", "arm,primecell";
-=======
 		compatible = "arm,primecell";
 		arm,primecell-periphid = <0x000bb95d>;
->>>>>>> 144a671c
 
 		reg = <0x7c40000 0x1000>;
 		cpu = <&CPU4>;
@@ -582,12 +562,8 @@
 	};
 
 	etm5: etm@7d40000 {
-<<<<<<< HEAD
-		compatible = "arm,coresight-etm4x", "arm,primecell";
-=======
 		compatible = "arm,primecell";
 		arm,primecell-periphid = <0x000bb95d>;
->>>>>>> 144a671c
 
 		reg = <0x7d40000 0x1000>;
 		cpu = <&CPU5>;
@@ -606,12 +582,8 @@
 	};
 
 	etm6: etm@7e40000 {
-<<<<<<< HEAD
-		compatible = "arm,coresight-etm4x", "arm,primecell";
-=======
 		compatible = "arm,primecell";
 		arm,primecell-periphid = <0x000bb95d>;
->>>>>>> 144a671c
 
 		reg = <0x7e40000 0x1000>;
 		cpu = <&CPU6>;
@@ -630,12 +602,8 @@
 	};
 
 	etm7: etm@7f40000 {
-<<<<<<< HEAD
-		compatible = "arm,coresight-etm4x", "arm,primecell";
-=======
 		compatible = "arm,primecell";
 		arm,primecell-periphid = <0x000bb95d>;
->>>>>>> 144a671c
 
 		reg = <0x7f40000 0x1000>;
 		cpu = <&CPU7>;
@@ -661,13 +629,8 @@
 
 		coresight-name = "coresight-cti0";
 
-<<<<<<< HEAD
-		clocks = <&clock_rpmcc RPM_QDSS_CLK>,
-			 <&clock_rpmcc RPM_QDSS_A_CLK>;
-=======
-		clocks = <&clock_rpmcc RPM_SMD_QDSS_CLK>,
-			 <&clock_rpmcc RPM_SMD_QDSS_A_CLK>;
->>>>>>> 144a671c
+		clocks = <&clock_rpmcc RPM_SMD_QDSS_CLK>,
+			 <&clock_rpmcc RPM_SMD_QDSS_A_CLK>;
 		clock-names = "apb_pclk", "core_a_clk";
 	};
 
@@ -679,13 +642,8 @@
 
 		coresight-name = "coresight-cti1";
 
-<<<<<<< HEAD
-		clocks = <&clock_rpmcc RPM_QDSS_CLK>,
-			 <&clock_rpmcc RPM_QDSS_A_CLK>;
-=======
-		clocks = <&clock_rpmcc RPM_SMD_QDSS_CLK>,
-			 <&clock_rpmcc RPM_SMD_QDSS_A_CLK>;
->>>>>>> 144a671c
+		clocks = <&clock_rpmcc RPM_SMD_QDSS_CLK>,
+			 <&clock_rpmcc RPM_SMD_QDSS_A_CLK>;
 		clock-names = "apb_pclk", "core_a_clk";
 	};
 
@@ -697,13 +655,8 @@
 
 		coresight-name = "coresight-cti2";
 
-<<<<<<< HEAD
-		clocks = <&clock_rpmcc RPM_QDSS_CLK>,
-			 <&clock_rpmcc RPM_QDSS_A_CLK>;
-=======
-		clocks = <&clock_rpmcc RPM_SMD_QDSS_CLK>,
-			 <&clock_rpmcc RPM_SMD_QDSS_A_CLK>;
->>>>>>> 144a671c
+		clocks = <&clock_rpmcc RPM_SMD_QDSS_CLK>,
+			 <&clock_rpmcc RPM_SMD_QDSS_A_CLK>;
 		clock-names = "apb_pclk", "core_a_clk";
 
 		qcom,cti-gpio-trigout = <4>;
@@ -719,13 +672,8 @@
 
 		coresight-name = "coresight-cti3";
 
-<<<<<<< HEAD
-		clocks = <&clock_rpmcc RPM_QDSS_CLK>,
-			 <&clock_rpmcc RPM_QDSS_A_CLK>;
-=======
-		clocks = <&clock_rpmcc RPM_SMD_QDSS_CLK>,
-			 <&clock_rpmcc RPM_SMD_QDSS_A_CLK>;
->>>>>>> 144a671c
+		clocks = <&clock_rpmcc RPM_SMD_QDSS_CLK>,
+			 <&clock_rpmcc RPM_SMD_QDSS_A_CLK>;
 		clock-names = "apb_pclk", "core_a_clk";
 	};
 
@@ -737,13 +685,8 @@
 
 		coresight-name = "coresight-cti4";
 
-<<<<<<< HEAD
-		clocks = <&clock_rpmcc RPM_QDSS_CLK>,
-			 <&clock_rpmcc RPM_QDSS_A_CLK>;
-=======
-		clocks = <&clock_rpmcc RPM_SMD_QDSS_CLK>,
-			 <&clock_rpmcc RPM_SMD_QDSS_A_CLK>;
->>>>>>> 144a671c
+		clocks = <&clock_rpmcc RPM_SMD_QDSS_CLK>,
+			 <&clock_rpmcc RPM_SMD_QDSS_A_CLK>;
 		clock-names = "apb_pclk", "core_a_clk";
 	};
 
@@ -755,13 +698,8 @@
 
 		coresight-name = "coresight-cti5";
 
-<<<<<<< HEAD
-		clocks = <&clock_rpmcc RPM_QDSS_CLK>,
-			 <&clock_rpmcc RPM_QDSS_A_CLK>;
-=======
-		clocks = <&clock_rpmcc RPM_SMD_QDSS_CLK>,
-			 <&clock_rpmcc RPM_SMD_QDSS_A_CLK>;
->>>>>>> 144a671c
+		clocks = <&clock_rpmcc RPM_SMD_QDSS_CLK>,
+			 <&clock_rpmcc RPM_SMD_QDSS_A_CLK>;
 		clock-names = "apb_pclk", "core_a_clk";
 	};
 
@@ -773,13 +711,8 @@
 
 		coresight-name = "coresight-cti6";
 
-<<<<<<< HEAD
-		clocks = <&clock_rpmcc RPM_QDSS_CLK>,
-			 <&clock_rpmcc RPM_QDSS_A_CLK>;
-=======
-		clocks = <&clock_rpmcc RPM_SMD_QDSS_CLK>,
-			 <&clock_rpmcc RPM_SMD_QDSS_A_CLK>;
->>>>>>> 144a671c
+		clocks = <&clock_rpmcc RPM_SMD_QDSS_CLK>,
+			 <&clock_rpmcc RPM_SMD_QDSS_A_CLK>;
 		clock-names = "apb_pclk", "core_a_clk";
 	};
 
@@ -791,13 +724,8 @@
 
 		coresight-name = "coresight-cti7";
 
-<<<<<<< HEAD
-		clocks = <&clock_rpmcc RPM_QDSS_CLK>,
-			 <&clock_rpmcc RPM_QDSS_A_CLK>;
-=======
-		clocks = <&clock_rpmcc RPM_SMD_QDSS_CLK>,
-			 <&clock_rpmcc RPM_SMD_QDSS_A_CLK>;
->>>>>>> 144a671c
+		clocks = <&clock_rpmcc RPM_SMD_QDSS_CLK>,
+			 <&clock_rpmcc RPM_SMD_QDSS_A_CLK>;
 		clock-names = "apb_pclk", "core_a_clk";
 	};
 
@@ -809,13 +737,8 @@
 
 		coresight-name = "coresight-cti8";
 
-<<<<<<< HEAD
-		clocks = <&clock_rpmcc RPM_QDSS_CLK>,
-			 <&clock_rpmcc RPM_QDSS_A_CLK>;
-=======
-		clocks = <&clock_rpmcc RPM_SMD_QDSS_CLK>,
-			 <&clock_rpmcc RPM_SMD_QDSS_A_CLK>;
->>>>>>> 144a671c
+		clocks = <&clock_rpmcc RPM_SMD_QDSS_CLK>,
+			 <&clock_rpmcc RPM_SMD_QDSS_A_CLK>;
 		clock-names = "apb_pclk", "core_a_clk";
 	};
 
@@ -827,13 +750,8 @@
 
 		coresight-name = "coresight-cti9";
 
-<<<<<<< HEAD
-		clocks = <&clock_rpmcc RPM_QDSS_CLK>,
-			 <&clock_rpmcc RPM_QDSS_A_CLK>;
-=======
-		clocks = <&clock_rpmcc RPM_SMD_QDSS_CLK>,
-			 <&clock_rpmcc RPM_SMD_QDSS_A_CLK>;
->>>>>>> 144a671c
+		clocks = <&clock_rpmcc RPM_SMD_QDSS_CLK>,
+			 <&clock_rpmcc RPM_SMD_QDSS_A_CLK>;
 		clock-names = "apb_pclk", "core_a_clk";
 	};
 
@@ -845,13 +763,8 @@
 
 		coresight-name = "coresight-cti10";
 
-<<<<<<< HEAD
-		clocks = <&clock_rpmcc RPM_QDSS_CLK>,
-			 <&clock_rpmcc RPM_QDSS_A_CLK>;
-=======
-		clocks = <&clock_rpmcc RPM_SMD_QDSS_CLK>,
-			 <&clock_rpmcc RPM_SMD_QDSS_A_CLK>;
->>>>>>> 144a671c
+		clocks = <&clock_rpmcc RPM_SMD_QDSS_CLK>,
+			 <&clock_rpmcc RPM_SMD_QDSS_A_CLK>;
 		clock-names = "apb_pclk", "core_a_clk";
 	};
 
@@ -863,13 +776,8 @@
 
 		coresight-name = "coresight-cti11";
 
-<<<<<<< HEAD
-		clocks = <&clock_rpmcc RPM_QDSS_CLK>,
-			 <&clock_rpmcc RPM_QDSS_A_CLK>;
-=======
-		clocks = <&clock_rpmcc RPM_SMD_QDSS_CLK>,
-			 <&clock_rpmcc RPM_SMD_QDSS_A_CLK>;
->>>>>>> 144a671c
+		clocks = <&clock_rpmcc RPM_SMD_QDSS_CLK>,
+			 <&clock_rpmcc RPM_SMD_QDSS_A_CLK>;
 		clock-names = "apb_pclk", "core_a_clk";
 	};
 
@@ -881,13 +789,8 @@
 
 		coresight-name = "coresight-cti12";
 
-<<<<<<< HEAD
-		clocks = <&clock_rpmcc RPM_QDSS_CLK>,
-			 <&clock_rpmcc RPM_QDSS_A_CLK>;
-=======
-		clocks = <&clock_rpmcc RPM_SMD_QDSS_CLK>,
-			 <&clock_rpmcc RPM_SMD_QDSS_A_CLK>;
->>>>>>> 144a671c
+		clocks = <&clock_rpmcc RPM_SMD_QDSS_CLK>,
+			 <&clock_rpmcc RPM_SMD_QDSS_A_CLK>;
 		clock-names = "apb_pclk", "core_a_clk";
 	};
 
@@ -899,13 +802,8 @@
 
 		coresight-name = "coresight-cti13";
 
-<<<<<<< HEAD
-		clocks = <&clock_rpmcc RPM_QDSS_CLK>,
-			 <&clock_rpmcc RPM_QDSS_A_CLK>;
-=======
-		clocks = <&clock_rpmcc RPM_SMD_QDSS_CLK>,
-			 <&clock_rpmcc RPM_SMD_QDSS_A_CLK>;
->>>>>>> 144a671c
+		clocks = <&clock_rpmcc RPM_SMD_QDSS_CLK>,
+			 <&clock_rpmcc RPM_SMD_QDSS_A_CLK>;
 		clock-names = "apb_pclk", "core_a_clk";
 	};
 
@@ -917,13 +815,8 @@
 
 		coresight-name = "coresight-cti14";
 
-<<<<<<< HEAD
-		clocks = <&clock_rpmcc RPM_QDSS_CLK>,
-			 <&clock_rpmcc RPM_QDSS_A_CLK>;
-=======
-		clocks = <&clock_rpmcc RPM_SMD_QDSS_CLK>,
-			 <&clock_rpmcc RPM_SMD_QDSS_A_CLK>;
->>>>>>> 144a671c
+		clocks = <&clock_rpmcc RPM_SMD_QDSS_CLK>,
+			 <&clock_rpmcc RPM_SMD_QDSS_A_CLK>;
 		clock-names = "apb_pclk", "core_a_clk";
 	};
 
@@ -935,13 +828,8 @@
 
 		coresight-name = "coresight-cti15";
 
-<<<<<<< HEAD
-		clocks = <&clock_rpmcc RPM_QDSS_CLK>,
-			 <&clock_rpmcc RPM_QDSS_A_CLK>;
-=======
-		clocks = <&clock_rpmcc RPM_SMD_QDSS_CLK>,
-			 <&clock_rpmcc RPM_SMD_QDSS_A_CLK>;
->>>>>>> 144a671c
+		clocks = <&clock_rpmcc RPM_SMD_QDSS_CLK>,
+			 <&clock_rpmcc RPM_SMD_QDSS_A_CLK>;
 		clock-names = "apb_pclk", "core_a_clk";
 	};
 
@@ -955,13 +843,8 @@
 		coresight-name = "coresight-cti-cpu0";
 		cpu = <&CPU0>;
 
-<<<<<<< HEAD
-		clocks = <&clock_rpmcc RPM_QDSS_CLK>,
-			 <&clock_rpmcc RPM_QDSS_A_CLK>;
-=======
-		clocks = <&clock_rpmcc RPM_SMD_QDSS_CLK>,
-			 <&clock_rpmcc RPM_SMD_QDSS_A_CLK>;
->>>>>>> 144a671c
+		clocks = <&clock_rpmcc RPM_SMD_QDSS_CLK>,
+			 <&clock_rpmcc RPM_SMD_QDSS_A_CLK>;
 		clock-names = "apb_pclk", "core_a_clk";
 	};
 
@@ -974,13 +857,8 @@
 		coresight-name = "coresight-cti-cpu1";
 		cpu = <&CPU1>;
 
-<<<<<<< HEAD
-		clocks = <&clock_rpmcc RPM_QDSS_CLK>,
-			 <&clock_rpmcc RPM_QDSS_A_CLK>;
-=======
-		clocks = <&clock_rpmcc RPM_SMD_QDSS_CLK>,
-			 <&clock_rpmcc RPM_SMD_QDSS_A_CLK>;
->>>>>>> 144a671c
+		clocks = <&clock_rpmcc RPM_SMD_QDSS_CLK>,
+			 <&clock_rpmcc RPM_SMD_QDSS_A_CLK>;
 		clock-names = "apb_pclk", "core_a_clk";
 	};
 
@@ -993,13 +871,8 @@
 		coresight-name = "coresight-cti-cpu2";
 		cpu = <&CPU2>;
 
-<<<<<<< HEAD
-		clocks = <&clock_rpmcc RPM_QDSS_CLK>,
-			 <&clock_rpmcc RPM_QDSS_A_CLK>;
-=======
-		clocks = <&clock_rpmcc RPM_SMD_QDSS_CLK>,
-			 <&clock_rpmcc RPM_SMD_QDSS_A_CLK>;
->>>>>>> 144a671c
+		clocks = <&clock_rpmcc RPM_SMD_QDSS_CLK>,
+			 <&clock_rpmcc RPM_SMD_QDSS_A_CLK>;
 		clock-names = "apb_pclk", "core_a_clk";
 	};
 
@@ -1012,13 +885,8 @@
 		coresight-name = "coresight-cti-cpu3";
 		cpu = <&CPU3>;
 
-<<<<<<< HEAD
-		clocks = <&clock_rpmcc RPM_QDSS_CLK>,
-			 <&clock_rpmcc RPM_QDSS_A_CLK>;
-=======
-		clocks = <&clock_rpmcc RPM_SMD_QDSS_CLK>,
-			 <&clock_rpmcc RPM_SMD_QDSS_A_CLK>;
->>>>>>> 144a671c
+		clocks = <&clock_rpmcc RPM_SMD_QDSS_CLK>,
+			 <&clock_rpmcc RPM_SMD_QDSS_A_CLK>;
 		clock-names = "apb_pclk", "core_a_clk";
 	};
 
@@ -1031,13 +899,8 @@
 		coresight-name = "coresight-cti-cpu4";
 		cpu = <&CPU4>;
 
-<<<<<<< HEAD
-		clocks = <&clock_rpmcc RPM_QDSS_CLK>,
-			 <&clock_rpmcc RPM_QDSS_A_CLK>;
-=======
-		clocks = <&clock_rpmcc RPM_SMD_QDSS_CLK>,
-			 <&clock_rpmcc RPM_SMD_QDSS_A_CLK>;
->>>>>>> 144a671c
+		clocks = <&clock_rpmcc RPM_SMD_QDSS_CLK>,
+			 <&clock_rpmcc RPM_SMD_QDSS_A_CLK>;
 		clock-names = "apb_pclk", "core_a_clk";
 	};
 
@@ -1050,13 +913,8 @@
 		coresight-name = "coresight-cti-cpu5";
 		cpu = <&CPU5>;
 
-<<<<<<< HEAD
-		clocks = <&clock_rpmcc RPM_QDSS_CLK>,
-			 <&clock_rpmcc RPM_QDSS_A_CLK>;
-=======
-		clocks = <&clock_rpmcc RPM_SMD_QDSS_CLK>,
-			 <&clock_rpmcc RPM_SMD_QDSS_A_CLK>;
->>>>>>> 144a671c
+		clocks = <&clock_rpmcc RPM_SMD_QDSS_CLK>,
+			 <&clock_rpmcc RPM_SMD_QDSS_A_CLK>;
 		clock-names = "apb_pclk", "core_a_clk";
 	};
 
@@ -1069,13 +927,8 @@
 		coresight-name = "coresight-cti-cpu6";
 		cpu = <&CPU6>;
 
-<<<<<<< HEAD
-		clocks = <&clock_rpmcc RPM_QDSS_CLK>,
-			 <&clock_rpmcc RPM_QDSS_A_CLK>;
-=======
-		clocks = <&clock_rpmcc RPM_SMD_QDSS_CLK>,
-			 <&clock_rpmcc RPM_SMD_QDSS_A_CLK>;
->>>>>>> 144a671c
+		clocks = <&clock_rpmcc RPM_SMD_QDSS_CLK>,
+			 <&clock_rpmcc RPM_SMD_QDSS_A_CLK>;
 		clock-names = "apb_pclk", "core_a_clk";
 	};
 
@@ -1088,13 +941,8 @@
 		coresight-name = "coresight-cti-cpu7";
 		cpu = <&CPU7>;
 
-<<<<<<< HEAD
-		clocks = <&clock_rpmcc RPM_QDSS_CLK>,
-			 <&clock_rpmcc RPM_QDSS_A_CLK>;
-=======
-		clocks = <&clock_rpmcc RPM_SMD_QDSS_CLK>,
-			 <&clock_rpmcc RPM_SMD_QDSS_A_CLK>;
->>>>>>> 144a671c
+		clocks = <&clock_rpmcc RPM_SMD_QDSS_CLK>,
+			 <&clock_rpmcc RPM_SMD_QDSS_A_CLK>;
 		clock-names = "apb_pclk", "core_a_clk";
 	};
 
@@ -1106,13 +954,8 @@
 
 		coresight-name = "coresight-cti-apss";
 
-<<<<<<< HEAD
-		clocks = <&clock_rpmcc RPM_QDSS_CLK>,
-			 <&clock_rpmcc RPM_QDSS_A_CLK>;
-=======
-		clocks = <&clock_rpmcc RPM_SMD_QDSS_CLK>,
-			 <&clock_rpmcc RPM_SMD_QDSS_A_CLK>;
->>>>>>> 144a671c
+		clocks = <&clock_rpmcc RPM_SMD_QDSS_CLK>,
+			 <&clock_rpmcc RPM_SMD_QDSS_A_CLK>;
 		clock-names = "apb_pclk", "core_a_clk";
 	};
 
@@ -1124,13 +967,8 @@
 
 		coresight-name = "coresight-cti-apss-dl";
 
-<<<<<<< HEAD
-		clocks = <&clock_rpmcc RPM_QDSS_CLK>,
-			 <&clock_rpmcc RPM_QDSS_A_CLK>;
-=======
-		clocks = <&clock_rpmcc RPM_SMD_QDSS_CLK>,
-			 <&clock_rpmcc RPM_SMD_QDSS_A_CLK>;
->>>>>>> 144a671c
+		clocks = <&clock_rpmcc RPM_SMD_QDSS_CLK>,
+			 <&clock_rpmcc RPM_SMD_QDSS_A_CLK>;
 		clock-names = "apb_pclk", "core_a_clk";
 	};
 
@@ -1142,13 +980,8 @@
 
 		coresight-name = "coresight-cti-olc";
 
-<<<<<<< HEAD
-		clocks = <&clock_rpmcc RPM_QDSS_CLK>,
-			 <&clock_rpmcc RPM_QDSS_A_CLK>;
-=======
-		clocks = <&clock_rpmcc RPM_SMD_QDSS_CLK>,
-			 <&clock_rpmcc RPM_SMD_QDSS_A_CLK>;
->>>>>>> 144a671c
+		clocks = <&clock_rpmcc RPM_SMD_QDSS_CLK>,
+			 <&clock_rpmcc RPM_SMD_QDSS_A_CLK>;
 		clock-names = "apb_pclk", "core_a_clk";
 	};
 
@@ -1160,13 +993,8 @@
 
 		coresight-name = "coresight-cti-turing";
 
-<<<<<<< HEAD
-		clocks = <&clock_rpmcc RPM_QDSS_CLK>,
-			 <&clock_rpmcc RPM_QDSS_A_CLK>;
-=======
-		clocks = <&clock_rpmcc RPM_SMD_QDSS_CLK>,
-			 <&clock_rpmcc RPM_SMD_QDSS_A_CLK>;
->>>>>>> 144a671c
+		clocks = <&clock_rpmcc RPM_SMD_QDSS_CLK>,
+			 <&clock_rpmcc RPM_SMD_QDSS_A_CLK>;
 		clock-names = "apb_pclk", "core_a_clk";
 	};
 
@@ -1178,13 +1006,8 @@
 
 		coresight-name = "coresight-cti-wcss0";
 
-<<<<<<< HEAD
-		clocks = <&clock_rpmcc RPM_QDSS_CLK>,
-			 <&clock_rpmcc RPM_QDSS_A_CLK>;
-=======
-		clocks = <&clock_rpmcc RPM_SMD_QDSS_CLK>,
-			 <&clock_rpmcc RPM_SMD_QDSS_A_CLK>;
->>>>>>> 144a671c
+		clocks = <&clock_rpmcc RPM_SMD_QDSS_CLK>,
+			 <&clock_rpmcc RPM_SMD_QDSS_A_CLK>;
 		clock-names = "apb_pclk", "core_a_clk";
 	};
 
@@ -1196,13 +1019,8 @@
 
 		coresight-name = "coresight-cti-wcss1";
 
-<<<<<<< HEAD
-		clocks = <&clock_rpmcc RPM_QDSS_CLK>,
-			 <&clock_rpmcc RPM_QDSS_A_CLK>;
-=======
-		clocks = <&clock_rpmcc RPM_SMD_QDSS_CLK>,
-			 <&clock_rpmcc RPM_SMD_QDSS_A_CLK>;
->>>>>>> 144a671c
+		clocks = <&clock_rpmcc RPM_SMD_QDSS_CLK>,
+			 <&clock_rpmcc RPM_SMD_QDSS_A_CLK>;
 		clock-names = "apb_pclk", "core_a_clk";
 	};
 
@@ -1214,13 +1032,8 @@
 
 		coresight-name = "coresight-cti-wcss2";
 
-<<<<<<< HEAD
-		clocks = <&clock_rpmcc RPM_QDSS_CLK>,
-			 <&clock_rpmcc RPM_QDSS_A_CLK>;
-=======
-		clocks = <&clock_rpmcc RPM_SMD_QDSS_CLK>,
-			 <&clock_rpmcc RPM_SMD_QDSS_A_CLK>;
->>>>>>> 144a671c
+		clocks = <&clock_rpmcc RPM_SMD_QDSS_CLK>,
+			 <&clock_rpmcc RPM_SMD_QDSS_A_CLK>;
 		clock-names = "apb_pclk", "core_a_clk";
 	};
 
@@ -1232,13 +1045,8 @@
 
 		coresight-name = "coresight-cti-mmss";
 
-<<<<<<< HEAD
-		clocks = <&clock_rpmcc RPM_QDSS_CLK>,
-			 <&clock_rpmcc RPM_QDSS_A_CLK>;
-=======
-		clocks = <&clock_rpmcc RPM_SMD_QDSS_CLK>,
-			 <&clock_rpmcc RPM_SMD_QDSS_A_CLK>;
->>>>>>> 144a671c
+		clocks = <&clock_rpmcc RPM_SMD_QDSS_CLK>,
+			 <&clock_rpmcc RPM_SMD_QDSS_A_CLK>;
 		clock-names = "apb_pclk", "core_a_clk";
 	};
 
@@ -1250,13 +1058,8 @@
 
 		coresight-name = "coresight-cti-isdb";
 
-<<<<<<< HEAD
-		clocks = <&clock_rpmcc RPM_QDSS_CLK>,
-			 <&clock_rpmcc RPM_QDSS_A_CLK>;
-=======
-		clocks = <&clock_rpmcc RPM_SMD_QDSS_CLK>,
-			 <&clock_rpmcc RPM_SMD_QDSS_A_CLK>;
->>>>>>> 144a671c
+		clocks = <&clock_rpmcc RPM_SMD_QDSS_CLK>,
+			 <&clock_rpmcc RPM_SMD_QDSS_A_CLK>;
 		clock-names = "apb_pclk", "core_a_clk";
 	};
 
@@ -1268,13 +1071,8 @@
 
 		coresight-name = "coresight-cti-rpm";
 
-<<<<<<< HEAD
-		clocks = <&clock_rpmcc RPM_QDSS_CLK>,
-			 <&clock_rpmcc RPM_QDSS_A_CLK>;
-=======
-		clocks = <&clock_rpmcc RPM_SMD_QDSS_CLK>,
-			 <&clock_rpmcc RPM_SMD_QDSS_A_CLK>;
->>>>>>> 144a671c
+		clocks = <&clock_rpmcc RPM_SMD_QDSS_CLK>,
+			 <&clock_rpmcc RPM_SMD_QDSS_A_CLK>;
 		clock-names = "apb_pclk", "core_a_clk";
 	};
 
@@ -1286,13 +1084,8 @@
 
 		coresight-name = "coresight-cti-mss";
 
-<<<<<<< HEAD
-		clocks = <&clock_rpmcc RPM_QDSS_CLK>,
-			 <&clock_rpmcc RPM_QDSS_A_CLK>;
-=======
-		clocks = <&clock_rpmcc RPM_SMD_QDSS_CLK>,
-			 <&clock_rpmcc RPM_SMD_QDSS_A_CLK>;
->>>>>>> 144a671c
+		clocks = <&clock_rpmcc RPM_SMD_QDSS_CLK>,
+			 <&clock_rpmcc RPM_SMD_QDSS_A_CLK>;
 		clock-names = "apb_pclk", "core_a_clk";
 	};
 
