--- conflicted
+++ resolved
@@ -291,8 +291,4 @@
 		qcom,rpm-code-ram = <&rpm_code_ram>;
 		qcom,masters = "APSS", "MPSS", "ADSP", "CDSP", "TZ";
 	};
-<<<<<<< HEAD
-
-=======
->>>>>>> 2c35c274
 };