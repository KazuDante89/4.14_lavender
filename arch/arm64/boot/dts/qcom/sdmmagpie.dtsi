/* Copyright (c) 2018, The Linux Foundation. All rights reserved.
 *
 * This program is free software; you can redistribute it and/or modify
 * it under the terms of the GNU General Public License version 2 and
 * only version 2 as published by the Free Software Foundation.
 *
 * This program is distributed in the hope that it will be useful,
 * but WITHOUT ANY WARRANTY; without even the implied warranty of
 * MERCHANTABILITY or FITNESS FOR A PARTICULAR PURPOSE.  See the
 * GNU General Public License for more details.
 */

#include "skeleton64.dtsi"
#include <dt-bindings/interrupt-controller/arm-gic.h>
#include <dt-bindings/clock/qcom,gcc-sdmmagpie.h>
#include <dt-bindings/clock/qcom,gpucc-sdmmagpie.h>
#include <dt-bindings/clock/qcom,camcc-sdmmagpie.h>
#include <dt-bindings/clock/qcom,videocc-sdmmagpie.h>
#include <dt-bindings/clock/qcom,dispcc-sdmmagpie.h>
#include <dt-bindings/clock/qcom,npucc-sdmmagpie.h>
#include <dt-bindings/clock/qcom,rpmh.h>
#include <dt-bindings/clock/qcom,aop-qmp.h>
#include <dt-bindings/regulator/qcom,rpmh-regulator.h>
#include <dt-bindings/soc/qcom,tcs-mbox.h>

/ {
	model = "Qualcomm Technologies, Inc. SDMMAGPIE";
	compatible = "qcom,sdmmagpie";
	qcom,msm-id = <365 0x0>;
	qcom,msm-name = "SDMMAGPIE";
	interrupt-parent = <&pdc>;

	aliases {
		spi0 = &qupv3_se0_spi;
		spi1 = &qupv3_se4_spi;
		i2c0 = &qupv3_se2_i2c;
		i2c1 = &qupv3_se7_i2c;
		i2c2 = &qupv3_se9_i2c;
		serial0 = &qupv3_se8_2uart;
		hsuart0 = &qupv3_se3_4uart;
		sdhc1 = &sdhc_1; /* SDC1 eMMC slot */
		sdhc2 = &sdhc_2; /* SDC2 SD Card slot */
		ufshc1 = &ufshc_mem; /* Embedded UFS slot */
	};

	cpus {
		#address-cells = <2>;
		#size-cells = <0>;

		CPU0: cpu@0 {
			device_type = "cpu";
			compatible = "arm,armv8";
			reg = <0x0 0x0>;
			enable-method = "psci";
			capacity-dmips-mhz = <1024>;
			sched-energy-costs = <&CPU_COST_0 &CLUSTER_COST_0>;
			cache-size = <0x8000>;
			next-level-cache = <&L2_0>;
			qcom,lmh-dcvs = <&lmh_dcvs0>;
			#cooling-cells = <2>;
			L2_0: l2-cache {
			      compatible = "arm,arch-cache";
			      cache-size = <0x20000>;
			      cache-level = <2>;
			      next-level-cache = <&L3_0>;

				L3_0: l3-cache {
				      compatible = "arm,arch-cache";
				      cache-size = <0x100000>;
				      cache-level = <3>;
				};
			};

			L1_I_0: l1-icache {
				compatible = "arm,arch-cache";
				qcom,dump-size = <0x8800>;
			};

			L1_D_0: l1-dcache {
				compatible = "arm,arch-cache";
				qcom,dump-size = <0x9000>;
			};

			L2_TLB_0: l2-tlb {
				qcom,dump-size = <0x5000>;
			};
		};

		CPU1: cpu@100 {
			device_type = "cpu";
			compatible = "arm,armv8";
			reg = <0x0 0x100>;
			enable-method = "psci";
			capacity-dmips-mhz = <1024>;
			sched-energy-costs = <&CPU_COST_0 &CLUSTER_COST_0>;
			cache-size = <0x8000>;
			next-level-cache = <&L2_100>;
			qcom,lmh-dcvs = <&lmh_dcvs0>;
			#cooling-cells = <2>;
			L2_100: l2-cache {
			      compatible = "arm,arch-cache";
			      cache-size = <0x20000>;
			      cache-level = <2>;
			      next-level-cache = <&L3_0>;
			};

			L1_I_100: l1-icache {
				compatible = "arm,arch-cache";
				qcom,dump-size = <0x8800>;
			};

			L1_D_100: l1-dcache {
				compatible = "arm,arch-cache";
				qcom,dump-size = <0x9000>;
			};

			L2_TLB_100: l2-tlb {
				qcom,dump-size = <0x5000>;
			};
		};


		CPU2: cpu@200 {
			device_type = "cpu";
			compatible = "arm,armv8";
			reg = <0x0 0x200>;
			enable-method = "psci";
			capacity-dmips-mhz = <1024>;
			sched-energy-costs = <&CPU_COST_0 &CLUSTER_COST_0>;
			cache-size = <0x8000>;
			next-level-cache = <&L2_200>;
			qcom,lmh-dcvs = <&lmh_dcvs0>;
			#cooling-cells = <2>;
			L2_200: l2-cache {
			      compatible = "arm,arch-cache";
			      cache-size = <0x20000>;
			      cache-level = <2>;
			      next-level-cache = <&L3_0>;
			};

			L1_I_200: l1-icache {
				compatible = "arm,arch-cache";
				qcom,dump-size = <0x8800>;
			};

			L1_D_200: l1-dcache {
				compatible = "arm,arch-cache";
				qcom,dump-size = <0x9000>;
			};

			L2_TLB_200: l2-tlb {
				qcom,dump-size = <0x5000>;
			};
		};

		CPU3: cpu@300 {
			device_type = "cpu";
			compatible = "arm,armv8";
			reg = <0x0 0x300>;
			enable-method = "psci";
			capacity-dmips-mhz = <1024>;
			sched-energy-costs = <&CPU_COST_0 &CLUSTER_COST_0>;
			cache-size = <0x8000>;
			next-level-cache = <&L2_300>;
			qcom,lmh-dcvs = <&lmh_dcvs0>;
			#cooling-cells = <2>;
			L2_300: l2-cache {
			      compatible = "arm,arch-cache";
			      cache-size = <0x20000>;
			      cache-level = <2>;
			      next-level-cache = <&L3_0>;
			};

			L1_I_300: l1-icache {
				compatible = "arm,arch-cache";
				qcom,dump-size = <0x8800>;
			};

			L1_D_300: l1-dcache {
				compatible = "arm,arch-cache";
				qcom,dump-size = <0x9000>;
			};

			L2_TLB_300: l2-tlb {
				qcom,dump-size = <0x5000>;
			};
		};

		CPU4: cpu@400 {
			device_type = "cpu";
			compatible = "arm,armv8";
			reg = <0x0 0x400>;
			enable-method = "psci";
			capacity-dmips-mhz = <1024>;
			sched-energy-costs = <&CPU_COST_0 &CLUSTER_COST_0>;
			cache-size = <0x8000>;
			next-level-cache = <&L2_400>;
			qcom,lmh-dcvs = <&lmh_dcvs0>;
			#cooling-cells = <2>;
			L2_400: l2-cache {
			      compatible = "arm,arch-cache";
			      cache-size = <0x20000>;
			      cache-level = <2>;
			      next-level-cache = <&L3_0>;
			};

			L1_I_400: l1-icache {
				compatible = "arm,arch-cache";
				qcom,dump-size = <0x8800>;
			};

			L1_D_400: l1-dcache {
				compatible = "arm,arch-cache";
				qcom,dump-size = <0x9000>;
			};

			L2_TLB_400: l2-tlb {
				qcom,dump-size = <0x5000>;
			};
		};

		CPU5: cpu@500 {
			device_type = "cpu";
			compatible = "arm,armv8";
			reg = <0x0 0x500>;
			enable-method = "psci";
			capacity-dmips-mhz = <1024>;
			sched-energy-costs = <&CPU_COST_0 &CLUSTER_COST_0>;
			cache-size = <0x8000>;
			next-level-cache = <&L2_500>;
			qcom,lmh-dcvs = <&lmh_dcvs0>;
			#cooling-cells = <2>;
			L2_500: l2-cache {
			      compatible = "arm,arch-cache";
			      cache-size = <0x20000>;
			      cache-level = <2>;
			      next-level-cache = <&L3_0>;
			};

			L1_I_500: l1-icache {
				compatible = "arm,arch-cache";
				qcom,dump-size = <0x8800>;
			};

			L1_D_500: l1-dcache {
				compatible = "arm,arch-cache";
				qcom,dump-size = <0x9000>;
			};

			L2_TLB_500: l2-tlb {
				qcom,dump-size = <0x5000>;
			};
		};

		CPU6: cpu@600 {
			device_type = "cpu";
			compatible = "arm,armv8";
			reg = <0x0 0x600>;
			enable-method = "psci";
			capacity-dmips-mhz = <1740>;
			sched-energy-costs = <&CPU_COST_1 &CLUSTER_COST_1>;
			cache-size = <0x10000>;
			next-level-cache = <&L2_600>;
			qcom,lmh-dcvs = <&lmh_dcvs1>;
			#cooling-cells = <2>;
			L2_600: l2-cache {
			      compatible = "arm,arch-cache";
			      cache-size = <0x40000>;
			      cache-level = <2>;
			      next-level-cache = <&L3_0>;
			      qcom,dump-size = <0x48000>;
			};

			L1_I_600: l1-icache {
				compatible = "arm,arch-cache";
				qcom,dump-size = <0x11000>;
			};

			L1_D_600: l1-dcache {
				compatible = "arm,arch-cache";
				qcom,dump-size = <0x12000>;
			};

			L1_ITLB_600: l1-itlb {
				qcom,dump-size = <0x300>;
			};

			L1_DTLB_600: l1-dtlb {
				qcom,dump-size = <0x480>;
			};

			L2_TLB_600: l2-tlb {
				qcom,dump-size = <0x7800>;
			};
		};

		CPU7: cpu@700 {
			device_type = "cpu";
			compatible = "arm,armv8";
			reg = <0x0 0x700>;
			enable-method = "psci";
			capacity-dmips-mhz = <1740>;
			sched-energy-costs = <&CPU_COST_1 &CLUSTER_COST_1>;
			cache-size = <0x10000>;
			next-level-cache = <&L2_700>;
			qcom,lmh-dcvs = <&lmh_dcvs1>;
			#cooling-cells = <2>;
			L2_700: l2-cache {
			      compatible = "arm,arch-cache";
			      cache-size = <0x40000>;
			      cache-level = <2>;
			      next-level-cache = <&L3_0>;
			      qcom,dump-size = <0x48000>;
			};

			L1_I_700: l1-icache {
				compatible = "arm,arch-cache";
				qcom,dump-size = <0x11000>;
			};

			L1_D_700: l1-dcache {
				compatible = "arm,arch-cache";
				qcom,dump-size = <0x12000>;
			};

			L1_ITLB_700: l1-itlb {
				qcom,dump-size = <0x300>;
			};

			L1_DTLB_700: l1-dtlb {
				qcom,dump-size = <0x480>;
			};

			L2_TLB_700: l2-tlb {
				qcom,dump-size = <0x7800>;
			};
		};

		cpu-map {
			cluster0 {
				core0 {
					cpu = <&CPU0>;
				};

				core1 {
					cpu = <&CPU1>;
				};

				core2 {
					cpu = <&CPU2>;
				};

				core3 {
					cpu = <&CPU3>;
				};

				core4 {
					cpu = <&CPU4>;
				};

				core5 {
					cpu = <&CPU5>;
				};

			};

			cluster1 {
				core0 {
					cpu = <&CPU6>;
				};

				core1 {
					cpu = <&CPU7>;
				};
			};
		};
	};

	energy_costs: energy-costs {
		compatible = "sched-energy";

		CPU_COST_0: core-cost0 {
			busy-cost-data = <
				300000	18
				768000	23
				1017600	36
				1248000	52
				1497600	76
				1612800	92
				1804800	119
			>;
			idle-cost-data = <
				16 12 8 6
			>;
		};

		CPU_COST_1: core-cost1 {
			busy-cost-data = <
				300000	166
				806400	293
				1094400	470
				1324800	676
				1708800	1060
				1939200	1362
				2169600	1801
				2361600	2326
				2438400	2568
			>;
			idle-cost-data = <
				100 80 60 40
			>;
		};

		CLUSTER_COST_0: cluster-cost0 {
			busy-cost-data = <
				300000	5
				768000	5
				1017600	7
				1248000	8
				1497600	10
				1612800	12
				1804800	14
			>;
			idle-cost-data = <
				4 3 2 1
			>;
		};

		CLUSTER_COST_1: cluster-cost1 {
			busy-cost-data = <
				300000	19
				806400	21
				1094400	26
				1324800	33
				1708800	43
				1939200	50
				2169600	60
				2361600	62
				2438400	63
			>;
			idle-cost-data = <
				4 3 2 1
			>;
		};
	};

	psci {
		compatible = "arm,psci-1.0";
		method = "smc";
	};

	chosen {
		bootargs = "rcupdate.rcu_expedited=1 rcu_nocbs=0-7";
	};

	soc: soc { };

	firmware: firmware {
		android {
			compatible = "android,firmware";
			vbmeta {
				compatible = "android,vbmeta";
				parts = "vbmeta,boot,system,vendor,dtbo";
			};
			fstab {
				compatible = "android,fstab";
				vendor {
					compatible = "android,vendor";
					dev = "/dev/block/platform/soc/1d84000.ufshc/by-name/vendor";
					type = "ext4";
					mnt_flags = "ro,barrier=1,discard";
					fsmgr_flags = "wait,slotselect,avb";
					status = "ok";
				};
			};
		};
	};

	reserved-memory {
		#address-cells = <2>;
		#size-cells = <2>;
		ranges;

		hyp_region: hyp_region@85700000 {
			compatible = "removed-dma-pool";
			no-map;
			reg = <0 0x85700000 0 0x600000>;
		};

		xbl_aop_mem: xbl_aop_mem@85e00000 {
			compatible = "removed-dma-pool";
			no-map;
			reg = <0x0 0x85e00000 0x0 0x1ff000>;
		};

		sec_apps_mem: sec_apps_region@85fff000 {
			compatible = "removed-dma-pool";
			no-map;
			reg = <0x0 0x85fff000 0x0 0x1000>;
		};

		smem_region: smem@86000000 {
			compatible = "removed-dma-pool";
			no-map;
			reg = <0x0 0x86000000 0x0 0x200000>;
		};

		removed_region: removed_region@86200000 {
			compatible = "removed-dma-pool";
			no-map;
			reg = <0 0x86200000 0 0x2d00000>;
		};

		pil_camera_mem: camera_region@8ab00000 {
			compatible = "removed-dma-pool";
			no-map;
			reg = <0 0x8ab00000 0 0x500000>;
		};

		pil_modem_mem: modem_region@8b000000 {
			compatible = "removed-dma-pool";
			no-map;
			reg = <0 0x8b000000 0 0x7e00000>;
		};

		pil_video_mem: pil_video_region@92e00000 {
			compatible = "removed-dma-pool";
			no-map;
			reg = <0 0x92e00000 0 0x500000>;
		};

		wlan_msa_mem: wlan_msa_region@93300000 {
			compatible = "removed-dma-pool";
			no-map;
			reg = <0 0x93300000 0 0x100000>;
		};

		pil_cdsp_mem: cdsp_regions@93400000 {
			compatible = "removed-dma-pool";
			no-map;
			reg = <0 0x93400000 0 0x800000>;
		};

		pil_adsp_mem: pil_adsp_region@93c00000 {
			compatible = "removed-dma-pool";
			no-map;
			reg = <0 0x93c00000 0 0x1e00000>;
		};

		pil_ipa_fw_mem: ips_fw_region@95a00000 {
			compatible = "removed-dma-pool";
			no-map;
			reg = <0 0x95a00000 0 0x10000>;
		};

		pil_ipa_gsi_mem: ipa_gsi_region@95a10000 {
			compatible = "removed-dma-pool";
			no-map;
			reg = <0 0x95a10000 0 0x5000>;
		};

		pil_gpu_mem: gpu_region@95a15000 {
			compatible = "removed-dma-pool";
			no-map;
			reg = <0 0x95a15000 0 0x2000>;
		};

		npu_mem: npu_region@95a80000 {
			compatible = "removed-dma-pool";
			no-map;
			reg = <0 0x95a80000 0 0x80000>;
		};

		qseecom_mem: qseecom_region@9e400000 {
			compatible = "shared-dma-pool";
			no-map;
			reg = <0 0x9e400000 0 0x1400000>;
		};

		adsp_mem: adsp_region {
			compatible = "shared-dma-pool";
			alloc-ranges = <0 0x00000000 0 0xffffffff>;
			reusable;
			alignment = <0 0x400000>;
			size = <0 0xc00000>;
		};

		cdsp_mem: cdsp_region {
			compatible = "shared-dma-pool";
			alloc-ranges = <0x0 0x00000000 0x0 0xffffffff>;
			reusable;
			alignment = <0x0 0x400000>;
			size = <0x0 0x400000>;
		};

		qseecom_ta_mem: qseecom_ta_region {
			compatible = "shared-dma-pool";
			alloc-ranges = <0 0x00000000 0 0xffffffff>;
			reusable;
			alignment = <0 0x400000>;
			size = <0 0x1000000>;
		};

		sp_mem: sp_region {  /* SPSS-HLOS ION shared mem */
			compatible = "shared-dma-pool";
			alloc-ranges = <0 0x00000000 0 0xffffffff>; /* 32-bit */
			reusable;
			alignment = <0 0x400000>;
			size = <0 0x800000>;
		};

		secure_display_memory: secure_display_region {
			compatible = "shared-dma-pool";
			alloc-ranges = <0 0x00000000 0 0xffffffff>;
			reusable;
			alignment = <0 0x400000>;
			size = <0 0x5c00000>;
		};

		cont_splash_memory: cont_splash_region@9c000000 {
			reg = <0x0 0x9c000000 0x0 0x02400000>;
			label = "cont_splash_region";
		};

		dump_mem: mem_dump_region {
			compatible = "shared-dma-pool";
			reusable;
			size = <0 0x2400000>;
		};

		/* global autoconfigured region for contiguous allocations */
		linux,cma {
			compatible = "shared-dma-pool";
			alloc-ranges = <0 0x00000000 0 0xffffffff>;
			reusable;
			alignment = <0 0x400000>;
			size = <0 0x2000000>;
			linux,cma-default;
		};
	};
};

&soc {
	#address-cells = <1>;
	#size-cells = <1>;
	ranges = <0 0 0 0xffffffff>;
	compatible = "simple-bus";

	intc: interrupt-controller@17a00000 {
		compatible = "arm,gic-v3";
		#interrupt-cells = <3>;
		interrupt-controller;
		#redistributor-regions = <1>;
		redistributor-stride = <0x0 0x20000>;
		reg = <0x17a00000 0x10000>,     /* GICD */
		      <0x17a60000 0x100000>;    /* GICR * 8 */
		interrupts = <GIC_PPI 9 IRQ_TYPE_LEVEL_HIGH>;
		interrupt-parent = <&intc>;
	};

	pdc: interrupt-controller@b220000 {
		compatible = "qcom,pdc-sdmmagpie";
		reg = <0xb220000 0x400>;
		#interrupt-cells = <3>;
		interrupt-parent = <&intc>;
		interrupt-controller;
	};

	timer {
		compatible = "arm,armv8-timer";
		interrupts = <GIC_PPI 1 0xf08>,
			     <GIC_PPI 2 0xf08>,
			     <GIC_PPI 3 0xf08>,
			     <GIC_PPI 0 0xf08>;
		clock-frequency = <19200000>;
	};

	timer@0x17c20000{
		#address-cells = <1>;
		#size-cells = <1>;
		ranges;
		compatible = "arm,armv7-timer-mem";
		reg = <0x17c20000 0x1000>;
		clock-frequency = <19200000>;

		frame@0x17c21000 {
			frame-number = <0>;
			interrupts = <GIC_SPI 8 IRQ_TYPE_LEVEL_HIGH>,
				     <GIC_SPI 6 IRQ_TYPE_LEVEL_HIGH>;
			reg = <0x17c21000 0x1000>,
			      <0x17c22000 0x1000>;
		};

		frame@17c23000 {
			frame-number = <1>;
			interrupts = <GIC_SPI 9 IRQ_TYPE_LEVEL_HIGH>;
			reg = <0x17c23000 0x1000>;
			status = "disabled";
		};

		frame@17c25000 {
			frame-number = <2>;
			interrupts = <GIC_SPI 10 IRQ_TYPE_LEVEL_HIGH>;
			reg = <0x17c25000 0x1000>;
			status = "disabled";
		};

		frame@17c27000 {
			frame-number = <3>;
			interrupts = <GIC_SPI 11 IRQ_TYPE_LEVEL_HIGH>;
			reg = <0x17c27000 0x1000>;
			status = "disabled";
		};

		frame@17c29000 {
			frame-number = <4>;
			interrupts = <GIC_SPI 12 IRQ_TYPE_LEVEL_HIGH>;
			reg = <0x17c29000 0x1000>;
			status = "disabled";
		};

		frame@17c2b000 {
			frame-number = <5>;
			interrupts = <GIC_SPI 13 IRQ_TYPE_LEVEL_HIGH>;
			reg = <0x17c2b000 0x1000>;
			status = "disabled";
		};

		frame@17c2d000 {
			frame-number = <6>;
			interrupts = <GIC_SPI 14 IRQ_TYPE_LEVEL_HIGH>;
			reg = <0x17c2d000 0x1000>;
			status = "disabled";
		};
	};

	clocks {
		sleep_clk: sleep-clk {
			compatible = "fixed-clock";
			clock-frequency = <32000>;
			clock-output-names = "chip_sleep_clk";
			#clock-cells = <1>;
		};
	};

	clock_rpmh: qcom,rpmh {
		compatible = "qcom,rpmh-clk-sdmmagpie";
		mboxes = <&apps_rsc 0>;
		mbox-names = "apps";
		#clock-cells = <1>;
	};

	clock_aop: qcom,aopclk {
		compatible = "qcom,aop-qmp-clk";
		#clock-cells = <1>;
		mboxes = <&qmp_aop 0>;
		mbox-names = "qdss_clk";
	};

	clock_gcc: qcom,gcc@100000 {
		compatible = "qcom,gcc-sdmmagpie", "syscon";
		vdd_cx-supply = <&VDD_CX_LEVEL>;
		vdd_cx_ao-supply = <&VDD_CX_LEVEL_AO>;
		reg = <0x100000 0x1f0000>;
		reg-names = "cc_base";
		#clock-cells = <1>;
		#reset-cells = <1>;
	};

	clock_camcc: qcom,camcc {
		compatible = "qcom,camcc-sdmmagpie", "syscon";
		vdd_cx-supply = <&VDD_CX_LEVEL>;
		vdd_mx-supply = <&VDD_MX_LEVEL>;
		reg = <0xad00000 0x10000>;
		reg-names = "cc_base";
		#clock-cells = <1>;
		#reset-cells = <1>;
	};

	clock_gpucc: qcom,gpucc {
		compatible = "qcom,gpucc-sdmmagpie", "syscon";
		reg = <0x5090000 0x9000>;
		reg-names = "cc_base";
		vdd_cx-supply = <&VDD_CX_LEVEL>;
		vdd_mx-supply = <&VDD_MX_LEVEL>;
		vdd_gfx-supply = <&VDD_GFX_LEVEL>;
		#clock-cells = <1>;
		#reset-cells = <1>;
	};

	clock_videocc: qcom,videocc@ab00000 {
		compatible = "qcom,videocc-sdmmagpie", "syscon";
		vdd_cx-supply = <&VDD_CX_LEVEL>;
		reg = <0xab00000 0x10000>;
		reg-names = "cc_base";
		#clock-cells = <1>;
		#reset-cells = <1>;
	};

	clock_dispcc: qcom,dispcc@af00000 {
		compatible = "qcom,dispcc-sdmmagpie", "syscon";
		vdd_cx-supply = <&VDD_CX_LEVEL>;
		reg = <0xaf00000 0x20000>;
		reg-names = "cc_base";
		#clock-cells = <1>;
		#reset-cells = <1>;
	};

	clock_npucc: qcom,npucc {
		compatible = "qcom,npucc-sdmmagpie", "syscon";
		reg = <0x9910000 0x10000>;
		reg-names = "cc_base";
		vdd_cx-supply = <&VDD_CX_LEVEL>;
		npu_gdsc-supply = <&npu_core_gdsc>;
		#clock-cells = <1>;
		#reset-cells = <1>;
	};

	clock_cpucc: qcom,cpucc@18321000 {
		compatible = "qcom,clk-cpu-osm-sdmmagpie";
		reg = <0x18321000 0x1400>,
			<0x18323000 0x1400>,
			<0x18325800 0x1400>;
		reg-names = "osm_l3_base", "osm_pwrcl_base",
			"osm_perfcl_base";
		#clock-cells = <1>;
		status = "disabled";
	};

	cpucc_debug: syscon@182a0018 {
		compatible = "syscon";
		reg = <0x182a0018 0x4>;
	};

	mccc_debug: syscon@90b0000 {
		compatible = "syscon";
		reg = <0x90b0000 0x1000>;
	};

	clock_debug: qcom,cc-debug {
		compatible = "qcom,debugcc-sdmmagpie";
		qcom,cc-count = <8>;
		qcom,gcc = <&clock_gcc>;
		qcom,videocc = <&clock_videocc>;
		qcom,camcc = <&clock_camcc>;
		qcom,dispcc = <&clock_dispcc>;
		qcom,gpucc = <&clock_gpucc>;
		qcom,npucc = <&clock_npucc>;
		qcom,cpucc = <&cpucc_debug>;
		qcom,mccc = <&mccc_debug>;
		clocks = <&clock_rpmh RPMH_CXO_CLK>;
		clock-names = "xo_clk_src";
		#clock-cells = <1>;
	};

	qcom,sps {
		compatible = "qcom,msm-sps-4k";
		qcom,pipe-attr-ee;
	};

	cpu_pmu: cpu-pmu {
		compatible = "arm,armv8-pmuv3";
		qcom,irq-is-percpu;
		interrupts = <GIC_PPI 5 IRQ_TYPE_LEVEL_HIGH>;
	};

	dsu_pmu@0 {
		compatible = "arm,dsu-pmu";
		interrupts = <GIC_SPI 50 IRQ_TYPE_LEVEL_HIGH>;
		cpus = <&CPU0>, <&CPU1>, <&CPU2>, <&CPU3>,
		       <&CPU4>, <&CPU5>, <&CPU6>, <&CPU7>;
	};

	qcom,msm-imem@146aa000 {
		compatible = "qcom,msm-imem";
		reg = <0x146aa000 0x1000>;
		ranges = <0x0 0x146aa000 0x1000>;
		#address-cells = <1>;
		#size-cells = <1>;

		mem_dump_table@10 {
			compatible = "qcom,msm-imem-mem_dump_table";
			reg = <0x10 8>;
		};

		restart_reason@65c {
			compatible = "qcom,msm-imem-restart_reason";
			reg = <0x65c 4>;
		};

		dload_type@1c {
			compatible = "qcom,msm-imem-dload-type";
			reg = <0x1c 0x4>;
		};

		boot_stats@6b0 {
			compatible = "qcom,msm-imem-boot_stats";
			reg = <0x6b0 32>;
		};

		kaslr_offset@6d0 {
			compatible = "qcom,msm-imem-kaslr_offset";
			reg = <0x6d0 12>;
		};

		pil@94c {
			compatible = "qcom,msm-imem-pil";
			reg = <0x94c 200>;
		};

		diag_dload@c8 {
			compatible = "qcom,msm-imem-diag-dload";
			reg = <0xc8 200>;
		};
	};

	restart@c264000 {
		compatible = "qcom,pshold";
		reg = <0xc264000 0x4>,
		      <0x1fd3000 0x4>;
		reg-names = "pshold-base", "tcsr-boot-misc-detect";
	};

	qcom,mpm2-sleep-counter@0xc221000 {
		compatible = "qcom,mpm2-sleep-counter";
		reg = <0xc221000 0x1000>;
		clock-frequency = <32768>;
	};

	qcom,msm-rtb {
		compatible = "qcom,msm-rtb";
		qcom,rtb-size = <0x100000>;
	};

	gpi_dma0: qcom,gpi-dma@0x800000 {
		#dma-cells = <5>;
		compatible = "qcom,gpi-dma";
		reg = <0x800000 0x60000>;
		reg-names = "gpi-top";
		interrupts = <0 244 0>, <0 245 0>, <0 246 0>, <0 247 0>,
			     <0 248 0>, <0 249 0>, <0 250 0>, <0 251 0>;
		qcom,max-num-gpii = <8>;
		qcom,gpii-mask = <0x0f>;
		qcom,ev-factor = <2>;
		iommus = <&apps_smmu 0x0216 0x0>;
		qcom,smmu-cfg = <0x1>;
		qcom,iova-range = <0x0 0x100000 0x0 0x100000>;
		status = "ok";
	};

	gpi_dma1: qcom,gpi-dma@0xa00000 {
		#dma-cells = <5>;
		compatible = "qcom,gpi-dma";
		reg = <0xa00000 0x60000>;
		reg-names = "gpi-top";
		interrupts = <0 279 0>, <0 280 0>, <0 281 0>, <0 282 0>,
		     <0 283 0>, <0 284 0>, <0 293 0>, <0 294 0>;
		qcom,max-num-gpii = <8>;
		qcom,gpii-mask = <0x0f>;
		qcom,ev-factor = <2>;
		iommus = <&apps_smmu 0x04d6 0x0>;
		qcom,smmu-cfg = <0x1>;
		qcom,iova-range = <0x0 0x100000 0x0 0x100000>;
		status = "ok";
	};

	slim_aud: slim@62dc0000 {
		cell-index = <1>;
		compatible = "qcom,slim-ngd";
		reg = <0x62dc0000 0x2c000>,
			<0x62d84000 0x2a000>;
		reg-names = "slimbus_physical", "slimbus_bam_physical";
		interrupts = <0 163 0>, <0 164 0>;
		interrupt-names = "slimbus_irq", "slimbus_bam_irq";
		qcom,apps-ch-pipes = <0x7c0000>;
		qcom,ea-pc = <0x300>;
		status = "disabled";
		qcom,iommu-s1-bypass;

		iommu_slim_aud_ctrl_cb: qcom,iommu_slim_ctrl_cb {
			compatible = "qcom,iommu-slim-ctrl-cb";
			iommus = <&apps_smmu 0x1be6 0x0>,
				 <&apps_smmu 0x1bed 0x0>,
				 <&apps_smmu 0x1bee 0x1>,
				 <&apps_smmu 0x1bf0 0x1>;
		};

	};

	slim_qca: slim@62e40000 {
		cell-index = <3>;
		compatible = "qcom,slim-ngd";
		reg = <0x62e40000 0x2c000>,
			<0x62e04000 0x20000>;
		reg-names = "slimbus_physical", "slimbus_bam_physical";
		interrupts = <0 291 0>, <0 292 0>;
		interrupt-names = "slimbus_irq", "slimbus_bam_irq";
		status = "disabled";
		qcom,iommu-s1-bypass;

		iommu_slim_qca_ctrl_cb: qcom,iommu_slim_ctrl_cb {
			compatible = "qcom,iommu-slim-ctrl-cb";
			iommus = <&apps_smmu 0x1bf3 0x0>;
		};
	};

	wdog: qcom,wdt@17c10000{
		compatible = "qcom,msm-watchdog";
		reg = <0x17c10000 0x1000>;
		reg-names = "wdt-base";
		interrupts = <GIC_SPI 0 IRQ_TYPE_NONE>,
			     <GIC_SPI 1 IRQ_TYPE_NONE>;
		qcom,bark-time = <11000>;
		qcom,pet-time = <9360>;
		qcom,ipi-ping;
		qcom,wakeup-enable;
		qcom,scandump-sizes = <0x10100 0x10100 0x10100 0x10100
				       0x10100 0x10100 0x25900 0x25900>;
	};

	eud: qcom,msm-eud@88e0000 {
		compatible = "qcom,msm-eud";
		interrupt-names = "eud_irq";
		interrupts = <GIC_SPI 492 IRQ_TYPE_LEVEL_HIGH>;
		reg = <0x88e0000 0x2000>;
		reg-names = "eud_base";
		status = "ok";
	};

	qcom,chd_sliver {
		compatible = "qcom,core-hang-detect";
		label = "silver";
		qcom,threshold-arr = <0x18000058 0x18010058
				      0x18020058 0x18030058
				      0x18040058 0x18050058>;
		qcom,config-arr = <0x18000060 0x18010060
				   0x18020060 0x18030060
				   0x18040060 0x18050060>;
	};

	qcom,chd_gold {
		compatible = "qcom,core-hang-detect";
		label = "gold";
		qcom,threshold-arr = <0x18060058 0x18070058>;
		qcom,config-arr = <0x18060060 0x18070060>;
	};

	kryo-erp {
		compatible = "arm,arm64-kryo-cpu-erp";
		interrupts = <GIC_PPI 6 IRQ_TYPE_LEVEL_HIGH>,
			     <GIC_SPI 35 IRQ_TYPE_LEVEL_HIGH>;

		interrupt-names = "l1-l2-faultirq",
				  "l3-scu-faultirq";
	};

	qcom,ghd {
		compatible = "qcom,gladiator-hang-detect-v3";
		qcom,threshold-arr = <0x17e0041C>;
		qcom,config-reg = <0x17e00434>;
	};

	cpuss_dump {
		compatible = "qcom,cpuss-dump";

		qcom,l1_i_cache0 {
			qcom,dump-node = <&L1_I_0>;
			qcom,dump-id = <0x60>;
		};

		qcom,l1_i_cache100 {
			qcom,dump-node = <&L1_I_100>;
			qcom,dump-id = <0x61>;
		};

		qcom,l1_i_cache200 {
			qcom,dump-node = <&L1_I_200>;
			qcom,dump-id = <0x62>;
		};

		qcom,l1_i_cache300 {
			qcom,dump-node = <&L1_I_300>;
			qcom,dump-id = <0x63>;
		};

		qcom,l1_i_cache400 {
			qcom,dump-node = <&L1_I_400>;
			qcom,dump-id = <0x64>;
		};

		qcom,l1_i_cache500 {
			qcom,dump-node = <&L1_I_500>;
			qcom,dump-id = <0x65>;
		};

		qcom,l1_i_cache600 {
			qcom,dump-node = <&L1_I_600>;
			qcom,dump-id = <0x66>;
		};

		qcom,l1_i_cache700 {
			qcom,dump-node = <&L1_I_700>;
			qcom,dump-id = <0x67>;
		};

		qcom,l1_d_cache0 {
			qcom,dump-node = <&L1_D_0>;
			qcom,dump-id = <0x80>;
		};

		qcom,l1_d_cache100 {
			qcom,dump-node = <&L1_D_100>;
			qcom,dump-id = <0x81>;
		};

		qcom,l1_d_cache200 {
			qcom,dump-node = <&L1_D_200>;
			qcom,dump-id = <0x82>;
		};

		qcom,l1_d_cache300 {
			qcom,dump-node = <&L1_D_300>;
			qcom,dump-id = <0x83>;
		};

		qcom,l1_d_cache400 {
			qcom,dump-node = <&L1_D_400>;
			qcom,dump-id = <0x84>;
		};

		qcom,l1_d_cache500 {
			qcom,dump-node = <&L1_D_500>;
			qcom,dump-id = <0x85>;
		};

		qcom,l1_d_cache600 {
			qcom,dump-node = <&L1_D_600>;
			qcom,dump-id = <0x86>;
		};

		qcom,l1_d_cache700 {
			qcom,dump-node = <&L1_D_700>;
			qcom,dump-id = <0x87>;
		};

		qcom,l1_i_tlb_dump600 {
			qcom,dump-node = <&L1_ITLB_600>;
			qcom,dump-id = <0x26>;
		};

		qcom,l1_i_tlb_dump700 {
			qcom,dump-node = <&L1_ITLB_700>;
			qcom,dump-id = <0x27>;
		};

		qcom,l1_d_tlb_dump600 {
			qcom,dump-node = <&L1_DTLB_600>;
			qcom,dump-id = <0x46>;
		};

		qcom,l1_d_tlb_dump700 {
			qcom,dump-node = <&L1_DTLB_700>;
			qcom,dump-id = <0x47>;
		};

		qcom,l2_cache_dump600 {
			qcom,dump-node = <&L2_600>;
			qcom,dump-id = <0xc6>;
		};

		qcom,l2_cache_dump700 {
			qcom,dump-node = <&L2_700>;
			qcom,dump-id = <0xc7>;
		};

		qcom,l2_tlb_dump0 {
			qcom,dump-node = <&L2_TLB_0>;
			qcom,dump-id = <0x120>;
		};

		qcom,l2_tlb_dump100 {
			qcom,dump-node = <&L2_TLB_100>;
			qcom,dump-id = <0x121>;
		};

		qcom,l2_tlb_dump200 {
			qcom,dump-node = <&L2_TLB_200>;
			qcom,dump-id = <0x122>;
		};

		qcom,l2_tlb_dump300 {
			qcom,dump-node = <&L2_TLB_300>;
			qcom,dump-id = <0x123>;
		};

		qcom,l2_tlb_dump400 {
			qcom,dump-node = <&L2_TLB_400>;
			qcom,dump-id = <0x124>;
		};

		qcom,l2_tlb_dump500 {
			qcom,dump-node = <&L2_TLB_500>;
			qcom,dump-id = <0x125>;
		};

		qcom,l2_tlb_dump600 {
			qcom,dump-node = <&L2_TLB_600>;
			qcom,dump-id = <0x126>;
		};

		qcom,l2_tlb_dump700 {
			qcom,dump-node = <&L2_TLB_700>;
			qcom,dump-id = <0x127>;
		};

		qcom,llcc1_d_cache {
			qcom,dump-node = <&LLCC_1>;
			qcom,dump-id = <0x140>;
		};

		qcom,llcc2_d_cache {
			qcom,dump-node = <&LLCC_2>;
			qcom,dump-id = <0x141>;
		};
	};

	mem_dump {
		compatible = "qcom,mem-dump";
		memory-region = <&dump_mem>;

		rpmh {
			qcom,dump-size = <0x2000000>;
			qcom,dump-id = <0xec>;
		};

		rpm_sw {
			qcom,dump-size = <0x28000>;
			qcom,dump-id = <0xea>;
		};

		pmic {
			qcom,dump-size = <0x10000>;
			qcom,dump-id = <0xe4>;
		};

		fcm {
			qcom,dump-size = <0x8400>;
			qcom,dump-id = <0xee>;
		};

		tmc_etf {
			qcom,dump-size = <0x10000>;
			qcom,dump-id = <0xf0>;
		};

		etf_swao {
			qcom,dump-size = <0x8400>;
			qcom,dump-id = <0xf1>;
		};

		etr_reg {
			qcom,dump-size = <0x1000>;
			qcom,dump-id = <0x100>;
		};

		etf_reg {
			qcom,dump-size = <0x1000>;
			qcom,dump-id = <0x101>;
		};

		etfswao_reg {
			qcom,dump-size = <0x1000>;
			qcom,dump-id = <0x102>;
		};

		misc_data {
			qcom,dump-size = <0x1000>;
			qcom,dump-id = <0xe8>;
		};
	};

	thermal_zones: thermal-zones {};

	tsens0: tsens@c222000 {
		compatible = "qcom,tsens24xx";
		reg = <0xc222000 0x8>,
		      <0xc263000 0x1ff>;
		reg-names = "tsens_srot_physical",
			    "tsens_tm_physical";
		interrupts = <0 506 0>, <0 508 0>;
		interrupt-names = "tsens-upper-lower", "tsens-critical";
		#thermal-sensor-cells = <1>;
	};

	tsens1: tsens@c223000 {
		compatible = "qcom,tsens24xx";
		reg = <0xc223000 0x8>,
		      <0xc265000 0x1ff>;
		reg-names = "tsens_srot_physical",
			    "tsens_tm_physical";
		interrupts = <0 507 0>, <0 509 0>;
		interrupt-names = "tsens-upper-lower", "tsens-critical";
		#thermal-sensor-cells = <1>;
	};

	dcc: dcc_v2@10a2000 {
		compatible = "qcom,dcc-v2";
		reg = <0x10a2000 0x1000>,
		      <0x10ae000 0x2000>;
		reg-names = "dcc-base", "dcc-ram-base";

		dcc-ram-offset = <0x6000>;
	};

	qcom,llcc@9200000 {
		compatible = "qcom,llcc-core", "syscon", "simple-mfd";
		reg = <0x9200000 0x450000>;
		reg-names = "llcc_base";
		qcom,llcc-banks-off = <0x0 0x80000>;
		qcom,llcc-broadcast-off = <0x400000>;

		llcc: qcom,sdmmagpie-llcc {
			compatible = "qcom,sdmmagpie-llcc";
			#cache-cells = <1>;
			max-slices = <32>;
			cap-based-alloc-and-pwr-collapse;
		};

		qcom,llcc-perfmon {
			compatible = "qcom,llcc-perfmon";
			clocks = <&clock_aop QDSS_CLK>;
			clock-names = "qdss_clk";
		};

		qcom,llcc-erp {
			compatible = "qcom,llcc-erp";
			interrupt-names = "ecc_irq";
			interrupts = <GIC_SPI 582 IRQ_TYPE_LEVEL_HIGH>;
		};

		qcom,llcc-amon {
			compatible = "qcom,llcc-amon";
		};

		LLCC_1: llcc_1_dcache {
			qcom,dump-size = <0x6c000>;
		};

		LLCC_2: llcc_2_dcache {
			qcom,dump-size = <0x6c000>;
		};
	};

	apps_rsc: mailbox@18220000 {
		compatible = "qcom,tcs-drv";
		label = "apps_rsc";
		reg = <0x18220000 0x100>, <0x18220d00 0x3000>;
		interrupts = <0 5 0>;
		#mbox-cells = <1>;
		qcom,drv-id = <2>;
		qcom,tcs-config = <ACTIVE_TCS  2>,
				  <SLEEP_TCS   3>,
				  <WAKE_TCS    3>,
				  <CONTROL_TCS 1>;
	};

	disp_rsc: mailbox@af20000 {
		compatible = "qcom,tcs-drv";
		label = "display_rsc";
		reg = <0xaf20000 0x100>, <0xaf21c00 0x3000>;
		interrupts = <0 129 0>;
		#mbox-cells = <1>;
		qcom,drv-id = <0>;
		qcom,tcs-config = <ACTIVE_TCS  2>,
				  <SLEEP_TCS   1>,
				  <WAKE_TCS    1>,
				  <CONTROL_TCS 0>;
	};

	system_pm {
		compatible = "qcom,system-pm";
		mboxes = <&apps_rsc 0>;
	};

	cmd_db: qcom,cmd-db@c3f000c {
		compatible = "qcom,cmd-db";
		reg = <0xc3f000c 8>;
	};

	tcsr_mutex_block: syscon@1f40000 {
		compatible = "syscon";
		reg = <0x1f40000 0x20000>;
	};

	tcsr_mutex: hwlock {
		compatible = "qcom,tcsr-mutex";
		syscon = <&tcsr_mutex_block 0 0x1000>;
		#hwlock-cells = <1>;
	};

	smem: qcom,smem {
		compatible = "qcom,smem";
		memory-region = <&smem_region>;
		hwlocks = <&tcsr_mutex 3>;
	};

	apcs: syscon@17c0000c {
		compatible = "syscon";
		reg = <0x17c0000c 0x4>;
	};

	apcs_glb: mailbox@17c00000 {
		compatible = "qcom,sm8150-apcs-hmss-global";
		reg = <0x17c00000 0x1000>;

		#mbox-cells = <1>;
	};

	qcom,msm-cdsp-loader {
		compatible = "qcom,cdsp-loader";
		qcom,proc-img-to-load = "cdsp";
	};

	qcom,msm-adsprpc-mem {
		compatible = "qcom,msm-adsprpc-mem-region";
		memory-region = <&adsp_mem>;
		restrict-access;
	};

	qcom,msm_fastrpc {
		compatible = "qcom,msm-fastrpc-compute";
		qcom,rpc-latency-us = <611>;
		qcom,adsp-remoteheap-vmid = <22 37>;
		qcom,fastrpc-adsp-audio-pdr;
		qcom,fastrpc-adsp-sensors-pdr;

		qcom,msm_fastrpc_compute_cb1 {
			compatible = "qcom,msm-fastrpc-compute-cb";
			label = "cdsprpc-smd";
			iommus = <&apps_smmu 0x1441 0x0>;
			dma-coherent;
		};

		qcom,msm_fastrpc_compute_cb2 {
			compatible = "qcom,msm-fastrpc-compute-cb";
			label = "cdsprpc-smd";
			iommus = <&apps_smmu 0x1442 0x0>;
			dma-coherent;
		};

		qcom,msm_fastrpc_compute_cb3 {
			compatible = "qcom,msm-fastrpc-compute-cb";
			label = "cdsprpc-smd";
			iommus = <&apps_smmu 0x1443 0x0>;
			dma-coherent;
		};

		qcom,msm_fastrpc_compute_cb4 {
			compatible = "qcom,msm-fastrpc-compute-cb";
			label = "cdsprpc-smd";
			iommus = <&apps_smmu 0x1444 0x0>;
			dma-coherent;
		};

		qcom,msm_fastrpc_compute_cb5 {
			compatible = "qcom,msm-fastrpc-compute-cb";
			label = "cdsprpc-smd";
			iommus = <&apps_smmu 0x1445 0x0>;
			dma-coherent;
		};

		qcom,msm_fastrpc_compute_cb6 {
			compatible = "qcom,msm-fastrpc-compute-cb";
			label = "cdsprpc-smd";
			iommus = <&apps_smmu 0x1446 0x0>;
			dma-coherent;
		};

		qcom,msm_fastrpc_compute_cb9 {
			compatible = "qcom,msm-fastrpc-compute-cb";
			label = "cdsprpc-smd";
			qcom,secure-context-bank;
			iommus = <&apps_smmu 0x1449 0x0>;
			dma-coherent;
		};

		qcom,msm_fastrpc_compute_cb10 {
			compatible = "qcom,msm-fastrpc-compute-cb";
			label = "adsprpc-smd";
			iommus = <&apps_smmu 0x1B23 0x0>;
			dma-coherent;
		};

		qcom,msm_fastrpc_compute_cb11 {
			compatible = "qcom,msm-fastrpc-compute-cb";
			label = "adsprpc-smd";
			iommus = <&apps_smmu 0x1B24 0x0>;
			dma-coherent;
		};

		qcom,msm_fastrpc_compute_cb12 {
			compatible = "qcom,msm-fastrpc-compute-cb";
			label = "adsprpc-smd";
			iommus = <&apps_smmu 0x1B25 0x0>;
			dma-coherent;
		};

		qcom,msm_fastrpc_compute_cb13 {
			compatible = "qcom,msm-fastrpc-compute-cb";
			label = "adsprpc-smd";
			iommus = <&apps_smmu 0x1B26 0x0>;
			dma-coherent;
		};

		qcom,msm_fastrpc_compute_cb14 {
			compatible = "qcom,msm-fastrpc-compute-cb";
			label = "adsprpc-smd";
			iommus = <&apps_smmu 0x1B27 0x0>;
			dma-coherent;
		};

		qcom,msm_fastrpc_compute_cb15 {
			compatible = "qcom,msm-fastrpc-compute-cb";
			label = "adsprpc-smd";
			iommus = <&apps_smmu 0x1B28 0x0>;
			shared-cb = <3>;
			dma-coherent;
		};
	};

	qcom,glink {
		compatible = "qcom,glink";
		#address-cells = <1>;
		#size-cells = <1>;
		ranges;

		glink_modem: modem {
			qcom,remote-pid = <1>;
			transport = "smem";
			mboxes = <&apcs_glb 12>;
			mbox-names = "mpss_smem";
			interrupts = <GIC_SPI 449 IRQ_TYPE_EDGE_RISING>;

			label = "modem";
			qcom,glink-label = "mpss";

			qcom,modem_qrtr {
				qcom,glink-channels = "IPCRTR";
				qcom,intents = <0x800  5
						0x2000 3
						0x4400 2>;
			};

			qcom,msm_fastrpc_rpmsg {
				compatible = "qcom,msm-fastrpc-rpmsg";
				qcom,glink-channels = "fastrpcglink-apps-dsp";
				qcom,intents = <0x64 64>;
			};

			qcom,modem_ds {
				qcom,glink-channels = "DS";
				qcom,intents = <0x4000 0x2>;
			};

			qcom,modem_glink_ssr {
				qcom,glink-channels = "glink_ssr";
				qcom,notify-edges = <&glink_adsp>,
						    <&glink_cdsp>;
			};
		};

		glink_adsp: adsp {
			qcom,remote-pid = <2>;
			transport = "smem";
			mboxes = <&apcs_glb 24>;
			mbox-names = "adsp_smem";
			interrupts = <GIC_SPI 170 IRQ_TYPE_EDGE_RISING>;

			label = "adsp";
			qcom,glink-label = "lpass";

			qcom,adsp_qrtr {
				qcom,glink-channels = "IPCRTR";
				qcom,intents = <0x800  5
						0x2000 3
						0x4400 2>;
			};

			qcom,apr_tal_rpmsg {
				qcom,glink-channels = "apr_audio_svc";
				qcom,intents = <0x200 20>;
			};

			qcom,msm_fastrpc_rpmsg {
				compatible = "qcom,msm-fastrpc-rpmsg";
				qcom,glink-channels = "fastrpcglink-apps-dsp";
				qcom,intents = <0x64 64>;
			};

			qcom,adsp_glink_ssr {
				qcom,glink-channels = "glink_ssr";
				qcom,notify-edges = <&glink_modem>,
						    <&glink_cdsp>;
			};
		};

		glink_cdsp: cdsp {
			qcom,remote-pid = <5>;
			transport = "smem";
			mboxes = <&apcs_glb 4>;
			mbox-names = "cdsp_smem";
			interrupts = <GIC_SPI 574 IRQ_TYPE_EDGE_RISING>;

			label = "cdsp";
			qcom,glink-label = "cdsp";

			qcom,cdsp_qrtr {
				qcom,glink-channels = "IPCRTR";
				qcom,intents = <0x800  5
						0x2000 3
						0x4400 2>;
			};

			qcom,msm_fastrpc_rpmsg {
				compatible = "qcom,msm-fastrpc-rpmsg";
				qcom,glink-channels = "fastrpcglink-apps-dsp";
				qcom,intents = <0x64 64>;
			};

			qcom,cdsp_glink_ssr {
				qcom,glink-channels = "glink_ssr";
				qcom,notify-edges = <&glink_modem>,
						    <&glink_adsp>;
			};
		};

		glink_spi_xprt_wdsp: wdsp {
			qcom,remote-pid = <10>;
			transport = "spi";
			tx-descriptors = <0x12000 0x12004>;
			rx-descriptors = <0x1200c 0x12010>;

			qcom,wdsp_ctrl {
				qcom,glink-channels = "g_glink_ctrl";
				qcom,intents = <0x400 1>;
			};

			qcom,wdsp_ild {
				qcom,glink-channels =
					"g_glink_persistent_data_ild";
			};

			qcom,wdsp_nild {
				qcom,glink-channels =
					"g_glink_persistent_data_nild";
			};

			qcom,wdsp_data {
				qcom,glink-channels = "g_glink_audio_data";
				qcom,intents = <0x1000 2>;
			};
		};
	};

	qcom,glinkpkt {
		compatible = "qcom,glinkpkt";

		qcom,glinkpkt-at-mdm0 {
			qcom,glinkpkt-edge = "mpss";
			qcom,glinkpkt-ch-name = "DS";
			qcom,glinkpkt-dev-name = "at_mdm0";
		};

		qcom,glinkpkt-apr-apps2 {
			qcom,glinkpkt-edge = "adsp";
			qcom,glinkpkt-ch-name = "apr_apps2";
			qcom,glinkpkt-dev-name = "apr_apps2";
		};

		qcom,glinkpkt-data40-cntl {
			qcom,glinkpkt-edge = "mpss";
			qcom,glinkpkt-ch-name = "DATA40_CNTL";
			qcom,glinkpkt-dev-name = "smdcntl8";
		};

		qcom,glinkpkt-data1 {
			qcom,glinkpkt-edge = "mpss";
			qcom,glinkpkt-ch-name = "DATA1";
			qcom,glinkpkt-dev-name = "smd7";
		};

		qcom,glinkpkt-data4 {
			qcom,glinkpkt-edge = "mpss";
			qcom,glinkpkt-ch-name = "DATA4";
			qcom,glinkpkt-dev-name = "smd8";
		};

		qcom,glinkpkt-data11 {
			qcom,glinkpkt-edge = "mpss";
			qcom,glinkpkt-ch-name = "DATA11";
			qcom,glinkpkt-dev-name = "smd11";
		};
	};

	qmp_npu0: qcom,qmp-npu-low@9818000 {
		compatible = "qcom,qmp-mbox";
		reg = <0x9818000 0x8000>, <0x17c00010 0x4>;
		reg-names = "msgram", "irq-reg-base";
		qcom,irq-mask = <0x20>;
		interrupts = <GIC_SPI 588 IRQ_TYPE_EDGE_RISING>;

		label = "npu_qmp_low";
		priority = <0>;
		mbox-desc-offset = <0x0>;
		#mbox-cells = <1>;
	};

	qmp_npu1: qcom,qmp-npu-high@9818000 {
		compatible = "qcom,qmp-mbox";
		reg = <0x9818000 0x8000>, <0x17c00010 0x4>;
		reg-names = "msgram", "irq-reg-base";
		qcom,irq-mask = <0x40>;
		interrupts = <GIC_SPI 589 IRQ_TYPE_EDGE_RISING>;

		label = "npu_qmp_high";
		priority = <1>;
		mbox-desc-offset = <0x2000>;
		#mbox-cells = <1>;
	};

	qmp_aop: qcom,qmp-aop@c300000 {
		compatible = "qcom,qmp-mbox";
		reg = <0xc300000 0x1000>, <0x17c0000C 0x4>;
		reg-names = "msgram", "irq-reg-base";
		qcom,irq-mask = <0x1>;
		interrupts = <GIC_SPI 389 IRQ_TYPE_EDGE_RISING>;

		label = "aop";
		qcom,early-boot;
		priority = <0>;
		mbox-desc-offset = <0x0>;
		#mbox-cells = <1>;
	};

	qcom,smp2p_sleepstate {
		compatible = "qcom,smp2p-sleepstate";
		qcom,smem-states = <&sleepstate_smp2p_out 0>;
	};

	qcom,smp2p-modem {
		compatible = "qcom,smp2p";
		qcom,smem = <435>, <428>;
		interrupts = <GIC_SPI 451 IRQ_TYPE_EDGE_RISING>;
		qcom,ipc = <&apcs 0 14>;
		qcom,local-pid = <0>;
		qcom,remote-pid = <1>;

		modem_smp2p_out: master-kernel {
			qcom,entry-name = "master-kernel";
			#qcom,smem-state-cells = <1>;
		};

		modem_smp2p_in: slave-kernel {
			qcom,entry-name = "slave-kernel";
			interrupt-controller;
			#interrupt-cells = <2>;
		};
	};

	qcom,smp2p-adsp {
		compatible = "qcom,smp2p";
		qcom,smem = <443>, <429>;
		interrupts = <GIC_SPI 172 IRQ_TYPE_EDGE_RISING>;
		qcom,ipc = <&apcs 0 26>;
		qcom,local-pid = <0>;
		qcom,remote-pid = <2>;

		adsp_smp2p_out: master-kernel {
			qcom,entry-name = "master-kernel";
			#qcom,smem-state-cells = <1>;
		};

		adsp_smp2p_in: slave-kernel {
			qcom,entry-name = "slave-kernel";
			interrupt-controller;
			#interrupt-cells = <2>;
		};

		sleepstate_smp2p_out: sleepstate-out {
			qcom,entry-name = "sleepstate";
			#qcom,smem-state-cells = <1>;
		};
	};

	qcom,smp2p-cdsp {
		compatible = "qcom,smp2p";
		qcom,smem = <94>, <432>;
		interrupts = <GIC_SPI 576 IRQ_TYPE_EDGE_RISING>;
		qcom,ipc = <&apcs 0 6>;
		qcom,local-pid = <0>;
		qcom,remote-pid = <5>;

		cdsp_smp2p_out: master-kernel {
			qcom,entry-name = "master-kernel";
			#qcom,smem-state-cells = <1>;
		};

		cdsp_smp2p_in: slave-kernel {
			qcom,entry-name = "slave-kernel";
			interrupt-controller;
			#interrupt-cells = <2>;
		};
	};

	sdhc_1: sdhci@7c4000 {
		compatible = "qcom,sdhci-msm-v5";
		reg = <0x7c4000 0x1000>, <0x7c5000 0x1000>;
		reg-names = "hc_mem", "cmdq_mem";

		interrupts = <IRQ_TYPE_NONE 641 IRQ_TYPE_NONE>,
					<IRQ_TYPE_NONE 644 IRQ_TYPE_NONE>;
		interrupt-names = "hc_irq", "pwr_irq";

		qcom,bus-width = <8>;
		qcom,large-address-bus;

		qcom,clk-rates = <400000 20000000 25000000 50000000 100000000
						192000000 384000000>;
		qcom,bus-speed-mode = "HS400_1p8v", "HS200_1p8v", "DDR_1p8v";

		qcom,devfreq,freq-table = <50000000 200000000>;

		clocks = <&clock_gcc GCC_SDCC1_AHB_CLK>,
			<&clock_gcc GCC_SDCC1_APPS_CLK>;
		clock-names = "iface_clk", "core_clk";

		qcom,nonremovable;
		status = "disabled";
	};

	sdhc_2: sdhci@8804000 {
		compatible = "qcom,sdhci-msm-v5";
		reg = <0x8804000 0x1000>;
		reg-names = "hc_mem";

		interrupts = <IRQ_TYPE_NONE 204 IRQ_TYPE_NONE>,
					<IRQ_TYPE_NONE 222 IRQ_TYPE_NONE>;
		interrupt-names = "hc_irq", "pwr_irq";

		qcom,bus-width = <4>;
		qcom,large-address-bus;

		qcom,clk-rates = <400000 20000000 25000000
				50000000 100000000 201500000>;
		qcom,bus-speed-mode = "SDR12", "SDR25", "SDR50", "DDR50",
				      "SDR104";

		qcom,devfreq,freq-table = <50000000 201500000>;

		clocks = <&clock_gcc GCC_SDCC2_AHB_CLK>,
			<&clock_gcc GCC_SDCC2_APPS_CLK>;
		clock-names = "iface_clk", "core_clk";

		status = "disabled";
	};

<<<<<<< HEAD
=======
	qcom_seecom: qseecom@86d00000 {
		compatible = "qcom,qseecom";
		reg = <0x86d00000 0xe00000>;
		reg-names = "secapp-region";
		memory-region = <&qseecom_mem>;
		qcom,hlos-num-ce-hw-instances = <1>;
		qcom,hlos-ce-hw-instance = <0>;
		qcom,qsee-ce-hw-instance = <0>;
		qcom,disk-encrypt-pipe-pair = <2>;
		qcom,support-fde;
		qcom,no-clock-support;
		qcom,fde-key-size;
		qcom,appsbl-qseecom-support;
		qcom,commonlib64-loaded-by-uefi;
		qcom,qsee-reentrancy-support = <2>;
	};

	qcom_smcinvoke: smcinvoke@86d00000 {
		compatible = "qcom,smcinvoke";
		reg = <0x86d00000 0xe00000>;
		reg-names = "secapp-region";
	};

	qcom_rng: qrng@793000 {
		compatible = "qcom,msm-rng";
		reg = <0x793000 0x1000>;
		qcom,msm-rng-iface-clk;
		qcom,no-qrng-config;
		qcom,msm-bus,name = "msm-rng-noc";
		qcom,msm-bus,num-cases = <2>;
		qcom,msm-bus,num-paths = <1>;
		qcom,msm-bus,vectors-KBps =
			<1 618 0 0>,    /* No vote */
			<1 618 0 300000>;  /* 75 MHz */
		clocks = <&clock_gcc GCC_PRNG_AHB_CLK>;
		clock-names = "iface_clk";
	};

>>>>>>> 0482853e
	ufsphy_mem: ufsphy_mem@1d87000 {
		reg = <0x1d87000 0xddc>; /* PHY regs */
		reg-names = "phy_mem";
		#phy-cells = <0>;

		lanes-per-direction = <1>;

		clock-names = "ref_clk_src",
			"ref_clk",
			"ref_aux_clk";
		clocks = <&clock_rpmh RPMH_CXO_CLK>,
			<&clock_gcc GCC_UFS_MEM_CLKREF_CLK>,
			<&clock_gcc GCC_UFS_PHY_PHY_AUX_CLK>;

		status = "disabled";
	};

	ufshc_mem: ufshc@1d84000 {
		compatible = "qcom,ufshc";
		reg = <0x1d84000 0x3000>;
		interrupts = <0 265 0>;
		phys = <&ufsphy_mem>;
		phy-names = "ufsphy";

		lanes-per-direction = <1>;
		dev-ref-clk-freq = <0>; /* 19.2 MHz */
		spm-level = <5>;

		clock-names =
			"core_clk",
			"bus_aggr_clk",
			"iface_clk",
			"core_clk_unipro",
			"core_clk_ice",
			"ref_clk",
			"tx_lane0_sync_clk",
			"rx_lane0_sync_clk";
		clocks =
			<&clock_gcc GCC_UFS_PHY_AXI_CLK>,
			<&clock_gcc GCC_AGGRE_UFS_PHY_AXI_CLK>,
			<&clock_gcc GCC_UFS_PHY_AHB_CLK>,
			<&clock_gcc GCC_UFS_PHY_UNIPRO_CORE_CLK>,
			<&clock_gcc GCC_UFS_PHY_ICE_CORE_CLK>,
			<&clock_rpmh RPMH_CXO_CLK>,
			<&clock_gcc GCC_UFS_PHY_TX_SYMBOL_0_CLK>,
			<&clock_gcc GCC_UFS_PHY_RX_SYMBOL_0_CLK>;
		freq-table-hz =
			<50000000 240000000>,
			<0 0>,
			<0 0>,
			<37500000 150000000>,
			<75000000 300000000>,
			<0 0>,
			<0 0>,
			<0 0>;

		qcom,msm-bus,name = "ufshc_mem";
		qcom,msm-bus,num-cases = <12>;
		qcom,msm-bus,num-paths = <2>;
		qcom,msm-bus,vectors-KBps =
		/*
		 * During HS G3 UFS runs at nominal voltage corner, vote
		 * higher bandwidth to push other buses in the data path
		 * to run at nominal to achieve max throughput.
		 * 4GBps pushes BIMC to run at nominal.
		 * 200MBps pushes CNOC to run at nominal.
		 * Vote for half of this bandwidth for HS G3 1-lane.
		 * For max bandwidth, vote high enough to push the buses
		 * to run in turbo voltage corner.
		 */
		<123 512 0 0>, <1 757 0 0>,          /* No vote */
		<123 512 922 0>, <1 757 1000 0>,     /* PWM G1 */
		<123 512 1844 0>, <1 757 1000 0>,    /* PWM G2 */
		<123 512 3688 0>, <1 757 1000 0>,    /* PWM G3 */
		<123 512 7376 0>, <1 757 1000 0>,    /* PWM G4 */
		<123 512 127796 0>, <1 757 1000 0>,  /* HS G1 RA */
		<123 512 255591 0>, <1 757 1000 0>,  /* HS G2 RA */
		<123 512 2097152 0>, <1 757 102400 0>,  /* HS G3 RA */
		<123 512 149422 0>, <1 757 1000 0>,  /* HS G1 RB */
		<123 512 298189 0>, <1 757 1000 0>,  /* HS G2 RB */
		<123 512 2097152 0>, <1 757 102400 0>,  /* HS G3 RB */
		<123 512 7643136 0>, <1 757 307200 0>; /* Max. bandwidth */

		qcom,bus-vector-names = "MIN",
		"PWM_G1_L1", "PWM_G2_L1", "PWM_G3_L1", "PWM_G4_L1",
		"HS_RA_G1_L1", "HS_RA_G2_L1", "HS_RA_G3_L1",
		"HS_RB_G1_L1", "HS_RB_G2_L1", "HS_RB_G3_L1",
		"MAX";

		/* PM QoS */
		qcom,pm-qos-cpu-groups = <0x3f 0xC0>;
		qcom,pm-qos-cpu-group-latency-us = <67 67>;
		qcom,pm-qos-default-cpu = <0>;

		pinctrl-names = "dev-reset-assert", "dev-reset-deassert";
		pinctrl-0 = <&ufs_dev_reset_assert>;
		pinctrl-1 = <&ufs_dev_reset_deassert>;

		resets = <&clock_gcc GCC_UFS_PHY_BCR>;
		reset-names = "core_reset";
		non-removable;

		status = "disabled";
	};

	qcom,lpass@62400000 {
		compatible = "qcom,pil-tz-generic";
		reg = <0x62400000 0x00100>;

		vdd_lpi_cx-supply = <&L8A_LEVEL>;
		qcom,vdd_cx-uV-uA = <RPMH_REGULATOR_LEVEL_TURBO 0>;
		vdd_lpi_mx-supply = <&L7A_LEVEL>;
		qcom,vdd_mx-uV-uA = <RPMH_REGULATOR_LEVEL_TURBO 0>;
		qcom,proxy-reg-names = "vdd_lpi_cx", "vdd_lpi_mx";

		clocks = <&clock_rpmh RPMH_CXO_CLK>;
		clock-names = "xo";
		qcom,proxy-clock-names = "xo";

		qcom,pas-id = <1>;
		qcom,proxy-timeout-ms = <10000>;
		qcom,smem-id = <423>;
		qcom,sysmon-id = <1>;
		qcom,ssctl-instance-id = <0x14>;
		qcom,firmware-name = "adsp";
		memory-region = <&pil_adsp_mem>;
		qcom,signal-aop;
		qcom,complete-ramdump;

		/* Inputs from lpass */
		interrupts-extended = <&pdc GIC_SPI 162 IRQ_TYPE_EDGE_RISING>,
				      <&adsp_smp2p_in 0 0>,
				      <&adsp_smp2p_in 1 0>,
				      <&adsp_smp2p_in 2 0>,
				      <&adsp_smp2p_in 3 0>;

		interrupt-names = "qcom,wdog",
				  "qcom,err-fatal",
				  "qcom,err-ready",
				  "qcom,proxy-unvote",
				  "qcom,stop-ack";

		/* Outputs to lpass */
		qcom,smem-states = <&adsp_smp2p_out 0>;
		qcom,smem-state-names = "qcom,force-stop";

		mboxes = <&qmp_aop 0>;
		mbox-names = "adsp-pil";
	};

	qcom,rmtfs_sharedmem@0 {
		compatible = "qcom,sharedmem-uio";
		reg = <0x0 0x200000>;
		reg-names = "rmtfs";
		qcom,client-id = <0x00000001>;
		qcom,guard-memory;
	};

	qcom_cedev: qcedev@1de0000 {
		compatible = "qcom,qcedev";
		reg = <0x1de0000 0x20000>,
			<0x1dc4000 0x24000>;
		reg-names = "crypto-base","crypto-bam-base";
		interrupts = <0 272 0>;
		qcom,bam-pipe-pair = <3>;
		qcom,ce-hw-instance = <0>;
		qcom,ce-device = <0>;
		qcom,ce-hw-shared;
		qcom,bam-ee = <0>;
		qcom,msm-bus,name = "qcedev-noc";
		qcom,msm-bus,num-cases = <2>;
		qcom,msm-bus,num-paths = <1>;
		qcom,msm-bus,vectors-KBps =
				<125 512 0 0>,
				<125 512 393600 393600>;
		qcom,smmu-s1-enable;
		qcom,no-clock-support;
		iommus = <&apps_smmu 0x0106 0x0011>,
			 <&apps_smmu 0x0116 0x0011>;
	};

	qcom_crypto: qcrypto@1de0000 {
		compatible = "qcom,qcrypto";
		reg = <0x1de0000 0x20000>,
			 <0x1dc4000 0x24000>;
		reg-names = "crypto-base","crypto-bam-base";
		interrupts = <0 272 0>;
		qcom,bam-pipe-pair = <2>;
		qcom,ce-hw-instance = <0>;
		qcom,ce-device = <0>;
		qcom,bam-ee = <0>;
		qcom,ce-hw-shared;
		qcom,clk-mgmt-sus-res;
		qcom,msm-bus,name = "qcrypto-noc";
		qcom,msm-bus,num-cases = <2>;
		qcom,msm-bus,num-paths = <1>;
		qcom,msm-bus,vectors-KBps =
			<125 512 0 0>,
			<125 512 393600 393600>;
		qcom,use-sw-aes-cbc-ecb-ctr-algo;
		qcom,use-sw-aes-xts-algo;
		qcom,use-sw-aes-ccm-algo;
		qcom,use-sw-ahash-algo;
		qcom,use-sw-aead-algo;
		qcom,use-sw-hmac-algo;
		qcom,smmu-s1-enable;
		qcom,no-clock-support;
		iommus = <&apps_smmu 0x0104 0x0011>,
			<&apps_smmu 0x0114 0x0011>;
	};

	qcom_tzlog: tz-log@146aa720 {
		compatible = "qcom,tz-log";
		reg = <0x146aa720 0x3000>;
		qcom,hyplog-enabled;
		hyplog-address-offset = <0x410>;
		hyplog-size-offset = <0x414>;
	};

	spmi_bus: qcom,spmi@c440000 {
		compatible = "qcom,spmi-pmic-arb";
		reg = <0xc440000 0x1100>,
			<0xc600000 0x2000000>,
			<0xe600000 0x100000>,
			<0xe700000 0xa0000>,
			<0xc40a000 0x26000>;
		reg-names = "core", "chnls", "obsrvr", "intr", "cnfg";
		interrupt-names = "periph_irq";
		interrupts = <GIC_SPI 481 IRQ_TYPE_NONE>;
		qcom,ee = <0>;
		qcom,channel = <0>;
		#address-cells = <2>;
		#size-cells = <0>;
		interrupt-controller;
		#interrupt-cells = <4>;
		cell-index = <0>;
	};

	qcom,turing@8300000 {
		compatible = "qcom,pil-tz-generic";
		reg = <0x8300000 0x100000>;

		vdd_cx-supply = <&VDD_CX_LEVEL>;
		qcom,vdd_cx-uV-uA = <RPMH_REGULATOR_LEVEL_TURBO 100000>;
		vdd_mx-supply = <&VDD_MX_LEVEL>;
		qcom,vdd_mx-uV-uA = <RPMH_REGULATOR_LEVEL_TURBO 100000>;
		qcom,proxy-reg-names = "vdd_cx", "vdd_mx";

		clocks = <&clock_rpmh RPMH_CXO_CLK>;
		clock-names = "xo";
		qcom,proxy-clock-names = "xo";

		qcom,pas-id = <18>;
		qcom,proxy-timeout-ms = <10000>;
		qcom,smem-id = <601>;
		qcom,sysmon-id = <7>;
		qcom,ssctl-instance-id = <0x17>;
		qcom,firmware-name = "cdsp";
		memory-region = <&pil_cdsp_mem>;
		qcom,signal-aop;
		qcom,complete-ramdump;

		/* Inputs from turing */
		interrupts-extended = <&pdc GIC_SPI 578 IRQ_TYPE_EDGE_RISING>,
				      <&cdsp_smp2p_in 0 0>,
				      <&cdsp_smp2p_in 1 0>,
				      <&cdsp_smp2p_in 2 0>,
				      <&cdsp_smp2p_in 3 0>;

		interrupt-names = "qcom,wdog",
				  "qcom,err-fatal",
				  "qcom,err-ready",
				  "qcom,proxy-unvote",
				  "qcom,stop-ack";

		/* Outputs to turing */
		qcom,smem-states = <&cdsp_smp2p_out 0>;
		qcom,smem-state-names = "qcom,force-stop";

		mboxes = <&qmp_aop 0>;
		mbox-names = "cdsp-pil";
	};

	 pil_modem: qcom,mss@4080000 {
		compatible = "qcom,pil-tz-generic";
		reg = <0x4080000 0x100>;

		clocks = <&clock_rpmh RPMH_CXO_CLK>;
		clock-names = "xo";
		qcom,proxy-clock-names = "xo";

		vdd_cx-supply = <&VDD_CX_LEVEL>;
		qcom,vdd_cx-uV-uA = <RPMH_REGULATOR_LEVEL_TURBO 100000>;
		vdd_mss-supply = <&VDD_MSS_LEVEL>;
		qcom,vdd_mss-uV-uA = <RPMH_REGULATOR_LEVEL_TURBO 100000>;
		qcom,proxy-reg-names = "vdd_cx", "vdd_mss";

		qcom,firmware-name = "modem";
		memory-region = <&pil_modem_mem>;
		qcom,proxy-timeout-ms = <10000>;
		qcom,sysmon-id = <0>;
		qcom,ssctl-instance-id = <0x12>;
		qcom,pas-id = <4>;
		qcom,smem-id = <421>;
		qcom,signal-aop;
		qcom,complete-ramdump;

		/* Inputs from mss */
		interrupts-extended = <&pdc GIC_SPI 266 IRQ_TYPE_EDGE_RISING>,
				      <&modem_smp2p_in 0 IRQ_TYPE_NONE>,
				      <&modem_smp2p_in 1 IRQ_TYPE_NONE>,
				      <&modem_smp2p_in 2 IRQ_TYPE_NONE>,
				      <&modem_smp2p_in 3 IRQ_TYPE_NONE>,
				      <&modem_smp2p_in 7 IRQ_TYPE_NONE>;

		interrupt-names = "qcom,wdog",
				  "qcom,err-fatal",
				  "qcom,err-ready",
				  "qcom,proxy-unvote",
				  "qcom,stop-ack",
				  "qcom,shutdown-ack";

		/* Outputs to mss */
		qcom,smem-states = <&modem_smp2p_out 0>;
		qcom,smem-state-names = "qcom,force-stop";

		mboxes = <&qmp_aop 0>;
		mbox-names = "mss-pil";
	};

	qcom,venus@aae0000 {
		compatible = "qcom,pil-tz-generic";
		reg = <0xaae0000 0x4000>;

		vdd-supply = <&mvsc_gdsc>;
		qcom,proxy-reg-names = "vdd";

		clocks = <&clock_videocc VIDEO_CC_XO_CLK>,
			 <&clock_videocc VIDEO_CC_MVSC_CORE_CLK>,
			 <&clock_videocc VIDEO_CC_IRIS_AHB_CLK>;
		clock-names = "xo", "core", "ahb";
		qcom,proxy-clock-names = "xo", "core", "ahb";

		qcom,core-freq = <200000000>;
		qcom,ahb-freq = <200000000>;

		qcom,pas-id = <9>;
		qcom,msm-bus,name = "pil-venus";
		qcom,msm-bus,num-cases = <2>;
		qcom,msm-bus,num-paths = <1>;
		qcom,msm-bus,vectors-KBps = <63 512 0 0>,
					    <63 512 0 304000>;
		qcom,proxy-timeout-ms = <100>;
		qcom,firmware-name = "venus";
		memory-region = <&pil_video_mem>;
	};

	qcom,npu@0x9800000 {
		compatible = "qcom,pil-tz-generic";
		reg = <0x9800000 0x800000>;

		status = "ok";
		qcom,pas-id = <23>;
		qcom,firmware-name = "npu";
		memory-region = <&npu_mem>;
	};

	icnss: qcom,icnss@18800000 {
		status = "disabled";
		compatible = "qcom,icnss";
		reg = <0x18800000 0x800000>;
		reg-names = "membase";
		interrupts = <0 414 0 /* CE0 */ >,
			     <0 415 0 /* CE1 */ >,
			     <0 416 0 /* CE2 */ >,
			     <0 417 0 /* CE3 */ >,
			     <0 418 0 /* CE4 */ >,
			     <0 419 0 /* CE5 */ >,
			     <0 420 0 /* CE6 */ >,
			     <0 421 0 /* CE7 */ >,
			     <0 422 0 /* CE8 */ >,
			     <0 423 0 /* CE9 */ >,
			     <0 424 0 /* CE10 */ >,
			     <0 425 0 /* CE11 */ >;
		qcom,smmu-s1-bypass;
		qcom,wlan-msa-memory = <0x100000>;
		qcom,wlan-msa-fixed-region = <&wlan_msa_mem>;
	};

};

#include "sdmmagpie-pinctrl.dtsi"
#include "sdmmagpie-gdsc.dtsi"
#include "sdmmagpie-bus.dtsi"
#include "sdmmagpie-qupv3.dtsi"
<<<<<<< HEAD
#include "sdmmagpie-camera.dtsi"
=======
>>>>>>> 0482853e

&pcie_0_gdsc {
	status = "ok";
};

&pcie_tbu_gdsc {
	status = "ok";
};

&usb30_prim_gdsc {
	status = "ok";
};

&ufs_phy_gdsc {
	status = "ok";
};

&hlos1_vote_aggre_noc_mmu_audio_tbu_gdsc {
	status = "ok";
};

&hlos1_vote_aggre_noc_mmu_pcie_tbu_gdsc {
	status = "ok";
};

&hlos1_vote_aggre_noc_mmu_tbu1_gdsc {
	status = "ok";
};

&hlos1_vote_aggre_noc_mmu_tbu2_gdsc {
	status = "ok";
};

&hlos1_vote_mmnoc_mmu_tbu_hf0_gdsc {
	status = "ok";
};

&hlos1_vote_mmnoc_mmu_tbu_hf1_gdsc {
	status = "ok";
};

&hlos1_vote_mmnoc_mmu_tbu_sf_gdsc {
	status = "ok";
};

&bps_gdsc {
	status = "ok";
};

&ife_0_gdsc {
	status = "ok";
};

&ife_1_gdsc {
	status = "ok";
};

&ipe_0_gdsc {
	status = "ok";
};

&ipe_1_gdsc {
	status = "ok";
};

&titan_top_gdsc {
	status = "ok";
};

&mdss_core_gdsc {
	status = "ok";
};

&gpu_cx_gdsc {
	parent-supply = <&VDD_CX_LEVEL>;
	status = "ok";
};

&gpu_gx_gdsc {
	clock-names = "core_root_clk";
	clocks = <&clock_gpucc GPU_CC_GX_GFX3D_CLK_SRC>;
	qcom,force-enable-root-clk;
	parent-supply = <&VDD_GFX_LEVEL>;
	qcom,reset-aon-logic;
	status = "ok";
};

&mvsc_gdsc {
	clock-names = "ahb_clk";
	clocks = <&clock_gcc GCC_VIDEO_AHB_CLK>;
	status = "ok";
};

&mvs0_gdsc {
	clock-names = "ahb_clk";
	clocks = <&clock_gcc GCC_VIDEO_AHB_CLK>;
	qcom,support-hw-trigger;
	status = "ok";
};

&mvs1_gdsc {
	clock-names = "ahb_clk";
	clocks = <&clock_gcc GCC_VIDEO_AHB_CLK>;
	qcom,support-hw-trigger;
	status = "ok";
};

&npu_core_gdsc {
	clock-names = "ahb_clk";
	clocks = <&clock_gcc GCC_NPU_CFG_AHB_CLK>;
	status = "ok";
};

#include "sdmmagpie-ion.dtsi"
#include "msm-arm-smmu-sdmmagpie.dtsi"
#include "sdmmagpie-pm.dtsi"
#include "pm6150.dtsi"
#include "pm6150l.dtsi"
#include "pm8009.dtsi"
#include "sdmmagpie-regulator.dtsi"
#include "sdmmagpie-coresight.dtsi"
<<<<<<< HEAD
#include "sdmmagpie-thermal.dtsi"

=======
#include "sdmmagpie-usb.dtsi"
#include "sdmmagpie-thermal.dtsi"

&usb0 {
	extcon = <&pm6150_pdphy>, <&pm6150_charger>, <&eud>;
};

>>>>>>> 0482853e
&pm6150_vadc {
	rf_pa0_therm {
		reg = <ADC_AMUX_THM2_PU2>;
		label = "rf_pa0_therm";
		qcom,ratiometric;
		qcom,hw-settle-time = <200>;
		qcom,pre-scaling = <1 1>;
	};

	rf_pa1_therm {
		reg = <ADC_AMUX_THM3_PU2>;
		label = "rf_pa1_therm";
		qcom,ratiometric;
		qcom,hw-settle-time = <200>;
		qcom,pre-scaling = <1 1>;
	};

	quiet_therm {
		reg = <ADC_AMUX_THM4_PU2>;
		label = "quiet_therm";
		qcom,ratiometric;
		qcom,hw-settle-time = <200>;
		qcom,pre-scaling = <1 1>;
	};
};

&pm6150_adc_tm {
	io-channels = <&pm6150_vadc ADC_XO_THERM_PU2>,
			<&pm6150_vadc ADC_AMUX_THM2_PU2>,
			<&pm6150_vadc ADC_AMUX_THM3_PU2>,
			<&pm6150_vadc ADC_AMUX_THM4_PU2>;

	/* Channel nodes */
	xo_therm {
		reg = <ADC_XO_THERM_PU2>;
		qcom,ratiometric;
		qcom,hw-settle-time = <200>;
	};

	rf_pa0_therm {
		reg = <ADC_AMUX_THM2_PU2>;
		qcom,ratiometric;
		qcom,hw-settle-time = <200>;
	};

	rf_pa1_therm {
		reg = <ADC_AMUX_THM3_PU2>;
		qcom,ratiometric;
		qcom,hw-settle-time = <200>;
	};

	quiet_therm {
		reg = <ADC_AMUX_THM4_PU2>;
		qcom,ratiometric;
		qcom,hw-settle-time = <200>;
	};
};

&pm6150l_vadc {
	conn_therm {
		reg = <ADC_AMUX_THM1_PU2>;
		label = "conn_therm";
		qcom,ratiometric;
		qcom,hw-settle-time = <200>;
		qcom,pre-scaling = <1 1>;
	};

	smb_therm {
		reg = <ADC_AMUX_THM2>;
		label = "smb_therm";
		qcom,hw-settle-time = <200>;
		qcom,pre-scaling = <1 1>;
	};

	camera_ftherm {
		reg = <ADC_AMUX_THM3_PU2>;
		label = "camera_ftherm";
		qcom,ratiometric;
		qcom,hw-settle-time = <200>;
		qcom,pre-scaling = <1 1>;
	};

	nvm_therm {
		reg = <ADC_GPIO4_PU2>;
		label = "nvm_therm";
		qcom,ratiometric;
		qcom,hw-settle-time = <200>;
		qcom,pre-scaling = <1 1>;
	};
};

&pm6150l_adc_tm {
	io-channels = <&pm6150l_vadc ADC_AMUX_THM1_PU2>,
			<&pm6150l_vadc ADC_AMUX_THM3_PU2>,
			<&pm6150l_vadc ADC_GPIO4_PU2>;

	/* Channel nodes */
	conn_therm {
		reg = <ADC_AMUX_THM1_PU2>;
		qcom,ratiometric;
		qcom,hw-settle-time = <200>;
	};

	camera_ftherm {
		reg = <ADC_AMUX_THM3_PU2>;
		qcom,ratiometric;
		qcom,hw-settle-time = <200>;
	};

	nvm_therm {
		reg = <ADC_GPIO4_PU2>;
		qcom,ratiometric;
		qcom,hw-settle-time = <200>;
	};
<<<<<<< HEAD
};
=======
};

#include "sdmmagpie-npu.dtsi"
>>>>>>> 0482853e
<|MERGE_RESOLUTION|>--- conflicted
+++ resolved
@@ -1864,8 +1864,6 @@
 		status = "disabled";
 	};
 
-<<<<<<< HEAD
-=======
 	qcom_seecom: qseecom@86d00000 {
 		compatible = "qcom,qseecom";
 		reg = <0x86d00000 0xe00000>;
@@ -1904,7 +1902,6 @@
 		clock-names = "iface_clk";
 	};
 
->>>>>>> 0482853e
 	ufsphy_mem: ufsphy_mem@1d87000 {
 		reg = <0x1d87000 0xddc>; /* PHY regs */
 		reg-names = "phy_mem";
@@ -2300,10 +2297,7 @@
 #include "sdmmagpie-gdsc.dtsi"
 #include "sdmmagpie-bus.dtsi"
 #include "sdmmagpie-qupv3.dtsi"
-<<<<<<< HEAD
 #include "sdmmagpie-camera.dtsi"
-=======
->>>>>>> 0482853e
 
 &pcie_0_gdsc {
 	status = "ok";
@@ -2425,10 +2419,6 @@
 #include "pm8009.dtsi"
 #include "sdmmagpie-regulator.dtsi"
 #include "sdmmagpie-coresight.dtsi"
-<<<<<<< HEAD
-#include "sdmmagpie-thermal.dtsi"
-
-=======
 #include "sdmmagpie-usb.dtsi"
 #include "sdmmagpie-thermal.dtsi"
 
@@ -2436,7 +2426,6 @@
 	extcon = <&pm6150_pdphy>, <&pm6150_charger>, <&eud>;
 };
 
->>>>>>> 0482853e
 &pm6150_vadc {
 	rf_pa0_therm {
 		reg = <ADC_AMUX_THM2_PU2>;
@@ -2551,10 +2540,6 @@
 		qcom,ratiometric;
 		qcom,hw-settle-time = <200>;
 	};
-<<<<<<< HEAD
-};
-=======
-};
-
-#include "sdmmagpie-npu.dtsi"
->>>>>>> 0482853e
+};
+
+#include "sdmmagpie-npu.dtsi"