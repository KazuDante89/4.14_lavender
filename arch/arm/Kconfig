--- conflicted
+++ resolved
@@ -2229,11 +2229,7 @@
 	def_bool y
 
 config ARM_CPU_SUSPEND
-<<<<<<< HEAD
 	def_bool PM_SLEEP || BL_SWITCHER || ARM_PSCI_FW
-=======
-	def_bool PM_SLEEP || BL_SWITCHER
->>>>>>> a2898004
 	depends on ARCH_SUSPEND_POSSIBLE
 
 config ARCH_HIBERNATION_POSSIBLE
