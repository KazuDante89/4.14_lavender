--- conflicted
+++ resolved
@@ -61,37 +61,6 @@
 		qcom,mdss-dsi-te-check-enable;
 		qcom,mdss-dsi-te-using-te-pin;
 		qcom,ulps-enabled;
-<<<<<<< HEAD
-		qcom,mdss-dsi-panel-hdr-enabled;
-		qcom,mdss-dsi-panel-hdr-color-primaries = <14500 15500 32000
-			17000 15500 30000 8000 3000>;
-		qcom,mdss-dsi-panel-peak-brightness = <4200000>;
-		qcom,mdss-dsi-panel-blackness-level = <3230>;
-		qcom,mdss-dsi-on-command = [15 01 00 00 00 00 02 ff 10
-			15 01 00 00 00 00 02 fb 01
-			15 01 00 00 00 00 02 ba 03
-			15 01 00 00 00 00 02 e5 01
-			15 01 00 00 00 00 02 35 00
-			15 01 00 00 00 00 02 bb 10
-			15 01 00 00 00 00 02 b0 03
-			15 01 00 00 00 00 02 ff e0
-			15 01 00 00 00 00 02 fb 01
-			15 01 00 00 00 00 02 6b 3d
-			15 01 00 00 00 00 02 6c 3d
-			15 01 00 00 00 00 02 6d 3d
-			15 01 00 00 00 00 02 6e 3d
-			15 01 00 00 00 00 02 6f 3d
-			15 01 00 00 00 00 02 35 02
-			15 01 00 00 00 00 02 36 72
-			15 01 00 00 00 00 02 37 10
-			15 01 00 00 00 00 02 08 c0
-			15 01 00 00 00 00 02 ff 24
-			15 01 00 00 00 00 02 fb 01
-			15 01 00 00 00 00 02 c6 06
-			15 01 00 00 00 00 02 ff 10
-			05 01 00 00 78 00 02 11 00
-			05 01 00 00 32 00 02 29 00];
-=======
 		qcom,mdss-dsi-on-command = [15 01 00 00 10 00 02 ff 10
 			15 01 00 00 10 00 02 fb 01
 			15 01 00 00 10 00 02 ba 03
@@ -117,7 +86,6 @@
 			15 01 00 00 10 00 02 ff 10
 			05 01 00 00 a0 00 02 11 00
 			05 01 00 00 a0 00 02 29 00];
->>>>>>> 3ac6b659
 
 		qcom,mdss-dsi-off-command = [05 01 00 00 0a 00 02 28 00
 			05 01 00 00 3c 00 02 10 00];
