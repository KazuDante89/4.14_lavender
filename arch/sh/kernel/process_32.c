/*
 * arch/sh/kernel/process.c
 *
 * This file handles the architecture-dependent parts of process handling..
 *
 *  Copyright (C) 1995  Linus Torvalds
 *
 *  SuperH version:  Copyright (C) 1999, 2000  Niibe Yutaka & Kaz Kojima
 *		     Copyright (C) 2006 Lineo Solutions Inc. support SH4A UBC
 *		     Copyright (C) 2002 - 2008  Paul Mundt
 *
 * This file is subject to the terms and conditions of the GNU General Public
 * License.  See the file "COPYING" in the main directory of this archive
 * for more details.
 */
#include <linux/module.h>
#include <linux/mm.h>
#include <linux/slab.h>
#include <linux/elfcore.h>
#include <linux/kallsyms.h>
#include <linux/fs.h>
#include <linux/ftrace.h>
#include <linux/hw_breakpoint.h>
#include <asm/uaccess.h>
#include <asm/mmu_context.h>
#include <asm/system.h>
#include <asm/fpu.h>
#include <asm/syscalls.h>

void show_regs(struct pt_regs * regs)
{
	printk("\n");
	printk("Pid : %d, Comm: \t\t%s\n", task_pid_nr(current), current->comm);
	printk("CPU : %d        \t\t%s  (%s %.*s)\n\n",
	       smp_processor_id(), print_tainted(), init_utsname()->release,
	       (int)strcspn(init_utsname()->version, " "),
	       init_utsname()->version);

	print_symbol("PC is at %s\n", instruction_pointer(regs));
	print_symbol("PR is at %s\n", regs->pr);

	printk("PC  : %08lx SP  : %08lx SR  : %08lx ",
	       regs->pc, regs->regs[15], regs->sr);
#ifdef CONFIG_MMU
	printk("TEA : %08x\n", __raw_readl(MMU_TEA));
#else
	printk("\n");
#endif

	printk("R0  : %08lx R1  : %08lx R2  : %08lx R3  : %08lx\n",
	       regs->regs[0],regs->regs[1],
	       regs->regs[2],regs->regs[3]);
	printk("R4  : %08lx R5  : %08lx R6  : %08lx R7  : %08lx\n",
	       regs->regs[4],regs->regs[5],
	       regs->regs[6],regs->regs[7]);
	printk("R8  : %08lx R9  : %08lx R10 : %08lx R11 : %08lx\n",
	       regs->regs[8],regs->regs[9],
	       regs->regs[10],regs->regs[11]);
	printk("R12 : %08lx R13 : %08lx R14 : %08lx\n",
	       regs->regs[12],regs->regs[13],
	       regs->regs[14]);
	printk("MACH: %08lx MACL: %08lx GBR : %08lx PR  : %08lx\n",
	       regs->mach, regs->macl, regs->gbr, regs->pr);

	show_trace(NULL, (unsigned long *)regs->regs[15], regs);
	show_code(regs);
}

/*
 * Create a kernel thread
 */
ATTRIB_NORET void kernel_thread_helper(void *arg, int (*fn)(void *))
{
	do_exit(fn(arg));
}

/* Don't use this in BL=1(cli).  Or else, CPU resets! */
int kernel_thread(int (*fn)(void *), void * arg, unsigned long flags)
{
	struct pt_regs regs;
	int pid;

	memset(&regs, 0, sizeof(regs));
	regs.regs[4] = (unsigned long)arg;
	regs.regs[5] = (unsigned long)fn;

	regs.pc = (unsigned long)kernel_thread_helper;
	regs.sr = SR_MD;
#if defined(CONFIG_SH_FPU)
	regs.sr |= SR_FD;
#endif

	/* Ok, create the new process.. */
	pid = do_fork(flags | CLONE_VM | CLONE_UNTRACED, 0,
		      &regs, 0, NULL, NULL);

	return pid;
}
EXPORT_SYMBOL(kernel_thread);

void start_thread(struct pt_regs *regs, unsigned long new_pc,
		  unsigned long new_sp)
{
	set_fs(USER_DS);

	regs->pr = 0;
	regs->sr = SR_FD;
	regs->pc = new_pc;
	regs->regs[15] = new_sp;

	free_thread_xstate(current);
}
EXPORT_SYMBOL(start_thread);

/*
 * Free current thread data structures etc..
 */
void exit_thread(void)
{
}

void flush_thread(void)
{
	struct task_struct *tsk = current;

	flush_ptrace_hw_breakpoint(tsk);

#if defined(CONFIG_SH_FPU)
	/* Forget lazy FPU state */
	clear_fpu(tsk, task_pt_regs(tsk));
	clear_used_math();
#endif
}

void release_thread(struct task_struct *dead_task)
{
	/* do nothing */
}

/* Fill in the fpu structure for a core dump.. */
int dump_fpu(struct pt_regs *regs, elf_fpregset_t *fpu)
{
	int fpvalid = 0;

#if defined(CONFIG_SH_FPU)
	struct task_struct *tsk = current;

	fpvalid = !!tsk_used_math(tsk);
	if (fpvalid)
		fpvalid = !fpregs_get(tsk, NULL, 0,
				      sizeof(struct user_fpu_struct),
				      fpu, NULL);
#endif

	return fpvalid;
}
EXPORT_SYMBOL(dump_fpu);

/*
 * This gets called before we allocate a new thread and copy
 * the current task into it.
 */
void prepare_to_copy(struct task_struct *tsk)
{
	unlazy_fpu(tsk, task_pt_regs(tsk));
}

asmlinkage void ret_from_fork(void);

int copy_thread(unsigned long clone_flags, unsigned long usp,
		unsigned long unused,
		struct task_struct *p, struct pt_regs *regs)
{
	struct thread_info *ti = task_thread_info(p);
	struct pt_regs *childregs;

#if defined(CONFIG_SH_DSP)
	struct task_struct *tsk = current;

	if (is_dsp_enabled(tsk)) {
		/* We can use the __save_dsp or just copy the struct:
		 * __save_dsp(p);
		 * p->thread.dsp_status.status |= SR_DSP
		 */
		p->thread.dsp_status = tsk->thread.dsp_status;
	}
#endif

	childregs = task_pt_regs(p);
	*childregs = *regs;

	if (user_mode(regs)) {
		childregs->regs[15] = usp;
		ti->addr_limit = USER_DS;
	} else {
		childregs->regs[15] = (unsigned long)childregs;
		ti->addr_limit = KERNEL_DS;
		ti->status &= ~TS_USEDFPU;
		p->fpu_counter = 0;
	}

	if (clone_flags & CLONE_SETTLS)
		childregs->gbr = childregs->regs[0];

	childregs->regs[0] = 0; /* Set return value for child */

	p->thread.sp = (unsigned long) childregs;
	p->thread.pc = (unsigned long) ret_from_fork;

	memset(p->thread.ptrace_bps, 0, sizeof(p->thread.ptrace_bps));

	return 0;
}

/*
 *	switch_to(x,y) should switch tasks from x to y.
 *
 */
__notrace_funcgraph struct task_struct *
__switch_to(struct task_struct *prev, struct task_struct *next)
{
	struct thread_struct *next_t = &next->thread;

	unlazy_fpu(prev, task_pt_regs(prev));

	/* we're going to use this soon, after a few expensive things */
	if (next->fpu_counter > 5)
		prefetch(next_t->xstate);

#ifdef CONFIG_MMU
	/*
	 * Restore the kernel mode register
	 *	k7 (r7_bank1)
	 */
	asm volatile("ldc	%0, r7_bank"
		     : /* no output */
		     : "r" (task_thread_info(next)));
#endif

	/*
	 * If the task has used fpu the last 5 timeslices, just do a full
	 * restore of the math state immediately to avoid the trap; the
	 * chances of needing FPU soon are obviously high now
	 */
	if (next->fpu_counter > 5)
		__fpu_state_restore();

	return prev;
}

asmlinkage int sys_fork(unsigned long r4, unsigned long r5,
			unsigned long r6, unsigned long r7,
			struct pt_regs __regs)
{
#ifdef CONFIG_MMU
	struct pt_regs *regs = RELOC_HIDE(&__regs, 0);
	return do_fork(SIGCHLD, regs->regs[15], regs, 0, NULL, NULL);
#else
	/* fork almost works, enough to trick you into looking elsewhere :-( */
	return -EINVAL;
#endif
}

asmlinkage int sys_clone(unsigned long clone_flags, unsigned long newsp,
			 unsigned long parent_tidptr,
			 unsigned long child_tidptr,
			 struct pt_regs __regs)
{
	struct pt_regs *regs = RELOC_HIDE(&__regs, 0);
	if (!newsp)
		newsp = regs->regs[15];
	return do_fork(clone_flags, newsp, regs, 0,
			(int __user *)parent_tidptr,
			(int __user *)child_tidptr);
}

/*
 * This is trivial, and on the face of it looks like it
 * could equally well be done in user mode.
 *
 * Not so, for quite unobvious reasons - register pressure.
 * In user mode vfork() cannot have a stack frame, and if
 * done by calling the "clone()" system call directly, you
 * do not have enough call-clobbered registers to hold all
 * the information you need.
 */
asmlinkage int sys_vfork(unsigned long r4, unsigned long r5,
			 unsigned long r6, unsigned long r7,
			 struct pt_regs __regs)
{
	struct pt_regs *regs = RELOC_HIDE(&__regs, 0);
	return do_fork(CLONE_VFORK | CLONE_VM | SIGCHLD, regs->regs[15], regs,
		       0, NULL, NULL);
}

/*
 * sys_execve() executes a new program.
 */
asmlinkage int sys_execve(const char __user *ufilename,
<<<<<<< HEAD
			  char __user * __user *uargv,
			  char __user * __user *uenvp, unsigned long r7,
			  struct pt_regs __regs)
=======
			  const char __user *const __user *uargv,
			  const char __user *const __user *uenvp,
			  unsigned long r7, struct pt_regs __regs)
>>>>>>> 763008c4
{
	struct pt_regs *regs = RELOC_HIDE(&__regs, 0);
	int error;
	char *filename;

	filename = getname(ufilename);
	error = PTR_ERR(filename);
	if (IS_ERR(filename))
		goto out;

	error = do_execve(filename, uargv, uenvp, regs);
	putname(filename);
out:
	return error;
}

unsigned long get_wchan(struct task_struct *p)
{
	unsigned long pc;

	if (!p || p == current || p->state == TASK_RUNNING)
		return 0;

	/*
	 * The same comment as on the Alpha applies here, too ...
	 */
	pc = thread_saved_pc(p);

#ifdef CONFIG_FRAME_POINTER
	if (in_sched_functions(pc)) {
		unsigned long schedule_frame = (unsigned long)p->thread.sp;
		return ((unsigned long *)schedule_frame)[21];
	}
#endif

	return pc;
}<|MERGE_RESOLUTION|>--- conflicted
+++ resolved
@@ -297,15 +297,9 @@
  * sys_execve() executes a new program.
  */
 asmlinkage int sys_execve(const char __user *ufilename,
-<<<<<<< HEAD
-			  char __user * __user *uargv,
-			  char __user * __user *uenvp, unsigned long r7,
-			  struct pt_regs __regs)
-=======
 			  const char __user *const __user *uargv,
 			  const char __user *const __user *uenvp,
 			  unsigned long r7, struct pt_regs __regs)
->>>>>>> 763008c4
 {
 	struct pt_regs *regs = RELOC_HIDE(&__regs, 0);
 	int error;
