#ifndef _ARCH_POWERPC_UACCESS_H
#define _ARCH_POWERPC_UACCESS_H

#ifdef __KERNEL__
#ifndef __ASSEMBLY__

#include <linux/sched.h>
#include <linux/errno.h>
#include <asm/asm-compat.h>
#include <asm/processor.h>
#include <asm/page.h>

#define VERIFY_READ	0
#define VERIFY_WRITE	1

/*
 * The fs value determines whether argument validity checking should be
 * performed or not.  If get_fs() == USER_DS, checking is performed, with
 * get_fs() == KERNEL_DS, checking is bypassed.
 *
 * For historical reasons, these macros are grossly misnamed.
 *
 * The fs/ds values are now the highest legal address in the "segment".
 * This simplifies the checking in the routines below.
 */

#define MAKE_MM_SEG(s)  ((mm_segment_t) { (s) })

#define KERNEL_DS	MAKE_MM_SEG(~0UL)
#ifdef __powerpc64__
/* We use TASK_SIZE_USER64 as TASK_SIZE is not constant */
#define USER_DS		MAKE_MM_SEG(TASK_SIZE_USER64 - 1)
#else
#define USER_DS		MAKE_MM_SEG(TASK_SIZE - 1)
#endif

#define get_ds()	(KERNEL_DS)
#define get_fs()	(current->thread.fs)
#define set_fs(val)	(current->thread.fs = (val))

#define segment_eq(a, b)	((a).seg == (b).seg)

#define user_addr_max()	(get_fs().seg)

#ifdef __powerpc64__
/*
 * This check is sufficient because there is a large enough
 * gap between user addresses and the kernel addresses
 */
#define __access_ok(addr, size, segment)	\
	(((addr) <= (segment).seg) && ((size) <= (segment).seg))

#else

#define __access_ok(addr, size, segment)	\
	(((addr) <= (segment).seg) &&		\
	 (((size) == 0) || (((size) - 1) <= ((segment).seg - (addr)))))

#endif

#define access_ok(type, addr, size)		\
	(__chk_user_ptr(addr), (void)(type),		\
	 __access_ok((__force unsigned long)(addr), (size), get_fs()))

/*
 * The exception table consists of pairs of addresses: the first is the
 * address of an instruction that is allowed to fault, and the second is
 * the address at which the program should continue.  No registers are
 * modified, so it is entirely up to the continuation code to figure out
 * what to do.
 *
 * All the routines below use bits of fixup code that are out of line
 * with the main instruction path.  This means when everything is well,
 * we don't even have to jump over them.  Further, they do not intrude
 * on our cache or tlb entries.
 */

struct exception_table_entry {
	unsigned long insn;
	unsigned long fixup;
};

/*
 * These are the main single-value transfer routines.  They automatically
 * use the right size if we just have the right pointer type.
 *
 * This gets kind of ugly. We want to return _two_ values in "get_user()"
 * and yet we don't want to do any pointers, because that is too much
 * of a performance impact. Thus we have a few rather ugly macros here,
 * and hide all the ugliness from the user.
 *
 * The "__xxx" versions of the user access functions are versions that
 * do not verify the address space, that must have been done previously
 * with a separate "access_ok()" call (this is used when we do multiple
 * accesses to the same area of user memory).
 *
 * As we use the same address space for kernel and user data on the
 * PowerPC, we can just do these as direct assignments.  (Of course, the
 * exception handling means that it's no longer "just"...)
 *
 */
#define get_user(x, ptr) \
	__get_user_check((x), (ptr), sizeof(*(ptr)))
#define put_user(x, ptr) \
	__put_user_check((__typeof__(*(ptr)))(x), (ptr), sizeof(*(ptr)))

#define __get_user(x, ptr) \
	__get_user_nocheck((x), (ptr), sizeof(*(ptr)))
#define __put_user(x, ptr) \
	__put_user_nocheck((__typeof__(*(ptr)))(x), (ptr), sizeof(*(ptr)))

#define __get_user_inatomic(x, ptr) \
	__get_user_nosleep((x), (ptr), sizeof(*(ptr)))
#define __put_user_inatomic(x, ptr) \
	__put_user_nosleep((__typeof__(*(ptr)))(x), (ptr), sizeof(*(ptr)))

#define __get_user_unaligned __get_user
#define __put_user_unaligned __put_user

extern long __put_user_bad(void);

/*
 * We don't tell gcc that we are accessing memory, but this is OK
 * because we do not write to any memory gcc knows about, so there
 * are no aliasing issues.
 */
#define __put_user_asm(x, addr, err, op)			\
	__asm__ __volatile__(					\
		"1:	" op " %1,0(%2)	# put_user\n"		\
		"2:\n"						\
		".section .fixup,\"ax\"\n"			\
		"3:	li %0,%3\n"				\
		"	b 2b\n"					\
		".previous\n"					\
		".section __ex_table,\"a\"\n"			\
			PPC_LONG_ALIGN "\n"			\
			PPC_LONG "1b,3b\n"			\
		".previous"					\
		: "=r" (err)					\
		: "r" (x), "b" (addr), "i" (-EFAULT), "0" (err))

#ifdef __powerpc64__
#define __put_user_asm2(x, ptr, retval)				\
	  __put_user_asm(x, ptr, retval, "std")
#else /* __powerpc64__ */
#define __put_user_asm2(x, addr, err)				\
	__asm__ __volatile__(					\
		"1:	stw %1,0(%2)\n"				\
		"2:	stw %1+1,4(%2)\n"			\
		"3:\n"						\
		".section .fixup,\"ax\"\n"			\
		"4:	li %0,%3\n"				\
		"	b 3b\n"					\
		".previous\n"					\
		".section __ex_table,\"a\"\n"			\
			PPC_LONG_ALIGN "\n"			\
			PPC_LONG "1b,4b\n"			\
			PPC_LONG "2b,4b\n"			\
		".previous"					\
		: "=r" (err)					\
		: "r" (x), "b" (addr), "i" (-EFAULT), "0" (err))
#endif /* __powerpc64__ */

#define __put_user_size(x, ptr, size, retval)			\
do {								\
	retval = 0;						\
	switch (size) {						\
	  case 1: __put_user_asm(x, ptr, retval, "stb"); break;	\
	  case 2: __put_user_asm(x, ptr, retval, "sth"); break;	\
	  case 4: __put_user_asm(x, ptr, retval, "stw"); break;	\
	  case 8: __put_user_asm2(x, ptr, retval); break;	\
	  default: __put_user_bad();				\
	}							\
} while (0)

#define __put_user_nocheck(x, ptr, size)			\
({								\
	long __pu_err;						\
	__typeof__(*(ptr)) __user *__pu_addr = (ptr);		\
	if (!is_kernel_addr((unsigned long)__pu_addr))		\
		might_fault();					\
	__chk_user_ptr(ptr);					\
	__put_user_size((x), __pu_addr, (size), __pu_err);	\
	__pu_err;						\
})

#define __put_user_check(x, ptr, size)					\
({									\
	long __pu_err = -EFAULT;					\
	__typeof__(*(ptr)) __user *__pu_addr = (ptr);			\
	might_fault();							\
	if (access_ok(VERIFY_WRITE, __pu_addr, size))			\
		__put_user_size((x), __pu_addr, (size), __pu_err);	\
	__pu_err;							\
})

#define __put_user_nosleep(x, ptr, size)			\
({								\
	long __pu_err;						\
	__typeof__(*(ptr)) __user *__pu_addr = (ptr);		\
	__chk_user_ptr(ptr);					\
	__put_user_size((x), __pu_addr, (size), __pu_err);	\
	__pu_err;						\
})


extern long __get_user_bad(void);

#define __get_user_asm(x, addr, err, op)		\
	__asm__ __volatile__(				\
		"1:	"op" %1,0(%2)	# get_user\n"	\
		"2:\n"					\
		".section .fixup,\"ax\"\n"		\
		"3:	li %0,%3\n"			\
		"	li %1,0\n"			\
		"	b 2b\n"				\
		".previous\n"				\
		".section __ex_table,\"a\"\n"		\
			PPC_LONG_ALIGN "\n"		\
			PPC_LONG "1b,3b\n"		\
		".previous"				\
		: "=r" (err), "=r" (x)			\
		: "b" (addr), "i" (-EFAULT), "0" (err))

#ifdef __powerpc64__
#define __get_user_asm2(x, addr, err)			\
	__get_user_asm(x, addr, err, "ld")
#else /* __powerpc64__ */
#define __get_user_asm2(x, addr, err)			\
	__asm__ __volatile__(				\
		"1:	lwz %1,0(%2)\n"			\
		"2:	lwz %1+1,4(%2)\n"		\
		"3:\n"					\
		".section .fixup,\"ax\"\n"		\
		"4:	li %0,%3\n"			\
		"	li %1,0\n"			\
		"	li %1+1,0\n"			\
		"	b 3b\n"				\
		".previous\n"				\
		".section __ex_table,\"a\"\n"		\
			PPC_LONG_ALIGN "\n"		\
			PPC_LONG "1b,4b\n"		\
			PPC_LONG "2b,4b\n"		\
		".previous"				\
		: "=r" (err), "=&r" (x)			\
		: "b" (addr), "i" (-EFAULT), "0" (err))
#endif /* __powerpc64__ */

#define __get_user_size(x, ptr, size, retval)			\
do {								\
	retval = 0;						\
	__chk_user_ptr(ptr);					\
	if (size > sizeof(x))					\
		(x) = __get_user_bad();				\
	switch (size) {						\
	case 1: __get_user_asm(x, ptr, retval, "lbz"); break;	\
	case 2: __get_user_asm(x, ptr, retval, "lhz"); break;	\
	case 4: __get_user_asm(x, ptr, retval, "lwz"); break;	\
	case 8: __get_user_asm2(x, ptr, retval);  break;	\
	default: (x) = __get_user_bad();			\
	}							\
} while (0)

#define __get_user_nocheck(x, ptr, size)			\
({								\
	long __gu_err;						\
	unsigned long __gu_val;					\
	__typeof__(*(ptr)) __user *__gu_addr = (ptr);	\
	__chk_user_ptr(ptr);					\
	if (!is_kernel_addr((unsigned long)__gu_addr))		\
		might_fault();					\
	barrier_nospec();					\
	__get_user_size(__gu_val, __gu_addr, (size), __gu_err);	\
	(x) = (__typeof__(*(ptr)))__gu_val;			\
	__gu_err;						\
})

#ifndef __powerpc64__
#define __get_user64_nocheck(x, ptr, size)			\
({								\
	long __gu_err;						\
	long long __gu_val;					\
	__typeof__(*(ptr)) __user *__gu_addr = (ptr);	\
	__chk_user_ptr(ptr);					\
	if (!is_kernel_addr((unsigned long)__gu_addr))		\
		might_fault();					\
	barrier_nospec();					\
	__get_user_size(__gu_val, __gu_addr, (size), __gu_err);	\
	(x) = (__force __typeof__(*(ptr)))__gu_val;			\
	__gu_err;						\
})
#endif /* __powerpc64__ */

#define __get_user_check(x, ptr, size)					\
({									\
	long __gu_err = -EFAULT;					\
	unsigned long  __gu_val = 0;					\
	__typeof__(*(ptr)) __user *__gu_addr = (ptr);		\
	might_fault();							\
	if (access_ok(VERIFY_READ, __gu_addr, (size))) {		\
		barrier_nospec();					\
		__get_user_size(__gu_val, __gu_addr, (size), __gu_err);	\
	}								\
	(x) = (__force __typeof__(*(ptr)))__gu_val;				\
	__gu_err;							\
})

#define __get_user_nosleep(x, ptr, size)			\
({								\
	long __gu_err;						\
	unsigned long __gu_val;					\
	__typeof__(*(ptr)) __user *__gu_addr = (ptr);	\
	__chk_user_ptr(ptr);					\
	barrier_nospec();					\
	__get_user_size(__gu_val, __gu_addr, (size), __gu_err);	\
	(x) = (__force __typeof__(*(ptr)))__gu_val;			\
	__gu_err;						\
})


/* more complex routines */

extern unsigned long __copy_tofrom_user(void __user *to,
		const void __user *from, unsigned long size);

#ifndef __powerpc64__

static inline unsigned long copy_from_user(void *to,
		const void __user *from, unsigned long n)
{
	if (likely(access_ok(VERIFY_READ, from, n))) {
<<<<<<< HEAD
		check_object_size(to, n, false);
=======
		barrier_nospec();
>>>>>>> a2898004
		return __copy_tofrom_user((__force void __user *)to, from, n);
	}
	memset(to, 0, n);
	return n;
}

static inline unsigned long copy_to_user(void __user *to,
		const void *from, unsigned long n)
{
	if (access_ok(VERIFY_WRITE, to, n)) {
		check_object_size(from, n, true);
		return __copy_tofrom_user(to, (__force void __user *)from, n);
	}
	return n;
}

#else /* __powerpc64__ */

#define __copy_in_user(to, from, size) \
	__copy_tofrom_user((to), (from), (size))

extern unsigned long copy_from_user(void *to, const void __user *from,
				    unsigned long n);
extern unsigned long copy_to_user(void __user *to, const void *from,
				  unsigned long n);
extern unsigned long copy_in_user(void __user *to, const void __user *from,
				  unsigned long n);

#endif /* __powerpc64__ */

static inline unsigned long __copy_from_user_inatomic(void *to,
		const void __user *from, unsigned long n)
{
	if (__builtin_constant_p(n) && (n <= 8)) {
		unsigned long ret = 1;

		switch (n) {
		case 1:
			barrier_nospec();
			__get_user_size(*(u8 *)to, from, 1, ret);
			break;
		case 2:
			barrier_nospec();
			__get_user_size(*(u16 *)to, from, 2, ret);
			break;
		case 4:
			barrier_nospec();
			__get_user_size(*(u32 *)to, from, 4, ret);
			break;
		case 8:
			barrier_nospec();
			__get_user_size(*(u64 *)to, from, 8, ret);
			break;
		}
		if (ret == 0)
			return 0;
	}

<<<<<<< HEAD
	check_object_size(to, n, false);

=======
	barrier_nospec();
>>>>>>> a2898004
	return __copy_tofrom_user((__force void __user *)to, from, n);
}

static inline unsigned long __copy_to_user_inatomic(void __user *to,
		const void *from, unsigned long n)
{
	if (__builtin_constant_p(n) && (n <= 8)) {
		unsigned long ret = 1;

		switch (n) {
		case 1:
			__put_user_size(*(u8 *)from, (u8 __user *)to, 1, ret);
			break;
		case 2:
			__put_user_size(*(u16 *)from, (u16 __user *)to, 2, ret);
			break;
		case 4:
			__put_user_size(*(u32 *)from, (u32 __user *)to, 4, ret);
			break;
		case 8:
			__put_user_size(*(u64 *)from, (u64 __user *)to, 8, ret);
			break;
		}
		if (ret == 0)
			return 0;
	}

<<<<<<< HEAD
	check_object_size(from, n, true);

=======
>>>>>>> a2898004
	return __copy_tofrom_user(to, (__force const void __user *)from, n);
}

static inline unsigned long __copy_from_user(void *to,
		const void __user *from, unsigned long size)
{
	might_fault();
	return __copy_from_user_inatomic(to, from, size);
}

static inline unsigned long __copy_to_user(void __user *to,
		const void *from, unsigned long size)
{
	might_fault();
	return __copy_to_user_inatomic(to, from, size);
}

extern unsigned long __clear_user(void __user *addr, unsigned long size);

static inline unsigned long clear_user(void __user *addr, unsigned long size)
{
	might_fault();
	if (likely(access_ok(VERIFY_WRITE, addr, size)))
		return __clear_user(addr, size);
	return size;
}

extern long strncpy_from_user(char *dst, const char __user *src, long count);
extern __must_check long strlen_user(const char __user *str);
extern __must_check long strnlen_user(const char __user *str, long n);

#endif  /* __ASSEMBLY__ */
#endif /* __KERNEL__ */

#endif	/* _ARCH_POWERPC_UACCESS_H */<|MERGE_RESOLUTION|>--- conflicted
+++ resolved
@@ -329,11 +329,7 @@
 		const void __user *from, unsigned long n)
 {
 	if (likely(access_ok(VERIFY_READ, from, n))) {
-<<<<<<< HEAD
 		check_object_size(to, n, false);
-=======
-		barrier_nospec();
->>>>>>> a2898004
 		return __copy_tofrom_user((__force void __user *)to, from, n);
 	}
 	memset(to, 0, n);
@@ -392,12 +388,8 @@
 			return 0;
 	}
 
-<<<<<<< HEAD
 	check_object_size(to, n, false);
 
-=======
-	barrier_nospec();
->>>>>>> a2898004
 	return __copy_tofrom_user((__force void __user *)to, from, n);
 }
 
@@ -425,11 +417,8 @@
 			return 0;
 	}
 
-<<<<<<< HEAD
 	check_object_size(from, n, true);
 
-=======
->>>>>>> a2898004
 	return __copy_tofrom_user(to, (__force const void __user *)from, n);
 }
 
