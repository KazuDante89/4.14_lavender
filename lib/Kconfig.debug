--- conflicted
+++ resolved
@@ -1905,7 +1905,6 @@
 
 	  If unsure, say N.
 
-<<<<<<< HEAD
 config MEMTEST
 	bool "Memtest"
 	depends on HAVE_MEMBLOCK
@@ -1931,8 +1930,6 @@
 	  Default value is kept as "0" so that it is kept as disabled.
 	  To enable enter any value between 1-17 range.
 
-=======
->>>>>>> 33d930e5
 config TEST_STATIC_KEYS
 	tristate "Test static keys"
 	default n
