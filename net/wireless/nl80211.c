/*
 * This is the new netlink-based wireless configuration interface.
 *
 * Copyright 2006-2010	Johannes Berg <johannes@sipsolutions.net>
 * Copyright 2013-2014  Intel Mobile Communications GmbH
 * Copyright 2015	Intel Deutschland GmbH
 */

#include <linux/if.h>
#include <linux/module.h>
#include <linux/err.h>
#include <linux/slab.h>
#include <linux/list.h>
#include <linux/if_ether.h>
#include <linux/ieee80211.h>
#include <linux/nl80211.h>
#include <linux/rtnetlink.h>
#include <linux/netlink.h>
#include <linux/nospec.h>
#include <linux/etherdevice.h>
#include <net/net_namespace.h>
#include <net/genetlink.h>
#include <net/cfg80211.h>
#include <net/sock.h>
#include <net/inet_connection_sock.h>
#include "core.h"
#include "nl80211.h"
#include "reg.h"
#include "rdev-ops.h"

static int nl80211_crypto_settings(struct cfg80211_registered_device *rdev,
				   struct genl_info *info,
				   struct cfg80211_crypto_settings *settings,
				   int cipher_limit);

static int nl80211_pre_doit(const struct genl_ops *ops, struct sk_buff *skb,
			    struct genl_info *info);
static void nl80211_post_doit(const struct genl_ops *ops, struct sk_buff *skb,
			      struct genl_info *info);

/* the netlink family */
static struct genl_family nl80211_fam = {
	.id = GENL_ID_GENERATE,		/* don't bother with a hardcoded ID */
	.name = NL80211_GENL_NAME,	/* have users key off the name instead */
	.hdrsize = 0,			/* no private header */
	.version = 1,			/* no particular meaning now */
	.maxattr = NL80211_ATTR_MAX,
	.netnsok = true,
	.pre_doit = nl80211_pre_doit,
	.post_doit = nl80211_post_doit,
};

/* multicast groups */
enum nl80211_multicast_groups {
	NL80211_MCGRP_CONFIG,
	NL80211_MCGRP_SCAN,
	NL80211_MCGRP_REGULATORY,
	NL80211_MCGRP_MLME,
	NL80211_MCGRP_VENDOR,
	NL80211_MCGRP_TESTMODE /* keep last - ifdef! */
};

static const struct genl_multicast_group nl80211_mcgrps[] = {
	[NL80211_MCGRP_CONFIG] = { .name = NL80211_MULTICAST_GROUP_CONFIG },
	[NL80211_MCGRP_SCAN] = { .name = NL80211_MULTICAST_GROUP_SCAN },
	[NL80211_MCGRP_REGULATORY] = { .name = NL80211_MULTICAST_GROUP_REG },
	[NL80211_MCGRP_MLME] = { .name = NL80211_MULTICAST_GROUP_MLME },
	[NL80211_MCGRP_VENDOR] = { .name = NL80211_MULTICAST_GROUP_VENDOR },
#ifdef CONFIG_NL80211_TESTMODE
	[NL80211_MCGRP_TESTMODE] = { .name = NL80211_MULTICAST_GROUP_TESTMODE }
#endif
};

/* returns ERR_PTR values */
static struct wireless_dev *
__cfg80211_wdev_from_attrs(struct net *netns, struct nlattr **attrs)
{
	struct cfg80211_registered_device *rdev;
	struct wireless_dev *result = NULL;
	bool have_ifidx = attrs[NL80211_ATTR_IFINDEX];
	bool have_wdev_id = attrs[NL80211_ATTR_WDEV];
	u64 wdev_id;
	int wiphy_idx = -1;
	int ifidx = -1;

	ASSERT_RTNL();

	if (!have_ifidx && !have_wdev_id)
		return ERR_PTR(-EINVAL);

	if (have_ifidx)
		ifidx = nla_get_u32(attrs[NL80211_ATTR_IFINDEX]);
	if (have_wdev_id) {
		wdev_id = nla_get_u64(attrs[NL80211_ATTR_WDEV]);
		wiphy_idx = wdev_id >> 32;
	}

	list_for_each_entry(rdev, &cfg80211_rdev_list, list) {
		struct wireless_dev *wdev;

		if (wiphy_net(&rdev->wiphy) != netns)
			continue;

		if (have_wdev_id && rdev->wiphy_idx != wiphy_idx)
			continue;

		list_for_each_entry(wdev, &rdev->wiphy.wdev_list, list) {
			if (have_ifidx && wdev->netdev &&
			    wdev->netdev->ifindex == ifidx) {
				result = wdev;
				break;
			}
			if (have_wdev_id && wdev->identifier == (u32)wdev_id) {
				result = wdev;
				break;
			}
		}

		if (result)
			break;
	}

	if (result)
		return result;
	return ERR_PTR(-ENODEV);
}

static struct cfg80211_registered_device *
__cfg80211_rdev_from_attrs(struct net *netns, struct nlattr **attrs)
{
	struct cfg80211_registered_device *rdev = NULL, *tmp;
	struct net_device *netdev;

	ASSERT_RTNL();

	if (!attrs[NL80211_ATTR_WIPHY] &&
	    !attrs[NL80211_ATTR_IFINDEX] &&
	    !attrs[NL80211_ATTR_WDEV])
		return ERR_PTR(-EINVAL);

	if (attrs[NL80211_ATTR_WIPHY])
		rdev = cfg80211_rdev_by_wiphy_idx(
				nla_get_u32(attrs[NL80211_ATTR_WIPHY]));

	if (attrs[NL80211_ATTR_WDEV]) {
		u64 wdev_id = nla_get_u64(attrs[NL80211_ATTR_WDEV]);
		struct wireless_dev *wdev;
		bool found = false;

		tmp = cfg80211_rdev_by_wiphy_idx(wdev_id >> 32);
		if (tmp) {
			/* make sure wdev exists */
			list_for_each_entry(wdev, &tmp->wiphy.wdev_list, list) {
				if (wdev->identifier != (u32)wdev_id)
					continue;
				found = true;
				break;
			}

			if (!found)
				tmp = NULL;

			if (rdev && tmp != rdev)
				return ERR_PTR(-EINVAL);
			rdev = tmp;
		}
	}

	if (attrs[NL80211_ATTR_IFINDEX]) {
		int ifindex = nla_get_u32(attrs[NL80211_ATTR_IFINDEX]);
		netdev = __dev_get_by_index(netns, ifindex);
		if (netdev) {
			if (netdev->ieee80211_ptr)
				tmp = wiphy_to_rdev(
					netdev->ieee80211_ptr->wiphy);
			else
				tmp = NULL;

			/* not wireless device -- return error */
			if (!tmp)
				return ERR_PTR(-EINVAL);

			/* mismatch -- return error */
			if (rdev && tmp != rdev)
				return ERR_PTR(-EINVAL);

			rdev = tmp;
		}
	}

	if (!rdev)
		return ERR_PTR(-ENODEV);

	if (netns != wiphy_net(&rdev->wiphy))
		return ERR_PTR(-ENODEV);

	return rdev;
}

/*
 * This function returns a pointer to the driver
 * that the genl_info item that is passed refers to.
 *
 * The result of this can be a PTR_ERR and hence must
 * be checked with IS_ERR() for errors.
 */
static struct cfg80211_registered_device *
cfg80211_get_dev_from_info(struct net *netns, struct genl_info *info)
{
	return __cfg80211_rdev_from_attrs(netns, info->attrs);
}

static int validate_beacon_head(const struct nlattr *attr)
{
	const u8 *data = nla_data(attr);
	unsigned int len = nla_len(attr);
	const struct element *elem;
	const struct ieee80211_mgmt *mgmt = (void *)data;
	unsigned int fixedlen = offsetof(struct ieee80211_mgmt,
					 u.beacon.variable);

	if (len < fixedlen)
		goto err;

	if (ieee80211_hdrlen(mgmt->frame_control) !=
	    offsetof(struct ieee80211_mgmt, u.beacon))
		goto err;

	data += fixedlen;
	len -= fixedlen;

	for_each_element(elem, data, len) {
		/* nothing */
	}

	if (for_each_element_completed(elem, data, len))
		return 0;

err:
	return -EINVAL;
}

/* policy for the attributes */
static const struct nla_policy nl80211_policy[NUM_NL80211_ATTR] = {
	[NL80211_ATTR_WIPHY] = { .type = NLA_U32 },
	[NL80211_ATTR_WIPHY_NAME] = { .type = NLA_NUL_STRING,
				      .len = 20-1 },
	[NL80211_ATTR_WIPHY_TXQ_PARAMS] = { .type = NLA_NESTED },

	[NL80211_ATTR_WIPHY_FREQ] = { .type = NLA_U32 },
	[NL80211_ATTR_WIPHY_CHANNEL_TYPE] = { .type = NLA_U32 },
	[NL80211_ATTR_CHANNEL_WIDTH] = { .type = NLA_U32 },
	[NL80211_ATTR_CENTER_FREQ1] = { .type = NLA_U32 },
	[NL80211_ATTR_CENTER_FREQ2] = { .type = NLA_U32 },

	[NL80211_ATTR_WIPHY_RETRY_SHORT] = { .type = NLA_U8 },
	[NL80211_ATTR_WIPHY_RETRY_LONG] = { .type = NLA_U8 },
	[NL80211_ATTR_WIPHY_FRAG_THRESHOLD] = { .type = NLA_U32 },
	[NL80211_ATTR_WIPHY_RTS_THRESHOLD] = { .type = NLA_U32 },
	[NL80211_ATTR_WIPHY_COVERAGE_CLASS] = { .type = NLA_U8 },
	[NL80211_ATTR_WIPHY_DYN_ACK] = { .type = NLA_FLAG },

	[NL80211_ATTR_IFTYPE] = { .type = NLA_U32 },
	[NL80211_ATTR_IFINDEX] = { .type = NLA_U32 },
	[NL80211_ATTR_IFNAME] = { .type = NLA_NUL_STRING, .len = IFNAMSIZ-1 },

	[NL80211_ATTR_MAC] = { .len = ETH_ALEN },
	[NL80211_ATTR_PREV_BSSID] = { .len = ETH_ALEN },

	[NL80211_ATTR_KEY] = { .type = NLA_NESTED, },
	[NL80211_ATTR_KEY_DATA] = { .type = NLA_BINARY,
				    .len = WLAN_MAX_KEY_LEN },
	[NL80211_ATTR_KEY_IDX] = { .type = NLA_U8 },
	[NL80211_ATTR_KEY_CIPHER] = { .type = NLA_U32 },
	[NL80211_ATTR_KEY_DEFAULT] = { .type = NLA_FLAG },
	[NL80211_ATTR_KEY_SEQ] = { .type = NLA_BINARY, .len = 16 },
	[NL80211_ATTR_KEY_TYPE] = { .type = NLA_U32 },

	[NL80211_ATTR_BEACON_INTERVAL] = { .type = NLA_U32 },
	[NL80211_ATTR_DTIM_PERIOD] = { .type = NLA_U32 },
	[NL80211_ATTR_BEACON_HEAD] = { .type = NLA_BINARY,
				       .len = IEEE80211_MAX_DATA_LEN },
	[NL80211_ATTR_BEACON_TAIL] = { .type = NLA_BINARY,
				       .len = IEEE80211_MAX_DATA_LEN },
	[NL80211_ATTR_STA_AID] = { .type = NLA_U16 },
	[NL80211_ATTR_STA_FLAGS] = { .type = NLA_NESTED },
	[NL80211_ATTR_STA_LISTEN_INTERVAL] = { .type = NLA_U16 },
	[NL80211_ATTR_STA_SUPPORTED_RATES] = { .type = NLA_BINARY,
					       .len = NL80211_MAX_SUPP_RATES },
	[NL80211_ATTR_STA_PLINK_ACTION] = { .type = NLA_U8 },
	[NL80211_ATTR_STA_VLAN] = { .type = NLA_U32 },
	[NL80211_ATTR_MNTR_FLAGS] = { /* NLA_NESTED can't be empty */ },
	[NL80211_ATTR_MESH_ID] = { .type = NLA_BINARY,
				   .len = IEEE80211_MAX_MESH_ID_LEN },
	[NL80211_ATTR_MPATH_NEXT_HOP] = { .type = NLA_U32 },

	[NL80211_ATTR_REG_ALPHA2] = { .type = NLA_STRING, .len = 2 },
	[NL80211_ATTR_REG_RULES] = { .type = NLA_NESTED },

	[NL80211_ATTR_BSS_CTS_PROT] = { .type = NLA_U8 },
	[NL80211_ATTR_BSS_SHORT_PREAMBLE] = { .type = NLA_U8 },
	[NL80211_ATTR_BSS_SHORT_SLOT_TIME] = { .type = NLA_U8 },
	[NL80211_ATTR_BSS_BASIC_RATES] = { .type = NLA_BINARY,
					   .len = NL80211_MAX_SUPP_RATES },
	[NL80211_ATTR_BSS_HT_OPMODE] = { .type = NLA_U16 },

	[NL80211_ATTR_MESH_CONFIG] = { .type = NLA_NESTED },
	[NL80211_ATTR_SUPPORT_MESH_AUTH] = { .type = NLA_FLAG },

	[NL80211_ATTR_HT_CAPABILITY] = { .len = NL80211_HT_CAPABILITY_LEN },

	[NL80211_ATTR_MGMT_SUBTYPE] = { .type = NLA_U8 },
	[NL80211_ATTR_IE] = { .type = NLA_BINARY,
			      .len = IEEE80211_MAX_DATA_LEN },
	[NL80211_ATTR_SCAN_FREQUENCIES] = { .type = NLA_NESTED },
	[NL80211_ATTR_SCAN_SSIDS] = { .type = NLA_NESTED },

	[NL80211_ATTR_SSID] = { .type = NLA_BINARY,
				.len = IEEE80211_MAX_SSID_LEN },
	[NL80211_ATTR_AUTH_TYPE] = { .type = NLA_U32 },
	[NL80211_ATTR_REASON_CODE] = { .type = NLA_U16 },
	[NL80211_ATTR_FREQ_FIXED] = { .type = NLA_FLAG },
	[NL80211_ATTR_TIMED_OUT] = { .type = NLA_FLAG },
	[NL80211_ATTR_USE_MFP] = { .type = NLA_U32 },
	[NL80211_ATTR_STA_FLAGS2] = {
		.len = sizeof(struct nl80211_sta_flag_update),
	},
	[NL80211_ATTR_CONTROL_PORT] = { .type = NLA_FLAG },
	[NL80211_ATTR_CONTROL_PORT_ETHERTYPE] = { .type = NLA_U16 },
	[NL80211_ATTR_CONTROL_PORT_NO_ENCRYPT] = { .type = NLA_FLAG },
	[NL80211_ATTR_PRIVACY] = { .type = NLA_FLAG },
	[NL80211_ATTR_CIPHER_SUITE_GROUP] = { .type = NLA_U32 },
	[NL80211_ATTR_WPA_VERSIONS] = { .type = NLA_U32 },
	[NL80211_ATTR_PID] = { .type = NLA_U32 },
	[NL80211_ATTR_4ADDR] = { .type = NLA_U8 },
	[NL80211_ATTR_PMKID] = { .len = WLAN_PMKID_LEN },
	[NL80211_ATTR_DURATION] = { .type = NLA_U32 },
	[NL80211_ATTR_COOKIE] = { .type = NLA_U64 },
	[NL80211_ATTR_TX_RATES] = { .type = NLA_NESTED },
	[NL80211_ATTR_FRAME] = { .type = NLA_BINARY,
				 .len = IEEE80211_MAX_DATA_LEN },
	[NL80211_ATTR_FRAME_MATCH] = { .type = NLA_BINARY, },
	[NL80211_ATTR_PS_STATE] = { .type = NLA_U32 },
	[NL80211_ATTR_CQM] = { .type = NLA_NESTED, },
	[NL80211_ATTR_LOCAL_STATE_CHANGE] = { .type = NLA_FLAG },
	[NL80211_ATTR_AP_ISOLATE] = { .type = NLA_U8 },
	[NL80211_ATTR_WIPHY_TX_POWER_SETTING] = { .type = NLA_U32 },
	[NL80211_ATTR_WIPHY_TX_POWER_LEVEL] = { .type = NLA_U32 },
	[NL80211_ATTR_FRAME_TYPE] = { .type = NLA_U16 },
	[NL80211_ATTR_WIPHY_ANTENNA_TX] = { .type = NLA_U32 },
	[NL80211_ATTR_WIPHY_ANTENNA_RX] = { .type = NLA_U32 },
	[NL80211_ATTR_MCAST_RATE] = { .type = NLA_U32 },
	[NL80211_ATTR_OFFCHANNEL_TX_OK] = { .type = NLA_FLAG },
	[NL80211_ATTR_KEY_DEFAULT_TYPES] = { .type = NLA_NESTED },
	[NL80211_ATTR_WOWLAN_TRIGGERS] = { .type = NLA_NESTED },
	[NL80211_ATTR_STA_PLINK_STATE] = { .type = NLA_U8 },
	[NL80211_ATTR_SCHED_SCAN_INTERVAL] = { .type = NLA_U32 },
	[NL80211_ATTR_REKEY_DATA] = { .type = NLA_NESTED },
	[NL80211_ATTR_SCAN_SUPP_RATES] = { .type = NLA_NESTED },
	[NL80211_ATTR_HIDDEN_SSID] = { .type = NLA_U32 },
	[NL80211_ATTR_IE_PROBE_RESP] = { .type = NLA_BINARY,
					 .len = IEEE80211_MAX_DATA_LEN },
	[NL80211_ATTR_IE_ASSOC_RESP] = { .type = NLA_BINARY,
					 .len = IEEE80211_MAX_DATA_LEN },
	[NL80211_ATTR_ROAM_SUPPORT] = { .type = NLA_FLAG },
	[NL80211_ATTR_SCHED_SCAN_MATCH] = { .type = NLA_NESTED },
	[NL80211_ATTR_TX_NO_CCK_RATE] = { .type = NLA_FLAG },
	[NL80211_ATTR_TDLS_ACTION] = { .type = NLA_U8 },
	[NL80211_ATTR_TDLS_DIALOG_TOKEN] = { .type = NLA_U8 },
	[NL80211_ATTR_TDLS_OPERATION] = { .type = NLA_U8 },
	[NL80211_ATTR_TDLS_SUPPORT] = { .type = NLA_FLAG },
	[NL80211_ATTR_TDLS_EXTERNAL_SETUP] = { .type = NLA_FLAG },
	[NL80211_ATTR_TDLS_INITIATOR] = { .type = NLA_FLAG },
	[NL80211_ATTR_DONT_WAIT_FOR_ACK] = { .type = NLA_FLAG },
	[NL80211_ATTR_PROBE_RESP] = { .type = NLA_BINARY,
				      .len = IEEE80211_MAX_DATA_LEN },
	[NL80211_ATTR_DFS_REGION] = { .type = NLA_U8 },
	[NL80211_ATTR_DISABLE_HT] = { .type = NLA_FLAG },
	[NL80211_ATTR_HT_CAPABILITY_MASK] = {
		.len = NL80211_HT_CAPABILITY_LEN
	},
	[NL80211_ATTR_NOACK_MAP] = { .type = NLA_U16 },
	[NL80211_ATTR_INACTIVITY_TIMEOUT] = { .type = NLA_U16 },
	[NL80211_ATTR_BG_SCAN_PERIOD] = { .type = NLA_U16 },
	[NL80211_ATTR_WDEV] = { .type = NLA_U64 },
	[NL80211_ATTR_USER_REG_HINT_TYPE] = { .type = NLA_U32 },
	[NL80211_ATTR_AUTH_DATA] = { .type = NLA_BINARY, },
	[NL80211_ATTR_VHT_CAPABILITY] = { .len = NL80211_VHT_CAPABILITY_LEN },
	[NL80211_ATTR_SCAN_FLAGS] = { .type = NLA_U32 },
	[NL80211_ATTR_P2P_CTWINDOW] = { .type = NLA_U8 },
	[NL80211_ATTR_P2P_OPPPS] = { .type = NLA_U8 },
	[NL80211_ATTR_LOCAL_MESH_POWER_MODE] = {. type = NLA_U32 },
	[NL80211_ATTR_ACL_POLICY] = {. type = NLA_U32 },
	[NL80211_ATTR_MAC_ADDRS] = { .type = NLA_NESTED },
	[NL80211_ATTR_STA_CAPABILITY] = { .type = NLA_U16 },
	[NL80211_ATTR_STA_EXT_CAPABILITY] = { .type = NLA_BINARY, },
	[NL80211_ATTR_SPLIT_WIPHY_DUMP] = { .type = NLA_FLAG, },
	[NL80211_ATTR_DISABLE_VHT] = { .type = NLA_FLAG },
	[NL80211_ATTR_VHT_CAPABILITY_MASK] = {
		.len = NL80211_VHT_CAPABILITY_LEN,
	},
	[NL80211_ATTR_MDID] = { .type = NLA_U16 },
	[NL80211_ATTR_IE_RIC] = { .type = NLA_BINARY,
				  .len = IEEE80211_MAX_DATA_LEN },
	[NL80211_ATTR_PEER_AID] = { .type = NLA_U16 },
	[NL80211_ATTR_CH_SWITCH_COUNT] = { .type = NLA_U32 },
	[NL80211_ATTR_CH_SWITCH_BLOCK_TX] = { .type = NLA_FLAG },
	[NL80211_ATTR_CSA_IES] = { .type = NLA_NESTED },
	[NL80211_ATTR_CSA_C_OFF_BEACON] = { .type = NLA_BINARY },
	[NL80211_ATTR_CSA_C_OFF_PRESP] = { .type = NLA_BINARY },
	[NL80211_ATTR_STA_SUPPORTED_CHANNELS] = { .type = NLA_BINARY },
	[NL80211_ATTR_STA_SUPPORTED_OPER_CLASSES] = { .type = NLA_BINARY },
	[NL80211_ATTR_HANDLE_DFS] = { .type = NLA_FLAG },
	[NL80211_ATTR_OPMODE_NOTIF] = { .type = NLA_U8 },
	[NL80211_ATTR_VENDOR_ID] = { .type = NLA_U32 },
	[NL80211_ATTR_VENDOR_SUBCMD] = { .type = NLA_U32 },
	[NL80211_ATTR_VENDOR_DATA] = { .type = NLA_BINARY },
	[NL80211_ATTR_QOS_MAP] = { .type = NLA_BINARY,
				   .len = IEEE80211_QOS_MAP_LEN_MAX },
	[NL80211_ATTR_MAC_HINT] = { .len = ETH_ALEN },
	[NL80211_ATTR_WIPHY_FREQ_HINT] = { .type = NLA_U32 },
	[NL80211_ATTR_TDLS_PEER_CAPABILITY] = { .type = NLA_U32 },
	[NL80211_ATTR_SOCKET_OWNER] = { .type = NLA_FLAG },
	[NL80211_ATTR_CSA_C_OFFSETS_TX] = { .type = NLA_BINARY },
	[NL80211_ATTR_USE_RRM] = { .type = NLA_FLAG },
	[NL80211_ATTR_TSID] = { .type = NLA_U8 },
	[NL80211_ATTR_USER_PRIO] = { .type = NLA_U8 },
	[NL80211_ATTR_ADMITTED_TIME] = { .type = NLA_U16 },
	[NL80211_ATTR_SMPS_MODE] = { .type = NLA_U8 },
	[NL80211_ATTR_MAC_MASK] = { .len = ETH_ALEN },
	[NL80211_ATTR_WIPHY_SELF_MANAGED_REG] = { .type = NLA_FLAG },
	[NL80211_ATTR_NETNS_FD] = { .type = NLA_U32 },
	[NL80211_ATTR_SCHED_SCAN_DELAY] = { .type = NLA_U32 },
	[NL80211_ATTR_REG_INDOOR] = { .type = NLA_FLAG },
	[NL80211_ATTR_PBSS] = { .type = NLA_FLAG },
	[NL80211_ATTR_BSS_SELECT] = { .type = NLA_NESTED },
	[NL80211_ATTR_BSSID] = { .len = ETH_ALEN },
	[NL80211_ATTR_SCHED_SCAN_RELATIVE_RSSI] = { .type = NLA_S8 },
	[NL80211_ATTR_SCHED_SCAN_RSSI_ADJUST] = {
		.len = sizeof(struct nl80211_bss_select_rssi_adjust)
	},
	[NL80211_ATTR_FILS_KEK] = { .type = NLA_BINARY,
				    .len = FILS_MAX_KEK_LEN },
	[NL80211_ATTR_FILS_NONCES] = { .len = 2 * FILS_NONCE_LEN },
	[NL80211_ATTR_TIMEOUT_REASON] = { .type = NLA_U32 },
	[NL80211_ATTR_FILS_ERP_USERNAME] = { .type = NLA_BINARY,
					     .len = FILS_ERP_MAX_USERNAME_LEN },
	[NL80211_ATTR_FILS_ERP_REALM] = { .type = NLA_BINARY,
					  .len = FILS_ERP_MAX_REALM_LEN },
	[NL80211_ATTR_FILS_ERP_NEXT_SEQ_NUM] = { .type = NLA_U16 },
	[NL80211_ATTR_FILS_ERP_RRK] = { .type = NLA_BINARY,
					.len = FILS_ERP_MAX_RRK_LEN },
	[NL80211_ATTR_FILS_CACHE_ID] = { .len = 2 },
	[NL80211_ATTR_PMK] = { .type = NLA_BINARY, .len = PMK_MAX_LEN },
	[NL80211_ATTR_EXTERNAL_AUTH_SUPPORT] = { .type = NLA_FLAG },
};

/* policy for the key attributes */
static const struct nla_policy nl80211_key_policy[NL80211_KEY_MAX + 1] = {
	[NL80211_KEY_DATA] = { .type = NLA_BINARY, .len = WLAN_MAX_KEY_LEN },
	[NL80211_KEY_IDX] = { .type = NLA_U8 },
	[NL80211_KEY_CIPHER] = { .type = NLA_U32 },
	[NL80211_KEY_SEQ] = { .type = NLA_BINARY, .len = 16 },
	[NL80211_KEY_DEFAULT] = { .type = NLA_FLAG },
	[NL80211_KEY_DEFAULT_MGMT] = { .type = NLA_FLAG },
	[NL80211_KEY_TYPE] = { .type = NLA_U32 },
	[NL80211_KEY_DEFAULT_TYPES] = { .type = NLA_NESTED },
};

/* policy for the key default flags */
static const struct nla_policy
nl80211_key_default_policy[NUM_NL80211_KEY_DEFAULT_TYPES] = {
	[NL80211_KEY_DEFAULT_TYPE_UNICAST] = { .type = NLA_FLAG },
	[NL80211_KEY_DEFAULT_TYPE_MULTICAST] = { .type = NLA_FLAG },
};

/* policy for WoWLAN attributes */
static const struct nla_policy
nl80211_wowlan_policy[NUM_NL80211_WOWLAN_TRIG] = {
	[NL80211_WOWLAN_TRIG_ANY] = { .type = NLA_FLAG },
	[NL80211_WOWLAN_TRIG_DISCONNECT] = { .type = NLA_FLAG },
	[NL80211_WOWLAN_TRIG_MAGIC_PKT] = { .type = NLA_FLAG },
	[NL80211_WOWLAN_TRIG_PKT_PATTERN] = { .type = NLA_NESTED },
	[NL80211_WOWLAN_TRIG_GTK_REKEY_FAILURE] = { .type = NLA_FLAG },
	[NL80211_WOWLAN_TRIG_EAP_IDENT_REQUEST] = { .type = NLA_FLAG },
	[NL80211_WOWLAN_TRIG_4WAY_HANDSHAKE] = { .type = NLA_FLAG },
	[NL80211_WOWLAN_TRIG_RFKILL_RELEASE] = { .type = NLA_FLAG },
	[NL80211_WOWLAN_TRIG_TCP_CONNECTION] = { .type = NLA_NESTED },
	[NL80211_WOWLAN_TRIG_NET_DETECT] = { .type = NLA_NESTED },
};

static const struct nla_policy
nl80211_wowlan_tcp_policy[NUM_NL80211_WOWLAN_TCP] = {
	[NL80211_WOWLAN_TCP_SRC_IPV4] = { .type = NLA_U32 },
	[NL80211_WOWLAN_TCP_DST_IPV4] = { .type = NLA_U32 },
	[NL80211_WOWLAN_TCP_DST_MAC] = { .len = ETH_ALEN },
	[NL80211_WOWLAN_TCP_SRC_PORT] = { .type = NLA_U16 },
	[NL80211_WOWLAN_TCP_DST_PORT] = { .type = NLA_U16 },
	[NL80211_WOWLAN_TCP_DATA_PAYLOAD] = { .len = 1 },
	[NL80211_WOWLAN_TCP_DATA_PAYLOAD_SEQ] = {
		.len = sizeof(struct nl80211_wowlan_tcp_data_seq)
	},
	[NL80211_WOWLAN_TCP_DATA_PAYLOAD_TOKEN] = {
		.len = sizeof(struct nl80211_wowlan_tcp_data_token)
	},
	[NL80211_WOWLAN_TCP_DATA_INTERVAL] = { .type = NLA_U32 },
	[NL80211_WOWLAN_TCP_WAKE_PAYLOAD] = { .len = 1 },
	[NL80211_WOWLAN_TCP_WAKE_MASK] = { .len = 1 },
};

/* policy for coalesce rule attributes */
static const struct nla_policy
nl80211_coalesce_policy[NUM_NL80211_ATTR_COALESCE_RULE] = {
	[NL80211_ATTR_COALESCE_RULE_DELAY] = { .type = NLA_U32 },
	[NL80211_ATTR_COALESCE_RULE_CONDITION] = { .type = NLA_U32 },
	[NL80211_ATTR_COALESCE_RULE_PKT_PATTERN] = { .type = NLA_NESTED },
};

/* policy for GTK rekey offload attributes */
static const struct nla_policy
nl80211_rekey_policy[NUM_NL80211_REKEY_DATA] = {
	[NL80211_REKEY_DATA_KEK] = { .type = NLA_BINARY,
				     .len = FILS_MAX_KEK_LEN },
	[NL80211_REKEY_DATA_KCK] = { .len = NL80211_KCK_LEN },
	[NL80211_REKEY_DATA_REPLAY_CTR] = { .len = NL80211_REPLAY_CTR_LEN },
};

static const struct nla_policy
nl80211_match_policy[NL80211_SCHED_SCAN_MATCH_ATTR_MAX + 1] = {
	[NL80211_SCHED_SCAN_MATCH_ATTR_SSID] = { .type = NLA_BINARY,
						 .len = IEEE80211_MAX_SSID_LEN },
	[NL80211_SCHED_SCAN_MATCH_ATTR_RSSI] = { .type = NLA_U32 },
};

static const struct nla_policy
nl80211_plan_policy[NL80211_SCHED_SCAN_PLAN_MAX + 1] = {
	[NL80211_SCHED_SCAN_PLAN_INTERVAL] = { .type = NLA_U32 },
	[NL80211_SCHED_SCAN_PLAN_ITERATIONS] = { .type = NLA_U32 },
};

static const struct nla_policy
nl80211_bss_select_policy[NL80211_BSS_SELECT_ATTR_MAX + 1] = {
	[NL80211_BSS_SELECT_ATTR_RSSI] = { .type = NLA_FLAG },
	[NL80211_BSS_SELECT_ATTR_BAND_PREF] = { .type = NLA_U32 },
	[NL80211_BSS_SELECT_ATTR_RSSI_ADJUST] = {
		.len = sizeof(struct nl80211_bss_select_rssi_adjust)
	},
};

/* policy for packet pattern attributes */
static const struct nla_policy
nl80211_packet_pattern_policy[MAX_NL80211_PKTPAT + 1] = {
	[NL80211_PKTPAT_MASK] = { .type = NLA_BINARY, },
	[NL80211_PKTPAT_PATTERN] = { .type = NLA_BINARY, },
	[NL80211_PKTPAT_OFFSET] = { .type = NLA_U32 },
};

static int nl80211_prepare_wdev_dump(struct sk_buff *skb,
				     struct netlink_callback *cb,
				     struct cfg80211_registered_device **rdev,
				     struct wireless_dev **wdev)
{
	int err;

	if (!cb->args[0]) {
		err = nlmsg_parse(cb->nlh, GENL_HDRLEN + nl80211_fam.hdrsize,
				  nl80211_fam.attrbuf, nl80211_fam.maxattr,
				  nl80211_policy);
		if (err)
			return err;

		*wdev = __cfg80211_wdev_from_attrs(sock_net(skb->sk),
						   nl80211_fam.attrbuf);
		if (IS_ERR(*wdev))
			return PTR_ERR(*wdev);
		*rdev = wiphy_to_rdev((*wdev)->wiphy);
		/* 0 is the first index - add 1 to parse only once */
		cb->args[0] = (*rdev)->wiphy_idx + 1;
		cb->args[1] = (*wdev)->identifier;
	} else {
		/* subtract the 1 again here */
		struct wiphy *wiphy = wiphy_idx_to_wiphy(cb->args[0] - 1);
		struct wireless_dev *tmp;

		if (!wiphy)
			return -ENODEV;
		*rdev = wiphy_to_rdev(wiphy);
		*wdev = NULL;

		list_for_each_entry(tmp, &(*rdev)->wiphy.wdev_list, list) {
			if (tmp->identifier == cb->args[1]) {
				*wdev = tmp;
				break;
			}
		}

		if (!*wdev)
			return -ENODEV;
	}

	return 0;
}

/* IE validation */
static bool is_valid_ie_attr(const struct nlattr *attr)
{
	const u8 *pos;
	int len;

	if (!attr)
		return true;

	pos = nla_data(attr);
	len = nla_len(attr);

	while (len) {
		u8 elemlen;

		if (len < 2)
			return false;
		len -= 2;

		elemlen = pos[1];
		if (elemlen > len)
			return false;

		len -= elemlen;
		pos += 2 + elemlen;
	}

	return true;
}

/* message building helper */
static inline void *nl80211hdr_put(struct sk_buff *skb, u32 portid, u32 seq,
				   int flags, u8 cmd)
{
	/* since there is no private header just add the generic one */
	return genlmsg_put(skb, portid, seq, &nl80211_fam, flags, cmd);
}

static int nl80211_msg_put_channel(struct sk_buff *msg,
				   struct ieee80211_channel *chan,
				   bool large)
{
	/* Some channels must be completely excluded from the
	 * list to protect old user-space tools from breaking
	 */
	if (!large && chan->flags &
	    (IEEE80211_CHAN_NO_10MHZ | IEEE80211_CHAN_NO_20MHZ))
		return 0;

	if (nla_put_u32(msg, NL80211_FREQUENCY_ATTR_FREQ,
			chan->center_freq))
		goto nla_put_failure;

	if ((chan->flags & IEEE80211_CHAN_DISABLED) &&
	    nla_put_flag(msg, NL80211_FREQUENCY_ATTR_DISABLED))
		goto nla_put_failure;
	if (chan->flags & IEEE80211_CHAN_NO_IR) {
		if (nla_put_flag(msg, NL80211_FREQUENCY_ATTR_NO_IR))
			goto nla_put_failure;
		if (nla_put_flag(msg, __NL80211_FREQUENCY_ATTR_NO_IBSS))
			goto nla_put_failure;
	}
	if (chan->flags & IEEE80211_CHAN_RADAR) {
		if (nla_put_flag(msg, NL80211_FREQUENCY_ATTR_RADAR))
			goto nla_put_failure;
		if (large) {
			u32 time;

			time = elapsed_jiffies_msecs(chan->dfs_state_entered);

			if (nla_put_u32(msg, NL80211_FREQUENCY_ATTR_DFS_STATE,
					chan->dfs_state))
				goto nla_put_failure;
			if (nla_put_u32(msg, NL80211_FREQUENCY_ATTR_DFS_TIME,
					time))
				goto nla_put_failure;
			if (nla_put_u32(msg,
					NL80211_FREQUENCY_ATTR_DFS_CAC_TIME,
					chan->dfs_cac_ms))
				goto nla_put_failure;
		}
	}

	if (large) {
		if ((chan->flags & IEEE80211_CHAN_NO_HT40MINUS) &&
		    nla_put_flag(msg, NL80211_FREQUENCY_ATTR_NO_HT40_MINUS))
			goto nla_put_failure;
		if ((chan->flags & IEEE80211_CHAN_NO_HT40PLUS) &&
		    nla_put_flag(msg, NL80211_FREQUENCY_ATTR_NO_HT40_PLUS))
			goto nla_put_failure;
		if ((chan->flags & IEEE80211_CHAN_NO_80MHZ) &&
		    nla_put_flag(msg, NL80211_FREQUENCY_ATTR_NO_80MHZ))
			goto nla_put_failure;
		if ((chan->flags & IEEE80211_CHAN_NO_160MHZ) &&
		    nla_put_flag(msg, NL80211_FREQUENCY_ATTR_NO_160MHZ))
			goto nla_put_failure;
		if ((chan->flags & IEEE80211_CHAN_INDOOR_ONLY) &&
		    nla_put_flag(msg, NL80211_FREQUENCY_ATTR_INDOOR_ONLY))
			goto nla_put_failure;
		if ((chan->flags & IEEE80211_CHAN_IR_CONCURRENT) &&
		    nla_put_flag(msg, NL80211_FREQUENCY_ATTR_IR_CONCURRENT))
			goto nla_put_failure;
		if ((chan->flags & IEEE80211_CHAN_NO_20MHZ) &&
		    nla_put_flag(msg, NL80211_FREQUENCY_ATTR_NO_20MHZ))
			goto nla_put_failure;
		if ((chan->flags & IEEE80211_CHAN_NO_10MHZ) &&
		    nla_put_flag(msg, NL80211_FREQUENCY_ATTR_NO_10MHZ))
			goto nla_put_failure;
	}

	if (nla_put_u32(msg, NL80211_FREQUENCY_ATTR_MAX_TX_POWER,
			DBM_TO_MBM(chan->max_power)))
		goto nla_put_failure;

	return 0;

 nla_put_failure:
	return -ENOBUFS;
}

/* netlink command implementations */

struct key_parse {
	struct key_params p;
	int idx;
	int type;
	bool def, defmgmt;
	bool def_uni, def_multi;
};

static int nl80211_parse_key_new(struct nlattr *key, struct key_parse *k)
{
	struct nlattr *tb[NL80211_KEY_MAX + 1];
	int err = nla_parse_nested(tb, NL80211_KEY_MAX, key,
				   nl80211_key_policy);
	if (err)
		return err;

	k->def = !!tb[NL80211_KEY_DEFAULT];
	k->defmgmt = !!tb[NL80211_KEY_DEFAULT_MGMT];

	if (k->def) {
		k->def_uni = true;
		k->def_multi = true;
	}
	if (k->defmgmt)
		k->def_multi = true;

	if (tb[NL80211_KEY_IDX])
		k->idx = nla_get_u8(tb[NL80211_KEY_IDX]);

	if (tb[NL80211_KEY_DATA]) {
		k->p.key = nla_data(tb[NL80211_KEY_DATA]);
		k->p.key_len = nla_len(tb[NL80211_KEY_DATA]);
	}

	if (tb[NL80211_KEY_SEQ]) {
		k->p.seq = nla_data(tb[NL80211_KEY_SEQ]);
		k->p.seq_len = nla_len(tb[NL80211_KEY_SEQ]);
	}

	if (tb[NL80211_KEY_CIPHER])
		k->p.cipher = nla_get_u32(tb[NL80211_KEY_CIPHER]);

	if (tb[NL80211_KEY_TYPE]) {
		k->type = nla_get_u32(tb[NL80211_KEY_TYPE]);
		if (k->type < 0 || k->type >= NUM_NL80211_KEYTYPES)
			return -EINVAL;
	}

	if (tb[NL80211_KEY_DEFAULT_TYPES]) {
		struct nlattr *kdt[NUM_NL80211_KEY_DEFAULT_TYPES];
		err = nla_parse_nested(kdt, NUM_NL80211_KEY_DEFAULT_TYPES - 1,
				       tb[NL80211_KEY_DEFAULT_TYPES],
				       nl80211_key_default_policy);
		if (err)
			return err;

		k->def_uni = kdt[NL80211_KEY_DEFAULT_TYPE_UNICAST];
		k->def_multi = kdt[NL80211_KEY_DEFAULT_TYPE_MULTICAST];
	}

	return 0;
}

static int nl80211_parse_key_old(struct genl_info *info, struct key_parse *k)
{
	if (info->attrs[NL80211_ATTR_KEY_DATA]) {
		k->p.key = nla_data(info->attrs[NL80211_ATTR_KEY_DATA]);
		k->p.key_len = nla_len(info->attrs[NL80211_ATTR_KEY_DATA]);
	}

	if (info->attrs[NL80211_ATTR_KEY_SEQ]) {
		k->p.seq = nla_data(info->attrs[NL80211_ATTR_KEY_SEQ]);
		k->p.seq_len = nla_len(info->attrs[NL80211_ATTR_KEY_SEQ]);
	}

	if (info->attrs[NL80211_ATTR_KEY_IDX])
		k->idx = nla_get_u8(info->attrs[NL80211_ATTR_KEY_IDX]);

	if (info->attrs[NL80211_ATTR_KEY_CIPHER])
		k->p.cipher = nla_get_u32(info->attrs[NL80211_ATTR_KEY_CIPHER]);

	k->def = !!info->attrs[NL80211_ATTR_KEY_DEFAULT];
	k->defmgmt = !!info->attrs[NL80211_ATTR_KEY_DEFAULT_MGMT];

	if (k->def) {
		k->def_uni = true;
		k->def_multi = true;
	}
	if (k->defmgmt)
		k->def_multi = true;

	if (info->attrs[NL80211_ATTR_KEY_TYPE]) {
		k->type = nla_get_u32(info->attrs[NL80211_ATTR_KEY_TYPE]);
		if (k->type < 0 || k->type >= NUM_NL80211_KEYTYPES)
			return -EINVAL;
	}

	if (info->attrs[NL80211_ATTR_KEY_DEFAULT_TYPES]) {
		struct nlattr *kdt[NUM_NL80211_KEY_DEFAULT_TYPES];
		int err = nla_parse_nested(
				kdt, NUM_NL80211_KEY_DEFAULT_TYPES - 1,
				info->attrs[NL80211_ATTR_KEY_DEFAULT_TYPES],
				nl80211_key_default_policy);
		if (err)
			return err;

		k->def_uni = kdt[NL80211_KEY_DEFAULT_TYPE_UNICAST];
		k->def_multi = kdt[NL80211_KEY_DEFAULT_TYPE_MULTICAST];
	}

	return 0;
}

static int nl80211_parse_key(struct genl_info *info, struct key_parse *k)
{
	int err;

	memset(k, 0, sizeof(*k));
	k->idx = -1;
	k->type = -1;

	if (info->attrs[NL80211_ATTR_KEY])
		err = nl80211_parse_key_new(info->attrs[NL80211_ATTR_KEY], k);
	else
		err = nl80211_parse_key_old(info, k);

	if (err)
		return err;

	if (k->def && k->defmgmt)
		return -EINVAL;

	if (k->defmgmt) {
		if (k->def_uni || !k->def_multi)
			return -EINVAL;
	}

	if (k->idx != -1) {
		if (k->defmgmt) {
			if (k->idx < 4 || k->idx > 5)
				return -EINVAL;
		} else if (k->def) {
			if (k->idx < 0 || k->idx > 3)
				return -EINVAL;
		} else {
			if (k->idx < 0 || k->idx > 5)
				return -EINVAL;
		}
	}

	return 0;
}

static struct cfg80211_cached_keys *
nl80211_parse_connkeys(struct cfg80211_registered_device *rdev,
		       struct nlattr *keys, bool *no_ht)
{
	struct key_parse parse;
	struct nlattr *key;
	struct cfg80211_cached_keys *result;
	int rem, err, def = 0;

	result = kzalloc(sizeof(*result), GFP_KERNEL);
	if (!result)
		return ERR_PTR(-ENOMEM);

	result->def = -1;
	result->defmgmt = -1;

	nla_for_each_nested(key, keys, rem) {
		memset(&parse, 0, sizeof(parse));
		parse.idx = -1;

		err = nl80211_parse_key_new(key, &parse);
		if (err)
			goto error;
		err = -EINVAL;
		if (!parse.p.key)
			goto error;
		if (parse.idx < 0 || parse.idx > 4)
			goto error;
		if (parse.def) {
			if (def)
				goto error;
			def = 1;
			result->def = parse.idx;
			if (!parse.def_uni || !parse.def_multi)
				goto error;
		} else if (parse.defmgmt)
			goto error;
		err = cfg80211_validate_key_settings(rdev, &parse.p,
						     parse.idx, false, NULL);
		if (err)
			goto error;
		result->params[parse.idx].cipher = parse.p.cipher;
		result->params[parse.idx].key_len = parse.p.key_len;
		result->params[parse.idx].key = result->data[parse.idx];
		memcpy(result->data[parse.idx], parse.p.key, parse.p.key_len);

		if (parse.p.cipher == WLAN_CIPHER_SUITE_WEP40 ||
		    parse.p.cipher == WLAN_CIPHER_SUITE_WEP104) {
			if (no_ht)
				*no_ht = true;
		}
	}

	return result;
 error:
	kfree(result);
	return ERR_PTR(err);
}

static int nl80211_key_allowed(struct wireless_dev *wdev)
{
	ASSERT_WDEV_LOCK(wdev);

	switch (wdev->iftype) {
	case NL80211_IFTYPE_AP:
	case NL80211_IFTYPE_AP_VLAN:
	case NL80211_IFTYPE_P2P_GO:
	case NL80211_IFTYPE_MESH_POINT:
		break;
	case NL80211_IFTYPE_ADHOC:
	case NL80211_IFTYPE_STATION:
	case NL80211_IFTYPE_P2P_CLIENT:
		if (!wdev->current_bss)
			return -ENOLINK;
		break;
	case NL80211_IFTYPE_UNSPECIFIED:
	case NL80211_IFTYPE_OCB:
	case NL80211_IFTYPE_MONITOR:
	case NL80211_IFTYPE_P2P_DEVICE:
	case NL80211_IFTYPE_WDS:
	case NUM_NL80211_IFTYPES:
		return -EINVAL;
	}

	return 0;
}

static struct ieee80211_channel *nl80211_get_valid_chan(struct wiphy *wiphy,
							struct nlattr *tb)
{
	struct ieee80211_channel *chan;

	if (tb == NULL)
		return NULL;
	chan = ieee80211_get_channel(wiphy, nla_get_u32(tb));
	if (!chan || chan->flags & IEEE80211_CHAN_DISABLED)
		return NULL;
	return chan;
}

static int nl80211_put_iftypes(struct sk_buff *msg, u32 attr, u16 ifmodes)
{
	struct nlattr *nl_modes = nla_nest_start(msg, attr);
	int i;

	if (!nl_modes)
		goto nla_put_failure;

	i = 0;
	while (ifmodes) {
		if ((ifmodes & 1) && nla_put_flag(msg, i))
			goto nla_put_failure;
		ifmodes >>= 1;
		i++;
	}

	nla_nest_end(msg, nl_modes);
	return 0;

nla_put_failure:
	return -ENOBUFS;
}

static int nl80211_put_iface_combinations(struct wiphy *wiphy,
					  struct sk_buff *msg,
					  bool large)
{
	struct nlattr *nl_combis;
	int i, j;

	nl_combis = nla_nest_start(msg,
				NL80211_ATTR_INTERFACE_COMBINATIONS);
	if (!nl_combis)
		goto nla_put_failure;

	for (i = 0; i < wiphy->n_iface_combinations; i++) {
		const struct ieee80211_iface_combination *c;
		struct nlattr *nl_combi, *nl_limits;

		c = &wiphy->iface_combinations[i];

		nl_combi = nla_nest_start(msg, i + 1);
		if (!nl_combi)
			goto nla_put_failure;

		nl_limits = nla_nest_start(msg, NL80211_IFACE_COMB_LIMITS);
		if (!nl_limits)
			goto nla_put_failure;

		for (j = 0; j < c->n_limits; j++) {
			struct nlattr *nl_limit;

			nl_limit = nla_nest_start(msg, j + 1);
			if (!nl_limit)
				goto nla_put_failure;
			if (nla_put_u32(msg, NL80211_IFACE_LIMIT_MAX,
					c->limits[j].max))
				goto nla_put_failure;
			if (nl80211_put_iftypes(msg, NL80211_IFACE_LIMIT_TYPES,
						c->limits[j].types))
				goto nla_put_failure;
			nla_nest_end(msg, nl_limit);
		}

		nla_nest_end(msg, nl_limits);

		if (c->beacon_int_infra_match &&
		    nla_put_flag(msg, NL80211_IFACE_COMB_STA_AP_BI_MATCH))
			goto nla_put_failure;
		if (nla_put_u32(msg, NL80211_IFACE_COMB_NUM_CHANNELS,
				c->num_different_channels) ||
		    nla_put_u32(msg, NL80211_IFACE_COMB_MAXNUM,
				c->max_interfaces))
			goto nla_put_failure;
		if (large &&
		    (nla_put_u32(msg, NL80211_IFACE_COMB_RADAR_DETECT_WIDTHS,
				c->radar_detect_widths) ||
		     nla_put_u32(msg, NL80211_IFACE_COMB_RADAR_DETECT_REGIONS,
				c->radar_detect_regions)))
			goto nla_put_failure;
		if (c->beacon_int_min_gcd &&
		    nla_put_u32(msg, NL80211_IFACE_COMB_BI_MIN_GCD,
				c->beacon_int_min_gcd))
			goto nla_put_failure;

		nla_nest_end(msg, nl_combi);
	}

	nla_nest_end(msg, nl_combis);

	return 0;
nla_put_failure:
	return -ENOBUFS;
}

#ifdef CONFIG_PM
static int nl80211_send_wowlan_tcp_caps(struct cfg80211_registered_device *rdev,
					struct sk_buff *msg)
{
	const struct wiphy_wowlan_tcp_support *tcp = rdev->wiphy.wowlan->tcp;
	struct nlattr *nl_tcp;

	if (!tcp)
		return 0;

	nl_tcp = nla_nest_start(msg, NL80211_WOWLAN_TRIG_TCP_CONNECTION);
	if (!nl_tcp)
		return -ENOBUFS;

	if (nla_put_u32(msg, NL80211_WOWLAN_TCP_DATA_PAYLOAD,
			tcp->data_payload_max))
		return -ENOBUFS;

	if (nla_put_u32(msg, NL80211_WOWLAN_TCP_DATA_PAYLOAD,
			tcp->data_payload_max))
		return -ENOBUFS;

	if (tcp->seq && nla_put_flag(msg, NL80211_WOWLAN_TCP_DATA_PAYLOAD_SEQ))
		return -ENOBUFS;

	if (tcp->tok && nla_put(msg, NL80211_WOWLAN_TCP_DATA_PAYLOAD_TOKEN,
				sizeof(*tcp->tok), tcp->tok))
		return -ENOBUFS;

	if (nla_put_u32(msg, NL80211_WOWLAN_TCP_DATA_INTERVAL,
			tcp->data_interval_max))
		return -ENOBUFS;

	if (nla_put_u32(msg, NL80211_WOWLAN_TCP_WAKE_PAYLOAD,
			tcp->wake_payload_max))
		return -ENOBUFS;

	nla_nest_end(msg, nl_tcp);
	return 0;
}

static int nl80211_send_wowlan(struct sk_buff *msg,
			       struct cfg80211_registered_device *rdev,
			       bool large)
{
	struct nlattr *nl_wowlan;

	if (!rdev->wiphy.wowlan)
		return 0;

	nl_wowlan = nla_nest_start(msg, NL80211_ATTR_WOWLAN_TRIGGERS_SUPPORTED);
	if (!nl_wowlan)
		return -ENOBUFS;

	if (((rdev->wiphy.wowlan->flags & WIPHY_WOWLAN_ANY) &&
	     nla_put_flag(msg, NL80211_WOWLAN_TRIG_ANY)) ||
	    ((rdev->wiphy.wowlan->flags & WIPHY_WOWLAN_DISCONNECT) &&
	     nla_put_flag(msg, NL80211_WOWLAN_TRIG_DISCONNECT)) ||
	    ((rdev->wiphy.wowlan->flags & WIPHY_WOWLAN_MAGIC_PKT) &&
	     nla_put_flag(msg, NL80211_WOWLAN_TRIG_MAGIC_PKT)) ||
	    ((rdev->wiphy.wowlan->flags & WIPHY_WOWLAN_SUPPORTS_GTK_REKEY) &&
	     nla_put_flag(msg, NL80211_WOWLAN_TRIG_GTK_REKEY_SUPPORTED)) ||
	    ((rdev->wiphy.wowlan->flags & WIPHY_WOWLAN_GTK_REKEY_FAILURE) &&
	     nla_put_flag(msg, NL80211_WOWLAN_TRIG_GTK_REKEY_FAILURE)) ||
	    ((rdev->wiphy.wowlan->flags & WIPHY_WOWLAN_EAP_IDENTITY_REQ) &&
	     nla_put_flag(msg, NL80211_WOWLAN_TRIG_EAP_IDENT_REQUEST)) ||
	    ((rdev->wiphy.wowlan->flags & WIPHY_WOWLAN_4WAY_HANDSHAKE) &&
	     nla_put_flag(msg, NL80211_WOWLAN_TRIG_4WAY_HANDSHAKE)) ||
	    ((rdev->wiphy.wowlan->flags & WIPHY_WOWLAN_RFKILL_RELEASE) &&
	     nla_put_flag(msg, NL80211_WOWLAN_TRIG_RFKILL_RELEASE)))
		return -ENOBUFS;

	if (rdev->wiphy.wowlan->n_patterns) {
		struct nl80211_pattern_support pat = {
			.max_patterns = rdev->wiphy.wowlan->n_patterns,
			.min_pattern_len = rdev->wiphy.wowlan->pattern_min_len,
			.max_pattern_len = rdev->wiphy.wowlan->pattern_max_len,
			.max_pkt_offset = rdev->wiphy.wowlan->max_pkt_offset,
		};

		if (nla_put(msg, NL80211_WOWLAN_TRIG_PKT_PATTERN,
			    sizeof(pat), &pat))
			return -ENOBUFS;
	}

	if ((rdev->wiphy.wowlan->flags & WIPHY_WOWLAN_NET_DETECT) &&
	    nla_put_u32(msg, NL80211_WOWLAN_TRIG_NET_DETECT,
			rdev->wiphy.wowlan->max_nd_match_sets))
		return -ENOBUFS;

	if (large && nl80211_send_wowlan_tcp_caps(rdev, msg))
		return -ENOBUFS;

	nla_nest_end(msg, nl_wowlan);

	return 0;
}
#endif

static int nl80211_send_coalesce(struct sk_buff *msg,
				 struct cfg80211_registered_device *rdev)
{
	struct nl80211_coalesce_rule_support rule;

	if (!rdev->wiphy.coalesce)
		return 0;

	rule.max_rules = rdev->wiphy.coalesce->n_rules;
	rule.max_delay = rdev->wiphy.coalesce->max_delay;
	rule.pat.max_patterns = rdev->wiphy.coalesce->n_patterns;
	rule.pat.min_pattern_len = rdev->wiphy.coalesce->pattern_min_len;
	rule.pat.max_pattern_len = rdev->wiphy.coalesce->pattern_max_len;
	rule.pat.max_pkt_offset = rdev->wiphy.coalesce->max_pkt_offset;

	if (nla_put(msg, NL80211_ATTR_COALESCE_RULE, sizeof(rule), &rule))
		return -ENOBUFS;

	return 0;
}

static int nl80211_send_band_rateinfo(struct sk_buff *msg,
				      struct ieee80211_supported_band *sband)
{
	struct nlattr *nl_rates, *nl_rate;
	struct ieee80211_rate *rate;
	int i;

	/* add HT info */
	if (sband->ht_cap.ht_supported &&
	    (nla_put(msg, NL80211_BAND_ATTR_HT_MCS_SET,
		     sizeof(sband->ht_cap.mcs),
		     &sband->ht_cap.mcs) ||
	     nla_put_u16(msg, NL80211_BAND_ATTR_HT_CAPA,
			 sband->ht_cap.cap) ||
	     nla_put_u8(msg, NL80211_BAND_ATTR_HT_AMPDU_FACTOR,
			sband->ht_cap.ampdu_factor) ||
	     nla_put_u8(msg, NL80211_BAND_ATTR_HT_AMPDU_DENSITY,
			sband->ht_cap.ampdu_density)))
		return -ENOBUFS;

	/* add VHT info */
	if (sband->vht_cap.vht_supported &&
	    (nla_put(msg, NL80211_BAND_ATTR_VHT_MCS_SET,
		     sizeof(sband->vht_cap.vht_mcs),
		     &sband->vht_cap.vht_mcs) ||
	     nla_put_u32(msg, NL80211_BAND_ATTR_VHT_CAPA,
			 sband->vht_cap.cap)))
		return -ENOBUFS;

	/* add bitrates */
	nl_rates = nla_nest_start(msg, NL80211_BAND_ATTR_RATES);
	if (!nl_rates)
		return -ENOBUFS;

	for (i = 0; i < sband->n_bitrates; i++) {
		nl_rate = nla_nest_start(msg, i);
		if (!nl_rate)
			return -ENOBUFS;

		rate = &sband->bitrates[i];
		if (nla_put_u32(msg, NL80211_BITRATE_ATTR_RATE,
				rate->bitrate))
			return -ENOBUFS;
		if ((rate->flags & IEEE80211_RATE_SHORT_PREAMBLE) &&
		    nla_put_flag(msg,
				 NL80211_BITRATE_ATTR_2GHZ_SHORTPREAMBLE))
			return -ENOBUFS;

		nla_nest_end(msg, nl_rate);
	}

	nla_nest_end(msg, nl_rates);

	return 0;
}

static int
nl80211_send_mgmt_stypes(struct sk_buff *msg,
			 const struct ieee80211_txrx_stypes *mgmt_stypes)
{
	u16 stypes;
	struct nlattr *nl_ftypes, *nl_ifs;
	enum nl80211_iftype ift;
	int i;

	if (!mgmt_stypes)
		return 0;

	nl_ifs = nla_nest_start(msg, NL80211_ATTR_TX_FRAME_TYPES);
	if (!nl_ifs)
		return -ENOBUFS;

	for (ift = 0; ift < NUM_NL80211_IFTYPES; ift++) {
		nl_ftypes = nla_nest_start(msg, ift);
		if (!nl_ftypes)
			return -ENOBUFS;
		i = 0;
		stypes = mgmt_stypes[ift].tx;
		while (stypes) {
			if ((stypes & 1) &&
			    nla_put_u16(msg, NL80211_ATTR_FRAME_TYPE,
					(i << 4) | IEEE80211_FTYPE_MGMT))
				return -ENOBUFS;
			stypes >>= 1;
			i++;
		}
		nla_nest_end(msg, nl_ftypes);
	}

	nla_nest_end(msg, nl_ifs);

	nl_ifs = nla_nest_start(msg, NL80211_ATTR_RX_FRAME_TYPES);
	if (!nl_ifs)
		return -ENOBUFS;

	for (ift = 0; ift < NUM_NL80211_IFTYPES; ift++) {
		nl_ftypes = nla_nest_start(msg, ift);
		if (!nl_ftypes)
			return -ENOBUFS;
		i = 0;
		stypes = mgmt_stypes[ift].rx;
		while (stypes) {
			if ((stypes & 1) &&
			    nla_put_u16(msg, NL80211_ATTR_FRAME_TYPE,
					(i << 4) | IEEE80211_FTYPE_MGMT))
				return -ENOBUFS;
			stypes >>= 1;
			i++;
		}
		nla_nest_end(msg, nl_ftypes);
	}
	nla_nest_end(msg, nl_ifs);

	return 0;
}

struct nl80211_dump_wiphy_state {
	s64 filter_wiphy;
	long start;
	long split_start, band_start, chan_start, capa_start;
	bool split;
};

static int nl80211_send_wiphy(struct cfg80211_registered_device *rdev,
			      enum nl80211_commands cmd,
			      struct sk_buff *msg, u32 portid, u32 seq,
			      int flags, struct nl80211_dump_wiphy_state *state)
{
	void *hdr;
	struct nlattr *nl_bands, *nl_band;
	struct nlattr *nl_freqs, *nl_freq;
	struct nlattr *nl_cmds;
	enum ieee80211_band band;
	struct ieee80211_channel *chan;
	int i;
	const struct ieee80211_txrx_stypes *mgmt_stypes =
				rdev->wiphy.mgmt_stypes;
	u32 features;

	hdr = nl80211hdr_put(msg, portid, seq, flags, cmd);
	if (!hdr)
		return -ENOBUFS;

	if (WARN_ON(!state))
		return -EINVAL;

	if (nla_put_u32(msg, NL80211_ATTR_WIPHY, rdev->wiphy_idx) ||
	    nla_put_string(msg, NL80211_ATTR_WIPHY_NAME,
			   wiphy_name(&rdev->wiphy)) ||
	    nla_put_u32(msg, NL80211_ATTR_GENERATION,
			cfg80211_rdev_list_generation))
		goto nla_put_failure;

	if (cmd != NL80211_CMD_NEW_WIPHY)
		goto finish;

	switch (state->split_start) {
	case 0:
		if (nla_put_u8(msg, NL80211_ATTR_WIPHY_RETRY_SHORT,
			       rdev->wiphy.retry_short) ||
		    nla_put_u8(msg, NL80211_ATTR_WIPHY_RETRY_LONG,
			       rdev->wiphy.retry_long) ||
		    nla_put_u32(msg, NL80211_ATTR_WIPHY_FRAG_THRESHOLD,
				rdev->wiphy.frag_threshold) ||
		    nla_put_u32(msg, NL80211_ATTR_WIPHY_RTS_THRESHOLD,
				rdev->wiphy.rts_threshold) ||
		    nla_put_u8(msg, NL80211_ATTR_WIPHY_COVERAGE_CLASS,
			       rdev->wiphy.coverage_class) ||
		    nla_put_u8(msg, NL80211_ATTR_MAX_NUM_SCAN_SSIDS,
			       rdev->wiphy.max_scan_ssids) ||
		    nla_put_u8(msg, NL80211_ATTR_MAX_NUM_SCHED_SCAN_SSIDS,
			       rdev->wiphy.max_sched_scan_ssids) ||
		    nla_put_u16(msg, NL80211_ATTR_MAX_SCAN_IE_LEN,
				rdev->wiphy.max_scan_ie_len) ||
		    nla_put_u16(msg, NL80211_ATTR_MAX_SCHED_SCAN_IE_LEN,
				rdev->wiphy.max_sched_scan_ie_len) ||
		    nla_put_u8(msg, NL80211_ATTR_MAX_MATCH_SETS,
			       rdev->wiphy.max_match_sets) ||
		    nla_put_u32(msg, NL80211_ATTR_MAX_NUM_SCHED_SCAN_PLANS,
				rdev->wiphy.max_sched_scan_plans) ||
		    nla_put_u32(msg, NL80211_ATTR_MAX_SCAN_PLAN_INTERVAL,
				rdev->wiphy.max_sched_scan_plan_interval) ||
		    nla_put_u32(msg, NL80211_ATTR_MAX_SCAN_PLAN_ITERATIONS,
				rdev->wiphy.max_sched_scan_plan_iterations))
			goto nla_put_failure;

		if ((rdev->wiphy.flags & WIPHY_FLAG_IBSS_RSN) &&
		    nla_put_flag(msg, NL80211_ATTR_SUPPORT_IBSS_RSN))
			goto nla_put_failure;
		if ((rdev->wiphy.flags & WIPHY_FLAG_MESH_AUTH) &&
		    nla_put_flag(msg, NL80211_ATTR_SUPPORT_MESH_AUTH))
			goto nla_put_failure;
		if ((rdev->wiphy.flags & WIPHY_FLAG_AP_UAPSD) &&
		    nla_put_flag(msg, NL80211_ATTR_SUPPORT_AP_UAPSD))
			goto nla_put_failure;
		if ((rdev->wiphy.flags & WIPHY_FLAG_SUPPORTS_FW_ROAM) &&
		    nla_put_flag(msg, NL80211_ATTR_ROAM_SUPPORT))
			goto nla_put_failure;
		if ((rdev->wiphy.flags & WIPHY_FLAG_SUPPORTS_TDLS) &&
		    nla_put_flag(msg, NL80211_ATTR_TDLS_SUPPORT))
			goto nla_put_failure;
		if ((rdev->wiphy.flags & WIPHY_FLAG_TDLS_EXTERNAL_SETUP) &&
		    nla_put_flag(msg, NL80211_ATTR_TDLS_EXTERNAL_SETUP))
			goto nla_put_failure;
		state->split_start++;
		if (state->split)
			break;
	case 1:
		if (nla_put(msg, NL80211_ATTR_CIPHER_SUITES,
			    sizeof(u32) * rdev->wiphy.n_cipher_suites,
			    rdev->wiphy.cipher_suites))
			goto nla_put_failure;

		if (nla_put_u8(msg, NL80211_ATTR_MAX_NUM_PMKIDS,
			       rdev->wiphy.max_num_pmkids))
			goto nla_put_failure;

		if ((rdev->wiphy.flags & WIPHY_FLAG_CONTROL_PORT_PROTOCOL) &&
		    nla_put_flag(msg, NL80211_ATTR_CONTROL_PORT_ETHERTYPE))
			goto nla_put_failure;

		if (nla_put_u32(msg, NL80211_ATTR_WIPHY_ANTENNA_AVAIL_TX,
				rdev->wiphy.available_antennas_tx) ||
		    nla_put_u32(msg, NL80211_ATTR_WIPHY_ANTENNA_AVAIL_RX,
				rdev->wiphy.available_antennas_rx))
			goto nla_put_failure;

		if ((rdev->wiphy.flags & WIPHY_FLAG_AP_PROBE_RESP_OFFLOAD) &&
		    nla_put_u32(msg, NL80211_ATTR_PROBE_RESP_OFFLOAD,
				rdev->wiphy.probe_resp_offload))
			goto nla_put_failure;

		if ((rdev->wiphy.available_antennas_tx ||
		     rdev->wiphy.available_antennas_rx) &&
		    rdev->ops->get_antenna) {
			u32 tx_ant = 0, rx_ant = 0;
			int res;
			res = rdev_get_antenna(rdev, &tx_ant, &rx_ant);
			if (!res) {
				if (nla_put_u32(msg,
						NL80211_ATTR_WIPHY_ANTENNA_TX,
						tx_ant) ||
				    nla_put_u32(msg,
						NL80211_ATTR_WIPHY_ANTENNA_RX,
						rx_ant))
					goto nla_put_failure;
			}
		}

		state->split_start++;
		if (state->split)
			break;
	case 2:
		if (nl80211_put_iftypes(msg, NL80211_ATTR_SUPPORTED_IFTYPES,
					rdev->wiphy.interface_modes))
				goto nla_put_failure;
		state->split_start++;
		if (state->split)
			break;
	case 3:
		nl_bands = nla_nest_start(msg, NL80211_ATTR_WIPHY_BANDS);
		if (!nl_bands)
			goto nla_put_failure;

		for (band = state->band_start;
		     band < IEEE80211_NUM_BANDS; band++) {
			struct ieee80211_supported_band *sband;

			sband = rdev->wiphy.bands[band];

			if (!sband)
				continue;

			nl_band = nla_nest_start(msg, band);
			if (!nl_band)
				goto nla_put_failure;

			switch (state->chan_start) {
			case 0:
				if (nl80211_send_band_rateinfo(msg, sband))
					goto nla_put_failure;
				state->chan_start++;
				if (state->split)
					break;
			default:
				/* add frequencies */
				nl_freqs = nla_nest_start(
					msg, NL80211_BAND_ATTR_FREQS);
				if (!nl_freqs)
					goto nla_put_failure;

				for (i = state->chan_start - 1;
				     i < sband->n_channels;
				     i++) {
					nl_freq = nla_nest_start(msg, i);
					if (!nl_freq)
						goto nla_put_failure;

					chan = &sband->channels[i];

					if (nl80211_msg_put_channel(
							msg, chan,
							state->split))
						goto nla_put_failure;

					nla_nest_end(msg, nl_freq);
					if (state->split)
						break;
				}
				if (i < sband->n_channels)
					state->chan_start = i + 2;
				else
					state->chan_start = 0;
				nla_nest_end(msg, nl_freqs);
			}

			nla_nest_end(msg, nl_band);

			if (state->split) {
				/* start again here */
				if (state->chan_start)
					band--;
				break;
			}
		}
		nla_nest_end(msg, nl_bands);

		if (band < IEEE80211_NUM_BANDS)
			state->band_start = band + 1;
		else
			state->band_start = 0;

		/* if bands & channels are done, continue outside */
		if (state->band_start == 0 && state->chan_start == 0)
			state->split_start++;
		if (state->split)
			break;
	case 4:
		nl_cmds = nla_nest_start(msg, NL80211_ATTR_SUPPORTED_COMMANDS);
		if (!nl_cmds)
			goto nla_put_failure;

		i = 0;
#define CMD(op, n)							\
		 do {							\
			if (rdev->ops->op) {				\
				i++;					\
				if (nla_put_u32(msg, i, NL80211_CMD_ ## n)) \
					goto nla_put_failure;		\
			}						\
		} while (0)

		CMD(add_virtual_intf, NEW_INTERFACE);
		CMD(change_virtual_intf, SET_INTERFACE);
		CMD(add_key, NEW_KEY);
		CMD(start_ap, START_AP);
		CMD(add_station, NEW_STATION);
		CMD(add_mpath, NEW_MPATH);
		CMD(update_mesh_config, SET_MESH_CONFIG);
		CMD(change_bss, SET_BSS);
		CMD(auth, AUTHENTICATE);
		CMD(assoc, ASSOCIATE);
		CMD(deauth, DEAUTHENTICATE);
		CMD(disassoc, DISASSOCIATE);
		CMD(join_ibss, JOIN_IBSS);
		CMD(join_mesh, JOIN_MESH);
		CMD(set_pmksa, SET_PMKSA);
		CMD(del_pmksa, DEL_PMKSA);
		CMD(flush_pmksa, FLUSH_PMKSA);
		if (rdev->wiphy.flags & WIPHY_FLAG_HAS_REMAIN_ON_CHANNEL)
			CMD(remain_on_channel, REMAIN_ON_CHANNEL);
		CMD(set_bitrate_mask, SET_TX_BITRATE_MASK);
		CMD(mgmt_tx, FRAME);
		CMD(mgmt_tx_cancel_wait, FRAME_WAIT_CANCEL);
		if (rdev->wiphy.flags & WIPHY_FLAG_NETNS_OK) {
			i++;
			if (nla_put_u32(msg, i, NL80211_CMD_SET_WIPHY_NETNS))
				goto nla_put_failure;
		}
		if (rdev->ops->set_monitor_channel || rdev->ops->start_ap ||
		    rdev->ops->join_mesh) {
			i++;
			if (nla_put_u32(msg, i, NL80211_CMD_SET_CHANNEL))
				goto nla_put_failure;
		}
		CMD(set_wds_peer, SET_WDS_PEER);
		if (rdev->wiphy.flags & WIPHY_FLAG_SUPPORTS_TDLS) {
			CMD(tdls_mgmt, TDLS_MGMT);
			CMD(tdls_oper, TDLS_OPER);
		}
		if (rdev->wiphy.flags & WIPHY_FLAG_SUPPORTS_SCHED_SCAN)
			CMD(sched_scan_start, START_SCHED_SCAN);
		CMD(probe_client, PROBE_CLIENT);
		CMD(set_noack_map, SET_NOACK_MAP);
		if (rdev->wiphy.flags & WIPHY_FLAG_REPORTS_OBSS) {
			i++;
			if (nla_put_u32(msg, i, NL80211_CMD_REGISTER_BEACONS))
				goto nla_put_failure;
		}
		CMD(start_p2p_device, START_P2P_DEVICE);
		CMD(set_mcast_rate, SET_MCAST_RATE);
#ifdef CONFIG_NL80211_TESTMODE
		CMD(testmode_cmd, TESTMODE);
#endif
		if (state->split) {
			CMD(crit_proto_start, CRIT_PROTOCOL_START);
			CMD(crit_proto_stop, CRIT_PROTOCOL_STOP);
			if (rdev->wiphy.flags & WIPHY_FLAG_HAS_CHANNEL_SWITCH)
				CMD(channel_switch, CHANNEL_SWITCH);
			CMD(set_qos_map, SET_QOS_MAP);
			if (rdev->wiphy.features &
					NL80211_FEATURE_SUPPORTS_WMM_ADMISSION)
				CMD(add_tx_ts, ADD_TX_TS);
			CMD(update_connect_params, UPDATE_CONNECT_PARAMS);
		}
		/* add into the if now */
#undef CMD

		if (rdev->ops->connect || rdev->ops->auth) {
			i++;
			if (nla_put_u32(msg, i, NL80211_CMD_CONNECT))
				goto nla_put_failure;
		}

		if (rdev->ops->disconnect || rdev->ops->deauth) {
			i++;
			if (nla_put_u32(msg, i, NL80211_CMD_DISCONNECT))
				goto nla_put_failure;
		}

		nla_nest_end(msg, nl_cmds);
		state->split_start++;
		if (state->split)
			break;
	case 5:
		if (rdev->ops->remain_on_channel &&
		    (rdev->wiphy.flags & WIPHY_FLAG_HAS_REMAIN_ON_CHANNEL) &&
		    nla_put_u32(msg,
				NL80211_ATTR_MAX_REMAIN_ON_CHANNEL_DURATION,
				rdev->wiphy.max_remain_on_channel_duration))
			goto nla_put_failure;

		if ((rdev->wiphy.flags & WIPHY_FLAG_OFFCHAN_TX) &&
		    nla_put_flag(msg, NL80211_ATTR_OFFCHANNEL_TX_OK))
			goto nla_put_failure;

		if (nl80211_send_mgmt_stypes(msg, mgmt_stypes))
			goto nla_put_failure;
		state->split_start++;
		if (state->split)
			break;
	case 6:
#ifdef CONFIG_PM
		if (nl80211_send_wowlan(msg, rdev, state->split))
			goto nla_put_failure;
		state->split_start++;
		if (state->split)
			break;
#else
		state->split_start++;
#endif
	case 7:
		if (nl80211_put_iftypes(msg, NL80211_ATTR_SOFTWARE_IFTYPES,
					rdev->wiphy.software_iftypes))
			goto nla_put_failure;

		if (nl80211_put_iface_combinations(&rdev->wiphy, msg,
						   state->split))
			goto nla_put_failure;

		state->split_start++;
		if (state->split)
			break;
	case 8:
		if ((rdev->wiphy.flags & WIPHY_FLAG_HAVE_AP_SME) &&
		    nla_put_u32(msg, NL80211_ATTR_DEVICE_AP_SME,
				rdev->wiphy.ap_sme_capa))
			goto nla_put_failure;

		features = rdev->wiphy.features;
		/*
		 * We can only add the per-channel limit information if the
		 * dump is split, otherwise it makes it too big. Therefore
		 * only advertise it in that case.
		 */
		if (state->split)
			features |= NL80211_FEATURE_ADVERTISE_CHAN_LIMITS;
		if (nla_put_u32(msg, NL80211_ATTR_FEATURE_FLAGS, features))
			goto nla_put_failure;

		if (rdev->wiphy.ht_capa_mod_mask &&
		    nla_put(msg, NL80211_ATTR_HT_CAPABILITY_MASK,
			    sizeof(*rdev->wiphy.ht_capa_mod_mask),
			    rdev->wiphy.ht_capa_mod_mask))
			goto nla_put_failure;

		if (rdev->wiphy.flags & WIPHY_FLAG_HAVE_AP_SME &&
		    rdev->wiphy.max_acl_mac_addrs &&
		    nla_put_u32(msg, NL80211_ATTR_MAC_ACL_MAX,
				rdev->wiphy.max_acl_mac_addrs))
			goto nla_put_failure;

		/*
		 * Any information below this point is only available to
		 * applications that can deal with it being split. This
		 * helps ensure that newly added capabilities don't break
		 * older tools by overrunning their buffers.
		 *
		 * We still increment split_start so that in the split
		 * case we'll continue with more data in the next round,
		 * but break unconditionally so unsplit data stops here.
		 */
		state->split_start++;
		break;
	case 9:
		if (rdev->wiphy.extended_capabilities &&
		    (nla_put(msg, NL80211_ATTR_EXT_CAPA,
			     rdev->wiphy.extended_capabilities_len,
			     rdev->wiphy.extended_capabilities) ||
		     nla_put(msg, NL80211_ATTR_EXT_CAPA_MASK,
			     rdev->wiphy.extended_capabilities_len,
			     rdev->wiphy.extended_capabilities_mask)))
			goto nla_put_failure;

		if (rdev->wiphy.vht_capa_mod_mask &&
		    nla_put(msg, NL80211_ATTR_VHT_CAPABILITY_MASK,
			    sizeof(*rdev->wiphy.vht_capa_mod_mask),
			    rdev->wiphy.vht_capa_mod_mask))
			goto nla_put_failure;

		state->split_start++;
		break;
	case 10:
		if (nl80211_send_coalesce(msg, rdev))
			goto nla_put_failure;

		if ((rdev->wiphy.flags & WIPHY_FLAG_SUPPORTS_5_10_MHZ) &&
		    (nla_put_flag(msg, NL80211_ATTR_SUPPORT_5_MHZ) ||
		     nla_put_flag(msg, NL80211_ATTR_SUPPORT_10_MHZ)))
			goto nla_put_failure;

		if (rdev->wiphy.max_ap_assoc_sta &&
		    nla_put_u32(msg, NL80211_ATTR_MAX_AP_ASSOC_STA,
				rdev->wiphy.max_ap_assoc_sta))
			goto nla_put_failure;

		state->split_start++;
		break;
	case 11:
		if (rdev->wiphy.n_vendor_commands) {
			const struct nl80211_vendor_cmd_info *info;
			struct nlattr *nested;

			nested = nla_nest_start(msg, NL80211_ATTR_VENDOR_DATA);
			if (!nested)
				goto nla_put_failure;

			for (i = 0; i < rdev->wiphy.n_vendor_commands; i++) {
				info = &rdev->wiphy.vendor_commands[i].info;
				if (nla_put(msg, i + 1, sizeof(*info), info))
					goto nla_put_failure;
			}
			nla_nest_end(msg, nested);
		}

		if (rdev->wiphy.n_vendor_events) {
			const struct nl80211_vendor_cmd_info *info;
			struct nlattr *nested;

			nested = nla_nest_start(msg,
						NL80211_ATTR_VENDOR_EVENTS);
			if (!nested)
				goto nla_put_failure;

			for (i = 0; i < rdev->wiphy.n_vendor_events; i++) {
				info = &rdev->wiphy.vendor_events[i];
				if (nla_put(msg, i + 1, sizeof(*info), info))
					goto nla_put_failure;
			}
			nla_nest_end(msg, nested);
		}
		state->split_start++;
		break;
	case 12:
		if (rdev->wiphy.flags & WIPHY_FLAG_HAS_CHANNEL_SWITCH &&
		    nla_put_u8(msg, NL80211_ATTR_MAX_CSA_COUNTERS,
			       rdev->wiphy.max_num_csa_counters))
			goto nla_put_failure;

		if (rdev->wiphy.regulatory_flags & REGULATORY_WIPHY_SELF_MANAGED &&
		    nla_put_flag(msg, NL80211_ATTR_WIPHY_SELF_MANAGED_REG))
			goto nla_put_failure;

		if (nla_put(msg, NL80211_ATTR_EXT_FEATURES,
			    sizeof(rdev->wiphy.ext_features),
			    rdev->wiphy.ext_features))
			goto nla_put_failure;

		state->split_start++;
		break;
	case 13:
		if (rdev->wiphy.num_iftype_ext_capab &&
		    rdev->wiphy.iftype_ext_capab) {
			struct nlattr *nested_ext_capab, *nested;

			nested = nla_nest_start(msg,
						NL80211_ATTR_IFTYPE_EXT_CAPA);
			if (!nested)
				goto nla_put_failure;

			for (i = state->capa_start;
			     i < rdev->wiphy.num_iftype_ext_capab; i++) {
				const struct wiphy_iftype_ext_capab *capab;

				capab = &rdev->wiphy.iftype_ext_capab[i];

				nested_ext_capab = nla_nest_start(msg, i);
				if (!nested_ext_capab ||
				    nla_put_u32(msg, NL80211_ATTR_IFTYPE,
						capab->iftype) ||
				    nla_put(msg, NL80211_ATTR_EXT_CAPA,
					    capab->extended_capabilities_len,
					    capab->extended_capabilities) ||
				    nla_put(msg, NL80211_ATTR_EXT_CAPA_MASK,
					    capab->extended_capabilities_len,
					    capab->extended_capabilities_mask))
					goto nla_put_failure;

				nla_nest_end(msg, nested_ext_capab);
				if (state->split)
					break;
			}
			nla_nest_end(msg, nested);
			if (i < rdev->wiphy.num_iftype_ext_capab) {
				state->capa_start = i + 1;
				break;
			}
		}

		if (rdev->wiphy.bss_select_support) {
			struct nlattr *nested;
			u32 bss_select_support = rdev->wiphy.bss_select_support;

			nested = nla_nest_start(msg, NL80211_ATTR_BSS_SELECT);
			if (!nested)
				goto nla_put_failure;

			i = 0;
			while (bss_select_support) {
				if ((bss_select_support & 1) &&
				    nla_put_flag(msg, i))
					goto nla_put_failure;
				i++;
				bss_select_support >>= 1;
			}
			nla_nest_end(msg, nested);
		}

		/* done */
		state->split_start = 0;
		break;
	}
 finish:
	genlmsg_end(msg, hdr);
	return 0;

 nla_put_failure:
	genlmsg_cancel(msg, hdr);
	return -EMSGSIZE;
}

static int nl80211_dump_wiphy_parse(struct sk_buff *skb,
				    struct netlink_callback *cb,
				    struct nl80211_dump_wiphy_state *state)
{
	struct nlattr **tb = nl80211_fam.attrbuf;
	int ret = nlmsg_parse(cb->nlh, GENL_HDRLEN + nl80211_fam.hdrsize,
			      tb, nl80211_fam.maxattr, nl80211_policy);
	/* ignore parse errors for backward compatibility */
	if (ret)
		return 0;

	state->split = tb[NL80211_ATTR_SPLIT_WIPHY_DUMP];
	if (tb[NL80211_ATTR_WIPHY])
		state->filter_wiphy = nla_get_u32(tb[NL80211_ATTR_WIPHY]);
	if (tb[NL80211_ATTR_WDEV])
		state->filter_wiphy = nla_get_u64(tb[NL80211_ATTR_WDEV]) >> 32;
	if (tb[NL80211_ATTR_IFINDEX]) {
		struct net_device *netdev;
		struct cfg80211_registered_device *rdev;
		int ifidx = nla_get_u32(tb[NL80211_ATTR_IFINDEX]);

		netdev = __dev_get_by_index(sock_net(skb->sk), ifidx);
		if (!netdev)
			return -ENODEV;
		if (netdev->ieee80211_ptr) {
			rdev = wiphy_to_rdev(
				netdev->ieee80211_ptr->wiphy);
			state->filter_wiphy = rdev->wiphy_idx;
		}
	}

	return 0;
}

static int nl80211_dump_wiphy(struct sk_buff *skb, struct netlink_callback *cb)
{
	int idx = 0, ret;
	struct nl80211_dump_wiphy_state *state = (void *)cb->args[0];
	struct cfg80211_registered_device *rdev;

	rtnl_lock();
	if (!state) {
		state = kzalloc(sizeof(*state), GFP_KERNEL);
		if (!state) {
			rtnl_unlock();
			return -ENOMEM;
		}
		state->filter_wiphy = -1;
		ret = nl80211_dump_wiphy_parse(skb, cb, state);
		if (ret) {
			kfree(state);
			rtnl_unlock();
			return ret;
		}
		cb->args[0] = (long)state;
	}

	list_for_each_entry(rdev, &cfg80211_rdev_list, list) {
		if (!net_eq(wiphy_net(&rdev->wiphy), sock_net(skb->sk)))
			continue;
		if (++idx <= state->start)
			continue;
		if (state->filter_wiphy != -1 &&
		    state->filter_wiphy != rdev->wiphy_idx)
			continue;
		/* attempt to fit multiple wiphy data chunks into the skb */
		do {
			ret = nl80211_send_wiphy(rdev, NL80211_CMD_NEW_WIPHY,
						 skb,
						 NETLINK_CB(cb->skb).portid,
						 cb->nlh->nlmsg_seq,
						 NLM_F_MULTI, state);
			if (ret < 0) {
				/*
				 * If sending the wiphy data didn't fit (ENOBUFS
				 * or EMSGSIZE returned), this SKB is still
				 * empty (so it's not too big because another
				 * wiphy dataset is already in the skb) and
				 * we've not tried to adjust the dump allocation
				 * yet ... then adjust the alloc size to be
				 * bigger, and return 1 but with the empty skb.
				 * This results in an empty message being RX'ed
				 * in userspace, but that is ignored.
				 *
				 * We can then retry with the larger buffer.
				 */
				if ((ret == -ENOBUFS || ret == -EMSGSIZE) &&
				    !skb->len && !state->split &&
				    cb->min_dump_alloc < 4096) {
					cb->min_dump_alloc = 4096;
					state->split_start = 0;
					rtnl_unlock();
					return 1;
				}
				idx--;
				break;
			}
		} while (state->split_start > 0);
		break;
	}
	rtnl_unlock();

	state->start = idx;

	return skb->len;
}

static int nl80211_dump_wiphy_done(struct netlink_callback *cb)
{
	kfree((void *)cb->args[0]);
	return 0;
}

static int nl80211_get_wiphy(struct sk_buff *skb, struct genl_info *info)
{
	struct sk_buff *msg;
	struct cfg80211_registered_device *rdev = info->user_ptr[0];
	struct nl80211_dump_wiphy_state state = {};

	msg = nlmsg_new(4096, GFP_KERNEL);
	if (!msg)
		return -ENOMEM;

	if (nl80211_send_wiphy(rdev, NL80211_CMD_NEW_WIPHY, msg,
			       info->snd_portid, info->snd_seq, 0,
			       &state) < 0) {
		nlmsg_free(msg);
		return -ENOBUFS;
	}

	return genlmsg_reply(msg, info);
}

static const struct nla_policy txq_params_policy[NL80211_TXQ_ATTR_MAX + 1] = {
	[NL80211_TXQ_ATTR_QUEUE]		= { .type = NLA_U8 },
	[NL80211_TXQ_ATTR_TXOP]			= { .type = NLA_U16 },
	[NL80211_TXQ_ATTR_CWMIN]		= { .type = NLA_U16 },
	[NL80211_TXQ_ATTR_CWMAX]		= { .type = NLA_U16 },
	[NL80211_TXQ_ATTR_AIFS]			= { .type = NLA_U8 },
};

static int parse_txq_params(struct nlattr *tb[],
			    struct ieee80211_txq_params *txq_params)
{
	u8 ac;

	if (!tb[NL80211_TXQ_ATTR_AC] || !tb[NL80211_TXQ_ATTR_TXOP] ||
	    !tb[NL80211_TXQ_ATTR_CWMIN] || !tb[NL80211_TXQ_ATTR_CWMAX] ||
	    !tb[NL80211_TXQ_ATTR_AIFS])
		return -EINVAL;

	ac = nla_get_u8(tb[NL80211_TXQ_ATTR_AC]);
	txq_params->txop = nla_get_u16(tb[NL80211_TXQ_ATTR_TXOP]);
	txq_params->cwmin = nla_get_u16(tb[NL80211_TXQ_ATTR_CWMIN]);
	txq_params->cwmax = nla_get_u16(tb[NL80211_TXQ_ATTR_CWMAX]);
	txq_params->aifs = nla_get_u8(tb[NL80211_TXQ_ATTR_AIFS]);

	if (ac >= NL80211_NUM_ACS)
		return -EINVAL;
	txq_params->ac = array_index_nospec(ac, NL80211_NUM_ACS);
	return 0;
}

static bool nl80211_can_set_dev_channel(struct wireless_dev *wdev)
{
	/*
	 * You can only set the channel explicitly for WDS interfaces,
	 * all others have their channel managed via their respective
	 * "establish a connection" command (connect, join, ...)
	 *
	 * For AP/GO and mesh mode, the channel can be set with the
	 * channel userspace API, but is only stored and passed to the
	 * low-level driver when the AP starts or the mesh is joined.
	 * This is for backward compatibility, userspace can also give
	 * the channel in the start-ap or join-mesh commands instead.
	 *
	 * Monitors are special as they are normally slaved to
	 * whatever else is going on, so they have their own special
	 * operation to set the monitor channel if possible.
	 */
	return !wdev ||
		wdev->iftype == NL80211_IFTYPE_AP ||
		wdev->iftype == NL80211_IFTYPE_MESH_POINT ||
		wdev->iftype == NL80211_IFTYPE_MONITOR ||
		wdev->iftype == NL80211_IFTYPE_P2P_GO;
}

static int nl80211_parse_chandef(struct cfg80211_registered_device *rdev,
				 struct genl_info *info,
				 struct cfg80211_chan_def *chandef)
{
	u32 control_freq;

	if (!info->attrs[NL80211_ATTR_WIPHY_FREQ])
		return -EINVAL;

	control_freq = nla_get_u32(info->attrs[NL80211_ATTR_WIPHY_FREQ]);

	memset(chandef, 0, sizeof(*chandef));

	chandef->chan = ieee80211_get_channel(&rdev->wiphy, control_freq);
	chandef->width = NL80211_CHAN_WIDTH_20_NOHT;
	chandef->center_freq1 = control_freq;
	chandef->center_freq2 = 0;

	/* Primary channel not allowed */
	if (!chandef->chan || chandef->chan->flags & IEEE80211_CHAN_DISABLED)
		return -EINVAL;

	if (info->attrs[NL80211_ATTR_WIPHY_CHANNEL_TYPE]) {
		enum nl80211_channel_type chantype;

		chantype = nla_get_u32(
				info->attrs[NL80211_ATTR_WIPHY_CHANNEL_TYPE]);

		switch (chantype) {
		case NL80211_CHAN_NO_HT:
		case NL80211_CHAN_HT20:
		case NL80211_CHAN_HT40PLUS:
		case NL80211_CHAN_HT40MINUS:
			cfg80211_chandef_create(chandef, chandef->chan,
						chantype);
			break;
		default:
			return -EINVAL;
		}
	} else if (info->attrs[NL80211_ATTR_CHANNEL_WIDTH]) {
		chandef->width =
			nla_get_u32(info->attrs[NL80211_ATTR_CHANNEL_WIDTH]);
		if (info->attrs[NL80211_ATTR_CENTER_FREQ1])
			chandef->center_freq1 =
				nla_get_u32(
					info->attrs[NL80211_ATTR_CENTER_FREQ1]);
		if (info->attrs[NL80211_ATTR_CENTER_FREQ2])
			chandef->center_freq2 =
				nla_get_u32(
					info->attrs[NL80211_ATTR_CENTER_FREQ2]);
	}

	if (!cfg80211_chandef_valid(chandef))
		return -EINVAL;

	if (!cfg80211_chandef_usable(&rdev->wiphy, chandef,
				     IEEE80211_CHAN_DISABLED))
		return -EINVAL;

	if ((chandef->width == NL80211_CHAN_WIDTH_5 ||
	     chandef->width == NL80211_CHAN_WIDTH_10) &&
	    !(rdev->wiphy.flags & WIPHY_FLAG_SUPPORTS_5_10_MHZ))
		return -EINVAL;

	return 0;
}

static int __nl80211_set_channel(struct cfg80211_registered_device *rdev,
				 struct net_device *dev,
				 struct genl_info *info)
{
	struct cfg80211_chan_def chandef;
	int result;
	enum nl80211_iftype iftype = NL80211_IFTYPE_MONITOR;
	struct wireless_dev *wdev = NULL;

	if (dev)
		wdev = dev->ieee80211_ptr;
	if (!nl80211_can_set_dev_channel(wdev))
		return -EOPNOTSUPP;
	if (wdev)
		iftype = wdev->iftype;

	result = nl80211_parse_chandef(rdev, info, &chandef);
	if (result)
		return result;

	switch (iftype) {
	case NL80211_IFTYPE_AP:
	case NL80211_IFTYPE_P2P_GO:
		if (!cfg80211_reg_can_beacon_relax(&rdev->wiphy, &chandef,
						   iftype)) {
			result = -EINVAL;
			break;
		}
		if (wdev->beacon_interval) {
			if (!dev || !rdev->ops->set_ap_chanwidth ||
			    !(rdev->wiphy.features &
			      NL80211_FEATURE_AP_MODE_CHAN_WIDTH_CHANGE)) {
				result = -EBUSY;
				break;
			}

			/* Only allow dynamic channel width changes */
			if (chandef.chan != wdev->preset_chandef.chan) {
				result = -EBUSY;
				break;
			}
			result = rdev_set_ap_chanwidth(rdev, dev, &chandef);
			if (result)
				break;
		}
		wdev->preset_chandef = chandef;
		result = 0;
		break;
	case NL80211_IFTYPE_MESH_POINT:
		result = cfg80211_set_mesh_channel(rdev, wdev, &chandef);
		break;
	case NL80211_IFTYPE_MONITOR:
		result = cfg80211_set_monitor_channel(rdev, &chandef);
		break;
	default:
		result = -EINVAL;
	}

	return result;
}

static int nl80211_set_channel(struct sk_buff *skb, struct genl_info *info)
{
	struct cfg80211_registered_device *rdev = info->user_ptr[0];
	struct net_device *netdev = info->user_ptr[1];

	return __nl80211_set_channel(rdev, netdev, info);
}

static int nl80211_set_wds_peer(struct sk_buff *skb, struct genl_info *info)
{
	struct cfg80211_registered_device *rdev = info->user_ptr[0];
	struct net_device *dev = info->user_ptr[1];
	struct wireless_dev *wdev = dev->ieee80211_ptr;
	const u8 *bssid;

	if (!info->attrs[NL80211_ATTR_MAC])
		return -EINVAL;

	if (netif_running(dev))
		return -EBUSY;

	if (!rdev->ops->set_wds_peer)
		return -EOPNOTSUPP;

	if (wdev->iftype != NL80211_IFTYPE_WDS)
		return -EOPNOTSUPP;

	bssid = nla_data(info->attrs[NL80211_ATTR_MAC]);
	return rdev_set_wds_peer(rdev, dev, bssid);
}


static int nl80211_set_wiphy(struct sk_buff *skb, struct genl_info *info)
{
	struct cfg80211_registered_device *rdev;
	struct net_device *netdev = NULL;
	struct wireless_dev *wdev;
	int result = 0, rem_txq_params = 0;
	struct nlattr *nl_txq_params;
	u32 changed;
	u8 retry_short = 0, retry_long = 0;
	u32 frag_threshold = 0, rts_threshold = 0;
	u8 coverage_class = 0;

	ASSERT_RTNL();

	/*
	 * Try to find the wiphy and netdev. Normally this
	 * function shouldn't need the netdev, but this is
	 * done for backward compatibility -- previously
	 * setting the channel was done per wiphy, but now
	 * it is per netdev. Previous userland like hostapd
	 * also passed a netdev to set_wiphy, so that it is
	 * possible to let that go to the right netdev!
	 */

	if (info->attrs[NL80211_ATTR_IFINDEX]) {
		int ifindex = nla_get_u32(info->attrs[NL80211_ATTR_IFINDEX]);

		netdev = __dev_get_by_index(genl_info_net(info), ifindex);
		if (netdev && netdev->ieee80211_ptr)
			rdev = wiphy_to_rdev(netdev->ieee80211_ptr->wiphy);
		else
			netdev = NULL;
	}

	if (!netdev) {
		rdev = __cfg80211_rdev_from_attrs(genl_info_net(info),
						  info->attrs);
		if (IS_ERR(rdev))
			return PTR_ERR(rdev);
		wdev = NULL;
		netdev = NULL;
		result = 0;
	} else
		wdev = netdev->ieee80211_ptr;

	/*
	 * end workaround code, by now the rdev is available
	 * and locked, and wdev may or may not be NULL.
	 */

	if (info->attrs[NL80211_ATTR_WIPHY_NAME])
		result = cfg80211_dev_rename(
			rdev, nla_data(info->attrs[NL80211_ATTR_WIPHY_NAME]));

	if (result)
		return result;

	if (info->attrs[NL80211_ATTR_WIPHY_TXQ_PARAMS]) {
		struct ieee80211_txq_params txq_params;
		struct nlattr *tb[NL80211_TXQ_ATTR_MAX + 1];

		if (!rdev->ops->set_txq_params)
			return -EOPNOTSUPP;

		if (!netdev)
			return -EINVAL;

		if (netdev->ieee80211_ptr->iftype != NL80211_IFTYPE_AP &&
		    netdev->ieee80211_ptr->iftype != NL80211_IFTYPE_P2P_GO)
			return -EINVAL;

		if (!netif_running(netdev))
			return -ENETDOWN;

		nla_for_each_nested(nl_txq_params,
				    info->attrs[NL80211_ATTR_WIPHY_TXQ_PARAMS],
				    rem_txq_params) {
			result = nla_parse(tb, NL80211_TXQ_ATTR_MAX,
					   nla_data(nl_txq_params),
					   nla_len(nl_txq_params),
					   txq_params_policy);
			if (result)
				return result;
			result = parse_txq_params(tb, &txq_params);
			if (result)
				return result;

			result = rdev_set_txq_params(rdev, netdev,
						     &txq_params);
			if (result)
				return result;
		}
	}

	if (info->attrs[NL80211_ATTR_WIPHY_FREQ]) {
		result = __nl80211_set_channel(
			rdev,
			nl80211_can_set_dev_channel(wdev) ? netdev : NULL,
			info);
		if (result)
			return result;
	}

	if (info->attrs[NL80211_ATTR_WIPHY_TX_POWER_SETTING]) {
		struct wireless_dev *txp_wdev = wdev;
		enum nl80211_tx_power_setting type;
		int idx, mbm = 0;

		if (!(rdev->wiphy.features & NL80211_FEATURE_VIF_TXPOWER))
			txp_wdev = NULL;

		if (!rdev->ops->set_tx_power)
			return -EOPNOTSUPP;

		idx = NL80211_ATTR_WIPHY_TX_POWER_SETTING;
		type = nla_get_u32(info->attrs[idx]);

		if (!info->attrs[NL80211_ATTR_WIPHY_TX_POWER_LEVEL] &&
		    (type != NL80211_TX_POWER_AUTOMATIC))
			return -EINVAL;

		if (type != NL80211_TX_POWER_AUTOMATIC) {
			idx = NL80211_ATTR_WIPHY_TX_POWER_LEVEL;
			mbm = nla_get_u32(info->attrs[idx]);
		}

		result = rdev_set_tx_power(rdev, txp_wdev, type, mbm);
		if (result)
			return result;
	}

	if (info->attrs[NL80211_ATTR_WIPHY_ANTENNA_TX] &&
	    info->attrs[NL80211_ATTR_WIPHY_ANTENNA_RX]) {
		u32 tx_ant, rx_ant;
		if ((!rdev->wiphy.available_antennas_tx &&
		     !rdev->wiphy.available_antennas_rx) ||
		    !rdev->ops->set_antenna)
			return -EOPNOTSUPP;

		tx_ant = nla_get_u32(info->attrs[NL80211_ATTR_WIPHY_ANTENNA_TX]);
		rx_ant = nla_get_u32(info->attrs[NL80211_ATTR_WIPHY_ANTENNA_RX]);

		/* reject antenna configurations which don't match the
		 * available antenna masks, except for the "all" mask */
		if ((~tx_ant && (tx_ant & ~rdev->wiphy.available_antennas_tx)) ||
		    (~rx_ant && (rx_ant & ~rdev->wiphy.available_antennas_rx)))
			return -EINVAL;

		tx_ant = tx_ant & rdev->wiphy.available_antennas_tx;
		rx_ant = rx_ant & rdev->wiphy.available_antennas_rx;

		result = rdev_set_antenna(rdev, tx_ant, rx_ant);
		if (result)
			return result;
	}

	changed = 0;

	if (info->attrs[NL80211_ATTR_WIPHY_RETRY_SHORT]) {
		retry_short = nla_get_u8(
			info->attrs[NL80211_ATTR_WIPHY_RETRY_SHORT]);
		if (retry_short == 0)
			return -EINVAL;

		changed |= WIPHY_PARAM_RETRY_SHORT;
	}

	if (info->attrs[NL80211_ATTR_WIPHY_RETRY_LONG]) {
		retry_long = nla_get_u8(
			info->attrs[NL80211_ATTR_WIPHY_RETRY_LONG]);
		if (retry_long == 0)
			return -EINVAL;

		changed |= WIPHY_PARAM_RETRY_LONG;
	}

	if (info->attrs[NL80211_ATTR_WIPHY_FRAG_THRESHOLD]) {
		frag_threshold = nla_get_u32(
			info->attrs[NL80211_ATTR_WIPHY_FRAG_THRESHOLD]);
		if (frag_threshold < 256)
			return -EINVAL;

		if (frag_threshold != (u32) -1) {
			/*
			 * Fragments (apart from the last one) are required to
			 * have even length. Make the fragmentation code
			 * simpler by stripping LSB should someone try to use
			 * odd threshold value.
			 */
			frag_threshold &= ~0x1;
		}
		changed |= WIPHY_PARAM_FRAG_THRESHOLD;
	}

	if (info->attrs[NL80211_ATTR_WIPHY_RTS_THRESHOLD]) {
		rts_threshold = nla_get_u32(
			info->attrs[NL80211_ATTR_WIPHY_RTS_THRESHOLD]);
		changed |= WIPHY_PARAM_RTS_THRESHOLD;
	}

	if (info->attrs[NL80211_ATTR_WIPHY_COVERAGE_CLASS]) {
		if (info->attrs[NL80211_ATTR_WIPHY_DYN_ACK])
			return -EINVAL;

		coverage_class = nla_get_u8(
			info->attrs[NL80211_ATTR_WIPHY_COVERAGE_CLASS]);
		changed |= WIPHY_PARAM_COVERAGE_CLASS;
	}

	if (info->attrs[NL80211_ATTR_WIPHY_DYN_ACK]) {
		if (!(rdev->wiphy.features & NL80211_FEATURE_ACKTO_ESTIMATION))
			return -EOPNOTSUPP;

		changed |= WIPHY_PARAM_DYN_ACK;
	}

	if (changed) {
		u8 old_retry_short, old_retry_long;
		u32 old_frag_threshold, old_rts_threshold;
		u8 old_coverage_class;

		if (!rdev->ops->set_wiphy_params)
			return -EOPNOTSUPP;

		old_retry_short = rdev->wiphy.retry_short;
		old_retry_long = rdev->wiphy.retry_long;
		old_frag_threshold = rdev->wiphy.frag_threshold;
		old_rts_threshold = rdev->wiphy.rts_threshold;
		old_coverage_class = rdev->wiphy.coverage_class;

		if (changed & WIPHY_PARAM_RETRY_SHORT)
			rdev->wiphy.retry_short = retry_short;
		if (changed & WIPHY_PARAM_RETRY_LONG)
			rdev->wiphy.retry_long = retry_long;
		if (changed & WIPHY_PARAM_FRAG_THRESHOLD)
			rdev->wiphy.frag_threshold = frag_threshold;
		if (changed & WIPHY_PARAM_RTS_THRESHOLD)
			rdev->wiphy.rts_threshold = rts_threshold;
		if (changed & WIPHY_PARAM_COVERAGE_CLASS)
			rdev->wiphy.coverage_class = coverage_class;

		result = rdev_set_wiphy_params(rdev, changed);
		if (result) {
			rdev->wiphy.retry_short = old_retry_short;
			rdev->wiphy.retry_long = old_retry_long;
			rdev->wiphy.frag_threshold = old_frag_threshold;
			rdev->wiphy.rts_threshold = old_rts_threshold;
			rdev->wiphy.coverage_class = old_coverage_class;
			return result;
		}
	}
	return 0;
}

static inline u64 wdev_id(struct wireless_dev *wdev)
{
	return (u64)wdev->identifier |
	       ((u64)wiphy_to_rdev(wdev->wiphy)->wiphy_idx << 32);
}

static int nl80211_send_chandef(struct sk_buff *msg,
				const struct cfg80211_chan_def *chandef)
{
	if (WARN_ON(!cfg80211_chandef_valid(chandef)))
		return -EINVAL;

	if (nla_put_u32(msg, NL80211_ATTR_WIPHY_FREQ,
			chandef->chan->center_freq))
		return -ENOBUFS;
	switch (chandef->width) {
	case NL80211_CHAN_WIDTH_20_NOHT:
	case NL80211_CHAN_WIDTH_20:
	case NL80211_CHAN_WIDTH_40:
		if (nla_put_u32(msg, NL80211_ATTR_WIPHY_CHANNEL_TYPE,
				cfg80211_get_chandef_type(chandef)))
			return -ENOBUFS;
		break;
	default:
		break;
	}
	if (nla_put_u32(msg, NL80211_ATTR_CHANNEL_WIDTH, chandef->width))
		return -ENOBUFS;
	if (nla_put_u32(msg, NL80211_ATTR_CENTER_FREQ1, chandef->center_freq1))
		return -ENOBUFS;
	if (chandef->center_freq2 &&
	    nla_put_u32(msg, NL80211_ATTR_CENTER_FREQ2, chandef->center_freq2))
		return -ENOBUFS;
	return 0;
}

static int nl80211_send_iface(struct sk_buff *msg, u32 portid, u32 seq, int flags,
			      struct cfg80211_registered_device *rdev,
			      struct wireless_dev *wdev, bool removal)
{
	struct net_device *dev = wdev->netdev;
	u8 cmd = NL80211_CMD_NEW_INTERFACE;
	void *hdr;

	if (removal)
		cmd = NL80211_CMD_DEL_INTERFACE;

	hdr = nl80211hdr_put(msg, portid, seq, flags, cmd);
	if (!hdr)
		return -1;

	if (dev &&
	    (nla_put_u32(msg, NL80211_ATTR_IFINDEX, dev->ifindex) ||
	     nla_put_string(msg, NL80211_ATTR_IFNAME, dev->name)))
		goto nla_put_failure;

	if (nla_put_u32(msg, NL80211_ATTR_WIPHY, rdev->wiphy_idx) ||
	    nla_put_u32(msg, NL80211_ATTR_IFTYPE, wdev->iftype) ||
	    nla_put_u64(msg, NL80211_ATTR_WDEV, wdev_id(wdev)) ||
	    nla_put(msg, NL80211_ATTR_MAC, ETH_ALEN, wdev_address(wdev)) ||
	    nla_put_u32(msg, NL80211_ATTR_GENERATION,
			rdev->devlist_generation ^
			(cfg80211_rdev_list_generation << 2)))
		goto nla_put_failure;

	if (rdev->ops->get_channel) {
		int ret;
		struct cfg80211_chan_def chandef = {};

		ret = rdev_get_channel(rdev, wdev, &chandef);
		if (ret == 0) {
			if (nl80211_send_chandef(msg, &chandef))
				goto nla_put_failure;
		}
	}

	if (rdev->ops->get_tx_power) {
		int dbm, ret;

		ret = rdev_get_tx_power(rdev, wdev, &dbm);
		if (ret == 0 &&
		    nla_put_u32(msg, NL80211_ATTR_WIPHY_TX_POWER_LEVEL,
				DBM_TO_MBM(dbm)))
			goto nla_put_failure;
	}

	if (wdev->ssid_len) {
		if (nla_put(msg, NL80211_ATTR_SSID, wdev->ssid_len, wdev->ssid))
			goto nla_put_failure;
	}

	genlmsg_end(msg, hdr);
	return 0;

 nla_put_failure:
	genlmsg_cancel(msg, hdr);
	return -EMSGSIZE;
}

static int nl80211_dump_interface(struct sk_buff *skb, struct netlink_callback *cb)
{
	int wp_idx = 0;
	int if_idx = 0;
	int wp_start = cb->args[0];
	int if_start = cb->args[1];
	struct cfg80211_registered_device *rdev;
	struct wireless_dev *wdev;

	rtnl_lock();
	list_for_each_entry(rdev, &cfg80211_rdev_list, list) {
		if (!net_eq(wiphy_net(&rdev->wiphy), sock_net(skb->sk)))
			continue;
		if (wp_idx < wp_start) {
			wp_idx++;
			continue;
		}
		if_idx = 0;

		list_for_each_entry(wdev, &rdev->wiphy.wdev_list, list) {
			if (if_idx < if_start) {
				if_idx++;
				continue;
			}
			if (nl80211_send_iface(skb, NETLINK_CB(cb->skb).portid,
					       cb->nlh->nlmsg_seq, NLM_F_MULTI,
					       rdev, wdev, false) < 0) {
				goto out;
			}
			if_idx++;
		}

		wp_idx++;
	}
 out:
	rtnl_unlock();

	cb->args[0] = wp_idx;
	cb->args[1] = if_idx;

	return skb->len;
}

static int nl80211_get_interface(struct sk_buff *skb, struct genl_info *info)
{
	struct sk_buff *msg;
	struct cfg80211_registered_device *rdev = info->user_ptr[0];
	struct wireless_dev *wdev = info->user_ptr[1];

	msg = nlmsg_new(NLMSG_DEFAULT_SIZE, GFP_KERNEL);
	if (!msg)
		return -ENOMEM;

	if (nl80211_send_iface(msg, info->snd_portid, info->snd_seq, 0,
			       rdev, wdev, false) < 0) {
		nlmsg_free(msg);
		return -ENOBUFS;
	}

	return genlmsg_reply(msg, info);
}

static const struct nla_policy mntr_flags_policy[NL80211_MNTR_FLAG_MAX + 1] = {
	[NL80211_MNTR_FLAG_FCSFAIL] = { .type = NLA_FLAG },
	[NL80211_MNTR_FLAG_PLCPFAIL] = { .type = NLA_FLAG },
	[NL80211_MNTR_FLAG_CONTROL] = { .type = NLA_FLAG },
	[NL80211_MNTR_FLAG_OTHER_BSS] = { .type = NLA_FLAG },
	[NL80211_MNTR_FLAG_COOK_FRAMES] = { .type = NLA_FLAG },
	[NL80211_MNTR_FLAG_ACTIVE] = { .type = NLA_FLAG },
};

static int parse_monitor_flags(struct nlattr *nla, u32 *mntrflags)
{
	struct nlattr *flags[NL80211_MNTR_FLAG_MAX + 1];
	int flag;

	*mntrflags = 0;

	if (!nla)
		return -EINVAL;

	if (nla_parse_nested(flags, NL80211_MNTR_FLAG_MAX,
			     nla, mntr_flags_policy))
		return -EINVAL;

	for (flag = 1; flag <= NL80211_MNTR_FLAG_MAX; flag++)
		if (flags[flag])
			*mntrflags |= (1<<flag);

	return 0;
}

static int nl80211_valid_4addr(struct cfg80211_registered_device *rdev,
			       struct net_device *netdev, u8 use_4addr,
			       enum nl80211_iftype iftype)
{
	if (!use_4addr) {
		if (netdev && (netdev->priv_flags & IFF_BRIDGE_PORT))
			return -EBUSY;
		return 0;
	}

	switch (iftype) {
	case NL80211_IFTYPE_AP_VLAN:
		if (rdev->wiphy.flags & WIPHY_FLAG_4ADDR_AP)
			return 0;
		break;
	case NL80211_IFTYPE_STATION:
		if (rdev->wiphy.flags & WIPHY_FLAG_4ADDR_STATION)
			return 0;
		break;
	default:
		break;
	}

	return -EOPNOTSUPP;
}

static int nl80211_set_interface(struct sk_buff *skb, struct genl_info *info)
{
	struct cfg80211_registered_device *rdev = info->user_ptr[0];
	struct vif_params params;
	int err;
	enum nl80211_iftype otype, ntype;
	struct net_device *dev = info->user_ptr[1];
	u32 _flags, *flags = NULL;
	bool change = false;

	memset(&params, 0, sizeof(params));

	otype = ntype = dev->ieee80211_ptr->iftype;

	if (info->attrs[NL80211_ATTR_IFTYPE]) {
		ntype = nla_get_u32(info->attrs[NL80211_ATTR_IFTYPE]);
		if (otype != ntype)
			change = true;
		if (ntype > NL80211_IFTYPE_MAX)
			return -EINVAL;
	}

	if (info->attrs[NL80211_ATTR_MESH_ID]) {
		struct wireless_dev *wdev = dev->ieee80211_ptr;

		if (ntype != NL80211_IFTYPE_MESH_POINT)
			return -EINVAL;
		if (netif_running(dev))
			return -EBUSY;

		wdev_lock(wdev);
		BUILD_BUG_ON(IEEE80211_MAX_SSID_LEN !=
			     IEEE80211_MAX_MESH_ID_LEN);
		wdev->mesh_id_up_len =
			nla_len(info->attrs[NL80211_ATTR_MESH_ID]);
		memcpy(wdev->ssid, nla_data(info->attrs[NL80211_ATTR_MESH_ID]),
		       wdev->mesh_id_up_len);
		wdev_unlock(wdev);
	}

	if (info->attrs[NL80211_ATTR_4ADDR]) {
		params.use_4addr = !!nla_get_u8(info->attrs[NL80211_ATTR_4ADDR]);
		change = true;
		err = nl80211_valid_4addr(rdev, dev, params.use_4addr, ntype);
		if (err)
			return err;
	} else {
		params.use_4addr = -1;
	}

	if (info->attrs[NL80211_ATTR_MNTR_FLAGS]) {
		if (ntype != NL80211_IFTYPE_MONITOR)
			return -EINVAL;
		err = parse_monitor_flags(info->attrs[NL80211_ATTR_MNTR_FLAGS],
					  &_flags);
		if (err)
			return err;

		flags = &_flags;
		change = true;
	}

	if (flags && (*flags & MONITOR_FLAG_ACTIVE) &&
	    !(rdev->wiphy.features & NL80211_FEATURE_ACTIVE_MONITOR))
		return -EOPNOTSUPP;

	if (change)
		err = cfg80211_change_iface(rdev, dev, ntype, flags, &params);
	else
		err = 0;

	if (!err && params.use_4addr != -1)
		dev->ieee80211_ptr->use_4addr = params.use_4addr;

	return err;
}

static int nl80211_new_interface(struct sk_buff *skb, struct genl_info *info)
{
	struct cfg80211_registered_device *rdev = info->user_ptr[0];
	struct vif_params params;
	struct wireless_dev *wdev;
	struct sk_buff *msg, *event;
	int err;
	enum nl80211_iftype type = NL80211_IFTYPE_UNSPECIFIED;
	u32 flags;

	/* to avoid failing a new interface creation due to pending removal */
	cfg80211_destroy_ifaces(rdev);

	memset(&params, 0, sizeof(params));

	if (!info->attrs[NL80211_ATTR_IFNAME])
		return -EINVAL;

	if (info->attrs[NL80211_ATTR_IFTYPE]) {
		type = nla_get_u32(info->attrs[NL80211_ATTR_IFTYPE]);
		if (type > NL80211_IFTYPE_MAX)
			return -EINVAL;
	}

	if (!rdev->ops->add_virtual_intf ||
	    !(rdev->wiphy.interface_modes & (1 << type)))
		return -EOPNOTSUPP;

	if ((type == NL80211_IFTYPE_P2P_DEVICE ||
	     rdev->wiphy.features & NL80211_FEATURE_MAC_ON_CREATE) &&
	    info->attrs[NL80211_ATTR_MAC]) {
		nla_memcpy(params.macaddr, info->attrs[NL80211_ATTR_MAC],
			   ETH_ALEN);
		if (!is_valid_ether_addr(params.macaddr))
			return -EADDRNOTAVAIL;
	}

	if (info->attrs[NL80211_ATTR_4ADDR]) {
		params.use_4addr = !!nla_get_u8(info->attrs[NL80211_ATTR_4ADDR]);
		err = nl80211_valid_4addr(rdev, NULL, params.use_4addr, type);
		if (err)
			return err;
	}

	err = parse_monitor_flags(type == NL80211_IFTYPE_MONITOR ?
				  info->attrs[NL80211_ATTR_MNTR_FLAGS] : NULL,
				  &flags);

	if (!err && (flags & MONITOR_FLAG_ACTIVE) &&
	    !(rdev->wiphy.features & NL80211_FEATURE_ACTIVE_MONITOR))
		return -EOPNOTSUPP;

	msg = nlmsg_new(NLMSG_DEFAULT_SIZE, GFP_KERNEL);
	if (!msg)
		return -ENOMEM;

	wdev = rdev_add_virtual_intf(rdev,
				nla_data(info->attrs[NL80211_ATTR_IFNAME]),
				NET_NAME_USER, type, err ? NULL : &flags,
				&params);
	if (WARN_ON(!wdev)) {
		nlmsg_free(msg);
		return -EPROTO;
	} else if (IS_ERR(wdev)) {
		nlmsg_free(msg);
		return PTR_ERR(wdev);
	}

	if (info->attrs[NL80211_ATTR_SOCKET_OWNER])
		wdev->owner_nlportid = info->snd_portid;

	switch (type) {
	case NL80211_IFTYPE_MESH_POINT:
		if (!info->attrs[NL80211_ATTR_MESH_ID])
			break;
		wdev_lock(wdev);
		BUILD_BUG_ON(IEEE80211_MAX_SSID_LEN !=
			     IEEE80211_MAX_MESH_ID_LEN);
		wdev->mesh_id_up_len =
			nla_len(info->attrs[NL80211_ATTR_MESH_ID]);
		memcpy(wdev->ssid, nla_data(info->attrs[NL80211_ATTR_MESH_ID]),
		       wdev->mesh_id_up_len);
		wdev_unlock(wdev);
		break;
	case NL80211_IFTYPE_P2P_DEVICE:
		/*
		 * P2P Device doesn't have a netdev, so doesn't go
		 * through the netdev notifier and must be added here
		 */
		mutex_init(&wdev->mtx);
		INIT_LIST_HEAD(&wdev->event_list);
		spin_lock_init(&wdev->event_lock);
		INIT_LIST_HEAD(&wdev->mgmt_registrations);
		spin_lock_init(&wdev->mgmt_registrations_lock);

		wdev->identifier = ++rdev->wdev_id;
		list_add_rcu(&wdev->list, &rdev->wiphy.wdev_list);
		rdev->devlist_generation++;
		break;
	default:
		break;
	}

	if (nl80211_send_iface(msg, info->snd_portid, info->snd_seq, 0,
			       rdev, wdev, false) < 0) {
		nlmsg_free(msg);
		return -ENOBUFS;
	}

	event = nlmsg_new(NLMSG_DEFAULT_SIZE, GFP_KERNEL);
	if (event) {
		if (nl80211_send_iface(event, 0, 0, 0,
				       rdev, wdev, false) < 0) {
			nlmsg_free(event);
			goto out;
		}

		genlmsg_multicast_netns(&nl80211_fam, wiphy_net(&rdev->wiphy),
					event, 0, NL80211_MCGRP_CONFIG,
					GFP_KERNEL);
	}

out:
	return genlmsg_reply(msg, info);
}

static int nl80211_del_interface(struct sk_buff *skb, struct genl_info *info)
{
	struct cfg80211_registered_device *rdev = info->user_ptr[0];
	struct wireless_dev *wdev = info->user_ptr[1];
	struct sk_buff *msg;
	int status;

	if (!rdev->ops->del_virtual_intf)
		return -EOPNOTSUPP;

	msg = nlmsg_new(NLMSG_DEFAULT_SIZE, GFP_KERNEL);
	if (msg && nl80211_send_iface(msg, 0, 0, 0, rdev, wdev, true) < 0) {
		nlmsg_free(msg);
		msg = NULL;
	}

	/*
	 * If we remove a wireless device without a netdev then clear
	 * user_ptr[1] so that nl80211_post_doit won't dereference it
	 * to check if it needs to do dev_put(). Otherwise it crashes
	 * since the wdev has been freed, unlike with a netdev where
	 * we need the dev_put() for the netdev to really be freed.
	 */
	if (!wdev->netdev)
		info->user_ptr[1] = NULL;

	status = rdev_del_virtual_intf(rdev, wdev);
	if (status >= 0 && msg)
		genlmsg_multicast_netns(&nl80211_fam, wiphy_net(&rdev->wiphy),
					msg, 0, NL80211_MCGRP_CONFIG,
					GFP_KERNEL);
	else
		nlmsg_free(msg);

	return status;
}

static int nl80211_set_noack_map(struct sk_buff *skb, struct genl_info *info)
{
	struct cfg80211_registered_device *rdev = info->user_ptr[0];
	struct net_device *dev = info->user_ptr[1];
	u16 noack_map;

	if (!info->attrs[NL80211_ATTR_NOACK_MAP])
		return -EINVAL;

	if (!rdev->ops->set_noack_map)
		return -EOPNOTSUPP;

	noack_map = nla_get_u16(info->attrs[NL80211_ATTR_NOACK_MAP]);

	return rdev_set_noack_map(rdev, dev, noack_map);
}

struct get_key_cookie {
	struct sk_buff *msg;
	int error;
	int idx;
};

static void get_key_callback(void *c, struct key_params *params)
{
	struct nlattr *key;
	struct get_key_cookie *cookie = c;

	if ((params->key &&
	     nla_put(cookie->msg, NL80211_ATTR_KEY_DATA,
		     params->key_len, params->key)) ||
	    (params->seq &&
	     nla_put(cookie->msg, NL80211_ATTR_KEY_SEQ,
		     params->seq_len, params->seq)) ||
	    (params->cipher &&
	     nla_put_u32(cookie->msg, NL80211_ATTR_KEY_CIPHER,
			 params->cipher)))
		goto nla_put_failure;

	key = nla_nest_start(cookie->msg, NL80211_ATTR_KEY);
	if (!key)
		goto nla_put_failure;

	if ((params->key &&
	     nla_put(cookie->msg, NL80211_KEY_DATA,
		     params->key_len, params->key)) ||
	    (params->seq &&
	     nla_put(cookie->msg, NL80211_KEY_SEQ,
		     params->seq_len, params->seq)) ||
	    (params->cipher &&
	     nla_put_u32(cookie->msg, NL80211_KEY_CIPHER,
			 params->cipher)))
		goto nla_put_failure;

	if (nla_put_u8(cookie->msg, NL80211_ATTR_KEY_IDX, cookie->idx))
		goto nla_put_failure;

	nla_nest_end(cookie->msg, key);

	return;
 nla_put_failure:
	cookie->error = 1;
}

static int nl80211_get_key(struct sk_buff *skb, struct genl_info *info)
{
	struct cfg80211_registered_device *rdev = info->user_ptr[0];
	int err;
	struct net_device *dev = info->user_ptr[1];
	u8 key_idx = 0;
	const u8 *mac_addr = NULL;
	bool pairwise;
	struct get_key_cookie cookie = {
		.error = 0,
	};
	void *hdr;
	struct sk_buff *msg;

	if (info->attrs[NL80211_ATTR_KEY_IDX])
		key_idx = nla_get_u8(info->attrs[NL80211_ATTR_KEY_IDX]);

	if (key_idx > 5)
		return -EINVAL;

	if (info->attrs[NL80211_ATTR_MAC])
		mac_addr = nla_data(info->attrs[NL80211_ATTR_MAC]);

	pairwise = !!mac_addr;
	if (info->attrs[NL80211_ATTR_KEY_TYPE]) {
		u32 kt = nla_get_u32(info->attrs[NL80211_ATTR_KEY_TYPE]);
		if (kt >= NUM_NL80211_KEYTYPES)
			return -EINVAL;
		if (kt != NL80211_KEYTYPE_GROUP &&
		    kt != NL80211_KEYTYPE_PAIRWISE)
			return -EINVAL;
		pairwise = kt == NL80211_KEYTYPE_PAIRWISE;
	}

	if (!rdev->ops->get_key)
		return -EOPNOTSUPP;

	if (!pairwise && mac_addr && !(rdev->wiphy.flags & WIPHY_FLAG_IBSS_RSN))
		return -ENOENT;

	msg = nlmsg_new(NLMSG_DEFAULT_SIZE, GFP_KERNEL);
	if (!msg)
		return -ENOMEM;

	hdr = nl80211hdr_put(msg, info->snd_portid, info->snd_seq, 0,
			     NL80211_CMD_NEW_KEY);
	if (!hdr)
		goto nla_put_failure;

	cookie.msg = msg;
	cookie.idx = key_idx;

	if (nla_put_u32(msg, NL80211_ATTR_IFINDEX, dev->ifindex) ||
	    nla_put_u8(msg, NL80211_ATTR_KEY_IDX, key_idx))
		goto nla_put_failure;
	if (mac_addr &&
	    nla_put(msg, NL80211_ATTR_MAC, ETH_ALEN, mac_addr))
		goto nla_put_failure;

	err = rdev_get_key(rdev, dev, key_idx, pairwise, mac_addr, &cookie,
			   get_key_callback);

	if (err)
		goto free_msg;

	if (cookie.error)
		goto nla_put_failure;

	genlmsg_end(msg, hdr);
	return genlmsg_reply(msg, info);

 nla_put_failure:
	err = -ENOBUFS;
 free_msg:
	nlmsg_free(msg);
	return err;
}

static int nl80211_set_key(struct sk_buff *skb, struct genl_info *info)
{
	struct cfg80211_registered_device *rdev = info->user_ptr[0];
	struct key_parse key;
	int err;
	struct net_device *dev = info->user_ptr[1];

	err = nl80211_parse_key(info, &key);
	if (err)
		return err;

	if (key.idx < 0)
		return -EINVAL;

	/* only support setting default key */
	if (!key.def && !key.defmgmt)
		return -EINVAL;

	wdev_lock(dev->ieee80211_ptr);

	if (key.def) {
		if (!rdev->ops->set_default_key) {
			err = -EOPNOTSUPP;
			goto out;
		}

		err = nl80211_key_allowed(dev->ieee80211_ptr);
		if (err)
			goto out;

		err = rdev_set_default_key(rdev, dev, key.idx,
						 key.def_uni, key.def_multi);

		if (err)
			goto out;

#ifdef CONFIG_CFG80211_WEXT
		dev->ieee80211_ptr->wext.default_key = key.idx;
#endif
	} else {
		if (key.def_uni || !key.def_multi) {
			err = -EINVAL;
			goto out;
		}

		if (!rdev->ops->set_default_mgmt_key) {
			err = -EOPNOTSUPP;
			goto out;
		}

		err = nl80211_key_allowed(dev->ieee80211_ptr);
		if (err)
			goto out;

		err = rdev_set_default_mgmt_key(rdev, dev, key.idx);
		if (err)
			goto out;

#ifdef CONFIG_CFG80211_WEXT
		dev->ieee80211_ptr->wext.default_mgmt_key = key.idx;
#endif
	}

 out:
	wdev_unlock(dev->ieee80211_ptr);

	return err;
}

static int nl80211_new_key(struct sk_buff *skb, struct genl_info *info)
{
	struct cfg80211_registered_device *rdev = info->user_ptr[0];
	int err;
	struct net_device *dev = info->user_ptr[1];
	struct key_parse key;
	const u8 *mac_addr = NULL;

	err = nl80211_parse_key(info, &key);
	if (err)
		return err;

	if (!key.p.key)
		return -EINVAL;

	if (info->attrs[NL80211_ATTR_MAC])
		mac_addr = nla_data(info->attrs[NL80211_ATTR_MAC]);

	if (key.type == -1) {
		if (mac_addr)
			key.type = NL80211_KEYTYPE_PAIRWISE;
		else
			key.type = NL80211_KEYTYPE_GROUP;
	}

	/* for now */
	if (key.type != NL80211_KEYTYPE_PAIRWISE &&
	    key.type != NL80211_KEYTYPE_GROUP)
		return -EINVAL;

	if (!rdev->ops->add_key)
		return -EOPNOTSUPP;

	if (cfg80211_validate_key_settings(rdev, &key.p, key.idx,
					   key.type == NL80211_KEYTYPE_PAIRWISE,
					   mac_addr))
		return -EINVAL;

	wdev_lock(dev->ieee80211_ptr);
	err = nl80211_key_allowed(dev->ieee80211_ptr);
	if (!err)
		err = rdev_add_key(rdev, dev, key.idx,
				   key.type == NL80211_KEYTYPE_PAIRWISE,
				    mac_addr, &key.p);
	wdev_unlock(dev->ieee80211_ptr);

	return err;
}

static int nl80211_del_key(struct sk_buff *skb, struct genl_info *info)
{
	struct cfg80211_registered_device *rdev = info->user_ptr[0];
	int err;
	struct net_device *dev = info->user_ptr[1];
	u8 *mac_addr = NULL;
	struct key_parse key;

	err = nl80211_parse_key(info, &key);
	if (err)
		return err;

	if (info->attrs[NL80211_ATTR_MAC])
		mac_addr = nla_data(info->attrs[NL80211_ATTR_MAC]);

	if (key.type == -1) {
		if (mac_addr)
			key.type = NL80211_KEYTYPE_PAIRWISE;
		else
			key.type = NL80211_KEYTYPE_GROUP;
	}

	/* for now */
	if (key.type != NL80211_KEYTYPE_PAIRWISE &&
	    key.type != NL80211_KEYTYPE_GROUP)
		return -EINVAL;

	if (!rdev->ops->del_key)
		return -EOPNOTSUPP;

	wdev_lock(dev->ieee80211_ptr);
	err = nl80211_key_allowed(dev->ieee80211_ptr);

	if (key.type == NL80211_KEYTYPE_GROUP && mac_addr &&
	    !(rdev->wiphy.flags & WIPHY_FLAG_IBSS_RSN))
		err = -ENOENT;

	if (!err)
		err = rdev_del_key(rdev, dev, key.idx,
				   key.type == NL80211_KEYTYPE_PAIRWISE,
				   mac_addr);

#ifdef CONFIG_CFG80211_WEXT
	if (!err) {
		if (key.idx == dev->ieee80211_ptr->wext.default_key)
			dev->ieee80211_ptr->wext.default_key = -1;
		else if (key.idx == dev->ieee80211_ptr->wext.default_mgmt_key)
			dev->ieee80211_ptr->wext.default_mgmt_key = -1;
	}
#endif
	wdev_unlock(dev->ieee80211_ptr);

	return err;
}

/* This function returns an error or the number of nested attributes */
static int validate_acl_mac_addrs(struct nlattr *nl_attr)
{
	struct nlattr *attr;
	int n_entries = 0, tmp;

	nla_for_each_nested(attr, nl_attr, tmp) {
		if (nla_len(attr) != ETH_ALEN)
			return -EINVAL;

		n_entries++;
	}

	return n_entries;
}

/*
 * This function parses ACL information and allocates memory for ACL data.
 * On successful return, the calling function is responsible to free the
 * ACL buffer returned by this function.
 */
static struct cfg80211_acl_data *parse_acl_data(struct wiphy *wiphy,
						struct genl_info *info)
{
	enum nl80211_acl_policy acl_policy;
	struct nlattr *attr;
	struct cfg80211_acl_data *acl;
	int i = 0, n_entries, tmp;

	if (!wiphy->max_acl_mac_addrs)
		return ERR_PTR(-EOPNOTSUPP);

	if (!info->attrs[NL80211_ATTR_ACL_POLICY])
		return ERR_PTR(-EINVAL);

	acl_policy = nla_get_u32(info->attrs[NL80211_ATTR_ACL_POLICY]);
	if (acl_policy != NL80211_ACL_POLICY_ACCEPT_UNLESS_LISTED &&
	    acl_policy != NL80211_ACL_POLICY_DENY_UNLESS_LISTED)
		return ERR_PTR(-EINVAL);

	if (!info->attrs[NL80211_ATTR_MAC_ADDRS])
		return ERR_PTR(-EINVAL);

	n_entries = validate_acl_mac_addrs(info->attrs[NL80211_ATTR_MAC_ADDRS]);
	if (n_entries < 0)
		return ERR_PTR(n_entries);

	if (n_entries > wiphy->max_acl_mac_addrs)
		return ERR_PTR(-ENOTSUPP);

	acl = kzalloc(sizeof(*acl) + (sizeof(struct mac_address) * n_entries),
		      GFP_KERNEL);
	if (!acl)
		return ERR_PTR(-ENOMEM);

	nla_for_each_nested(attr, info->attrs[NL80211_ATTR_MAC_ADDRS], tmp) {
		memcpy(acl->mac_addrs[i].addr, nla_data(attr), ETH_ALEN);
		i++;
	}

	acl->n_acl_entries = n_entries;
	acl->acl_policy = acl_policy;

	return acl;
}

static int nl80211_set_mac_acl(struct sk_buff *skb, struct genl_info *info)
{
	struct cfg80211_registered_device *rdev = info->user_ptr[0];
	struct net_device *dev = info->user_ptr[1];
	struct cfg80211_acl_data *acl;
	int err;

	if (dev->ieee80211_ptr->iftype != NL80211_IFTYPE_AP &&
	    dev->ieee80211_ptr->iftype != NL80211_IFTYPE_P2P_GO)
		return -EOPNOTSUPP;

	if (!dev->ieee80211_ptr->beacon_interval)
		return -EINVAL;

	acl = parse_acl_data(&rdev->wiphy, info);
	if (IS_ERR(acl))
		return PTR_ERR(acl);

	err = rdev_set_mac_acl(rdev, dev, acl);

	kfree(acl);

	return err;
}

static u32 rateset_to_mask(struct ieee80211_supported_band *sband,
			   u8 *rates, u8 rates_len)
{
	u8 i;
	u32 mask = 0;

	for (i = 0; i < rates_len; i++) {
		int rate = (rates[i] & 0x7f) * 5;
		int ridx;

<<<<<<< HEAD
		for (ridx = 0; ridx < sband->n_bitrates; ridx++) {
			struct ieee80211_rate *srate =
				&sband->bitrates[ridx];
			if (rate == srate->bitrate) {
				mask |= 1 << ridx;
				break;
			}
		}
		if (ridx == sband->n_bitrates)
			return 0; /* rate not found */
=======
	if (attrs[NL80211_ATTR_BEACON_HEAD]) {
		int ret = validate_beacon_head(attrs[NL80211_ATTR_BEACON_HEAD]);

		if (ret)
			return ret;

		bcn->head = nla_data(attrs[NL80211_ATTR_BEACON_HEAD]);
		bcn->head_len = nla_len(attrs[NL80211_ATTR_BEACON_HEAD]);
		if (!bcn->head_len)
			return -EINVAL;
		haveinfo = true;
>>>>>>> 04858540
	}

	return mask;
}

static bool ht_rateset_to_mask(struct ieee80211_supported_band *sband,
			       u8 *rates, u8 rates_len,
			       u8 mcs[IEEE80211_HT_MCS_MASK_LEN])
{
	u8 i;

	memset(mcs, 0, IEEE80211_HT_MCS_MASK_LEN);

	for (i = 0; i < rates_len; i++) {
		int ridx, rbit;

		ridx = rates[i] / 8;
		rbit = BIT(rates[i] % 8);

		/* check validity */
		if ((ridx < 0) || (ridx >= IEEE80211_HT_MCS_MASK_LEN))
			return false;

		/* check availability */
		if (sband->ht_cap.mcs.rx_mask[ridx] & rbit)
			mcs[ridx] |= rbit;
		else
			return false;
	}

	return true;
}

static u16 vht_mcs_map_to_mcs_mask(u8 vht_mcs_map)
{
	u16 mcs_mask = 0;

	switch (vht_mcs_map) {
	case IEEE80211_VHT_MCS_NOT_SUPPORTED:
		break;
	case IEEE80211_VHT_MCS_SUPPORT_0_7:
		mcs_mask = 0x00FF;
		break;
	case IEEE80211_VHT_MCS_SUPPORT_0_8:
		mcs_mask = 0x01FF;
		break;
	case IEEE80211_VHT_MCS_SUPPORT_0_9:
		mcs_mask = 0x03FF;
		break;
	default:
		break;
	}

	return mcs_mask;
}

static void vht_build_mcs_mask(u16 vht_mcs_map,
			       u16 vht_mcs_mask[NL80211_VHT_NSS_MAX])
{
	u8 nss;

	for (nss = 0; nss < NL80211_VHT_NSS_MAX; nss++) {
		vht_mcs_mask[nss] = vht_mcs_map_to_mcs_mask(vht_mcs_map & 0x03);
		vht_mcs_map >>= 2;
	}
}

static bool vht_set_mcs_mask(struct ieee80211_supported_band *sband,
			     struct nl80211_txrate_vht *txrate,
			     u16 mcs[NL80211_VHT_NSS_MAX])
{
	u16 tx_mcs_map = le16_to_cpu(sband->vht_cap.vht_mcs.tx_mcs_map);
	u16 tx_mcs_mask[NL80211_VHT_NSS_MAX] = {};
	u8 i;

	if (!sband->vht_cap.vht_supported)
		return false;

	memset(mcs, 0, sizeof(u16) * NL80211_VHT_NSS_MAX);

	/* Build vht_mcs_mask from VHT capabilities */
	vht_build_mcs_mask(tx_mcs_map, tx_mcs_mask);

	for (i = 0; i < NL80211_VHT_NSS_MAX; i++) {
		if ((tx_mcs_mask[i] & txrate->mcs[i]) == txrate->mcs[i])
			mcs[i] = txrate->mcs[i];
		else
			return false;
	}

	return true;
}

static const struct nla_policy nl80211_txattr_policy[NL80211_TXRATE_MAX + 1] = {
	[NL80211_TXRATE_LEGACY] = { .type = NLA_BINARY,
				    .len = NL80211_MAX_SUPP_RATES },
	[NL80211_TXRATE_HT] = { .type = NLA_BINARY,
				.len = NL80211_MAX_SUPP_HT_RATES },
	[NL80211_TXRATE_VHT] = { .len = sizeof(struct nl80211_txrate_vht)},
	[NL80211_TXRATE_GI] = { .type = NLA_U8 },
};

static int nl80211_parse_tx_bitrate_mask(struct genl_info *info,
					 struct cfg80211_bitrate_mask *mask)
{
	struct nlattr *tb[NL80211_TXRATE_MAX + 1];
	struct cfg80211_registered_device *rdev = info->user_ptr[0];
	int rem, i;
	struct nlattr *tx_rates;
	struct ieee80211_supported_band *sband;
	u16 vht_tx_mcs_map;

	memset(mask, 0, sizeof(*mask));
	/* Default to all rates enabled */
	for (i = 0; i < IEEE80211_NUM_BANDS; i++) {
		sband = rdev->wiphy.bands[i];

		if (!sband)
			continue;

		mask->control[i].legacy = (1 << sband->n_bitrates) - 1;
		memcpy(mask->control[i].ht_mcs,
		       sband->ht_cap.mcs.rx_mask,
		       sizeof(mask->control[i].ht_mcs));

		if (!sband->vht_cap.vht_supported)
			continue;

		vht_tx_mcs_map = le16_to_cpu(sband->vht_cap.vht_mcs.tx_mcs_map);
		vht_build_mcs_mask(vht_tx_mcs_map, mask->control[i].vht_mcs);
	}

	/* if no rates are given set it back to the defaults */
	if (!info->attrs[NL80211_ATTR_TX_RATES])
		goto out;

	/* The nested attribute uses enum nl80211_band as the index. This maps
	 * directly to the enum nl80211_band values used in cfg80211.
	 */
	BUILD_BUG_ON(NL80211_MAX_SUPP_HT_RATES > IEEE80211_HT_MCS_MASK_LEN * 8);
	nla_for_each_nested(tx_rates, info->attrs[NL80211_ATTR_TX_RATES], rem) {
		enum ieee80211_band band = nla_type(tx_rates);
		int err;

		if (band < 0 || band >= IEEE80211_NUM_BANDS)
			return -EINVAL;
		sband = rdev->wiphy.bands[band];
		if (sband == NULL)
			return -EINVAL;
		err = nla_parse(tb, NL80211_TXRATE_MAX, nla_data(tx_rates),
				nla_len(tx_rates), nl80211_txattr_policy);
		if (err)
			return err;
		if (tb[NL80211_TXRATE_LEGACY]) {
			mask->control[band].legacy = rateset_to_mask(
				sband,
				nla_data(tb[NL80211_TXRATE_LEGACY]),
				nla_len(tb[NL80211_TXRATE_LEGACY]));
			if ((mask->control[band].legacy == 0) &&
			    nla_len(tb[NL80211_TXRATE_LEGACY]))
				return -EINVAL;
		}
		if (tb[NL80211_TXRATE_HT]) {
			if (!ht_rateset_to_mask(
					sband,
					nla_data(tb[NL80211_TXRATE_HT]),
					nla_len(tb[NL80211_TXRATE_HT]),
					mask->control[band].ht_mcs))
				return -EINVAL;
		}
		if (tb[NL80211_TXRATE_VHT]) {
			if (!vht_set_mcs_mask(
					sband,
					nla_data(tb[NL80211_TXRATE_VHT]),
					mask->control[band].vht_mcs))
				return -EINVAL;
		}
		if (tb[NL80211_TXRATE_GI]) {
			mask->control[band].gi =
				nla_get_u8(tb[NL80211_TXRATE_GI]);
			if (mask->control[band].gi > NL80211_TXRATE_FORCE_LGI)
				return -EINVAL;
		}

		if (mask->control[band].legacy == 0) {
			/* don't allow empty legacy rates if HT or VHT
			 * are not even supported.
			 */
			if (!(rdev->wiphy.bands[band]->ht_cap.ht_supported ||
			      rdev->wiphy.bands[band]->vht_cap.vht_supported))
				return -EINVAL;

			for (i = 0; i < IEEE80211_HT_MCS_MASK_LEN; i++)
				if (mask->control[band].ht_mcs[i])
					goto out;

			for (i = 0; i < NL80211_VHT_NSS_MAX; i++)
				if (mask->control[band].vht_mcs[i])
					goto out;

			/* legacy and mcs rates may not be both empty */
			return -EINVAL;
		}
	}

out:
	return 0;
}

static int validate_beacon_tx_rate(struct cfg80211_registered_device *rdev,
				   enum nl80211_band band,
				   struct cfg80211_bitrate_mask *beacon_rate)
{
	u32 count_ht, count_vht, i;
	u32 rate = beacon_rate->control[band].legacy;

	/* Allow only one rate */
	if (hweight32(rate) > 1)
		return -EINVAL;

	count_ht = 0;
	for (i = 0; i < IEEE80211_HT_MCS_MASK_LEN; i++) {
		if (hweight8(beacon_rate->control[band].ht_mcs[i]) > 1) {
			return -EINVAL;
		} else if (beacon_rate->control[band].ht_mcs[i]) {
			count_ht++;
			if (count_ht > 1)
				return -EINVAL;
		}
		if (count_ht && rate)
			return -EINVAL;
	}

	count_vht = 0;
	for (i = 0; i < NL80211_VHT_NSS_MAX; i++) {
		if (hweight16(beacon_rate->control[band].vht_mcs[i]) > 1) {
			return -EINVAL;
		} else if (beacon_rate->control[band].vht_mcs[i]) {
			count_vht++;
			if (count_vht > 1)
				return -EINVAL;
		}
		if (count_vht && rate)
			return -EINVAL;
	}

	if ((count_ht && count_vht) || (!rate && !count_ht && !count_vht))
		return -EINVAL;

	if (rate &&
	    !wiphy_ext_feature_isset(&rdev->wiphy,
				     NL80211_EXT_FEATURE_BEACON_RATE_LEGACY))
		return -EINVAL;
	if (count_ht &&
	    !wiphy_ext_feature_isset(&rdev->wiphy,
				     NL80211_EXT_FEATURE_BEACON_RATE_HT))
		return -EINVAL;
	if (count_vht &&
	    !wiphy_ext_feature_isset(&rdev->wiphy,
				     NL80211_EXT_FEATURE_BEACON_RATE_VHT))
		return -EINVAL;

	return 0;
}

static int nl80211_parse_beacon(struct nlattr *attrs[],
				struct cfg80211_beacon_data *bcn)
{
	bool haveinfo = false;

	if (!is_valid_ie_attr(attrs[NL80211_ATTR_BEACON_TAIL]) ||
	    !is_valid_ie_attr(attrs[NL80211_ATTR_IE]) ||
	    !is_valid_ie_attr(attrs[NL80211_ATTR_IE_PROBE_RESP]) ||
	    !is_valid_ie_attr(attrs[NL80211_ATTR_IE_ASSOC_RESP]))
		return -EINVAL;

	memset(bcn, 0, sizeof(*bcn));

	if (attrs[NL80211_ATTR_BEACON_HEAD]) {
		bcn->head = nla_data(attrs[NL80211_ATTR_BEACON_HEAD]);
		bcn->head_len = nla_len(attrs[NL80211_ATTR_BEACON_HEAD]);
		if (!bcn->head_len)
			return -EINVAL;
		haveinfo = true;
	}

	if (attrs[NL80211_ATTR_BEACON_TAIL]) {
		bcn->tail = nla_data(attrs[NL80211_ATTR_BEACON_TAIL]);
		bcn->tail_len = nla_len(attrs[NL80211_ATTR_BEACON_TAIL]);
		haveinfo = true;
	}

	if (!haveinfo)
		return -EINVAL;

	if (attrs[NL80211_ATTR_IE]) {
		bcn->beacon_ies = nla_data(attrs[NL80211_ATTR_IE]);
		bcn->beacon_ies_len = nla_len(attrs[NL80211_ATTR_IE]);
	}

	if (attrs[NL80211_ATTR_IE_PROBE_RESP]) {
		bcn->proberesp_ies =
			nla_data(attrs[NL80211_ATTR_IE_PROBE_RESP]);
		bcn->proberesp_ies_len =
			nla_len(attrs[NL80211_ATTR_IE_PROBE_RESP]);
	}

	if (attrs[NL80211_ATTR_IE_ASSOC_RESP]) {
		bcn->assocresp_ies =
			nla_data(attrs[NL80211_ATTR_IE_ASSOC_RESP]);
		bcn->assocresp_ies_len =
			nla_len(attrs[NL80211_ATTR_IE_ASSOC_RESP]);
	}

	if (attrs[NL80211_ATTR_PROBE_RESP]) {
		bcn->probe_resp = nla_data(attrs[NL80211_ATTR_PROBE_RESP]);
		bcn->probe_resp_len = nla_len(attrs[NL80211_ATTR_PROBE_RESP]);
	}

	return 0;
}

static bool nl80211_get_ap_channel(struct cfg80211_registered_device *rdev,
				   struct cfg80211_ap_settings *params)
{
	struct wireless_dev *wdev;
	bool ret = false;

	list_for_each_entry(wdev, &rdev->wiphy.wdev_list, list) {
		if (wdev->iftype != NL80211_IFTYPE_AP &&
		    wdev->iftype != NL80211_IFTYPE_P2P_GO)
			continue;

		if (!wdev->preset_chandef.chan)
			continue;

		params->chandef = wdev->preset_chandef;
		ret = true;
		break;
	}

	return ret;
}

static bool nl80211_valid_auth_type(struct cfg80211_registered_device *rdev,
				    enum nl80211_auth_type auth_type,
				    enum nl80211_commands cmd)
{
	if (auth_type > NL80211_AUTHTYPE_MAX)
		return false;

	switch (cmd) {
	case NL80211_CMD_AUTHENTICATE:
		if (!(rdev->wiphy.features & NL80211_FEATURE_SAE) &&
		    auth_type == NL80211_AUTHTYPE_SAE)
			return false;
		if (!wiphy_ext_feature_isset(&rdev->wiphy,
					     NL80211_EXT_FEATURE_FILS_STA) &&
		    (auth_type == NL80211_AUTHTYPE_FILS_SK ||
		     auth_type == NL80211_AUTHTYPE_FILS_SK_PFS ||
		     auth_type == NL80211_AUTHTYPE_FILS_PK))
			return false;
		return true;
	case NL80211_CMD_CONNECT:
		if (!(rdev->wiphy.features & NL80211_FEATURE_SAE) &&
		    auth_type == NL80211_AUTHTYPE_SAE)
			return false;
		/* FILS with SK PFS or PK not supported yet */
		if (auth_type == NL80211_AUTHTYPE_FILS_SK_PFS ||
		    auth_type == NL80211_AUTHTYPE_FILS_PK)
			return false;
		if (!wiphy_ext_feature_isset(
			    &rdev->wiphy,
			    NL80211_EXT_FEATURE_FILS_SK_OFFLOAD) &&
		    auth_type == NL80211_AUTHTYPE_FILS_SK)
			return false;
		return true;
	case NL80211_CMD_START_AP:
		/* SAE not supported yet */
		if (auth_type == NL80211_AUTHTYPE_SAE)
			return false;
		/* FILS not supported yet */
		if (auth_type == NL80211_AUTHTYPE_FILS_SK ||
		    auth_type == NL80211_AUTHTYPE_FILS_SK_PFS ||
		    auth_type == NL80211_AUTHTYPE_FILS_PK)
			return false;
		return true;
	default:
		return false;
	}
}

static int nl80211_start_ap(struct sk_buff *skb, struct genl_info *info)
{
	struct cfg80211_registered_device *rdev = info->user_ptr[0];
	struct net_device *dev = info->user_ptr[1];
	struct wireless_dev *wdev = dev->ieee80211_ptr;
	struct cfg80211_ap_settings params;
	int err;

	if (dev->ieee80211_ptr->iftype != NL80211_IFTYPE_AP &&
	    dev->ieee80211_ptr->iftype != NL80211_IFTYPE_P2P_GO)
		return -EOPNOTSUPP;

	if (!rdev->ops->start_ap)
		return -EOPNOTSUPP;

	if (wdev->beacon_interval)
		return -EALREADY;

	memset(&params, 0, sizeof(params));

	/* these are required for START_AP */
	if (!info->attrs[NL80211_ATTR_BEACON_INTERVAL] ||
	    !info->attrs[NL80211_ATTR_DTIM_PERIOD] ||
	    !info->attrs[NL80211_ATTR_BEACON_HEAD])
		return -EINVAL;

	err = nl80211_parse_beacon(info->attrs, &params.beacon);
	if (err)
		return err;

	params.beacon_interval =
		nla_get_u32(info->attrs[NL80211_ATTR_BEACON_INTERVAL]);
	params.dtim_period =
		nla_get_u32(info->attrs[NL80211_ATTR_DTIM_PERIOD]);

	err = cfg80211_validate_beacon_int(rdev, dev->ieee80211_ptr->iftype,
					   params.beacon_interval);
	if (err)
		return err;

	/*
	 * In theory, some of these attributes should be required here
	 * but since they were not used when the command was originally
	 * added, keep them optional for old user space programs to let
	 * them continue to work with drivers that do not need the
	 * additional information -- drivers must check!
	 */
	if (info->attrs[NL80211_ATTR_SSID]) {
		params.ssid = nla_data(info->attrs[NL80211_ATTR_SSID]);
		params.ssid_len =
			nla_len(info->attrs[NL80211_ATTR_SSID]);
		if (params.ssid_len == 0 ||
		    params.ssid_len > IEEE80211_MAX_SSID_LEN)
			return -EINVAL;
	}

	if (info->attrs[NL80211_ATTR_HIDDEN_SSID]) {
		params.hidden_ssid = nla_get_u32(
			info->attrs[NL80211_ATTR_HIDDEN_SSID]);
		if (params.hidden_ssid != NL80211_HIDDEN_SSID_NOT_IN_USE &&
		    params.hidden_ssid != NL80211_HIDDEN_SSID_ZERO_LEN &&
		    params.hidden_ssid != NL80211_HIDDEN_SSID_ZERO_CONTENTS)
			return -EINVAL;
	}

	params.privacy = !!info->attrs[NL80211_ATTR_PRIVACY];

	if (info->attrs[NL80211_ATTR_AUTH_TYPE]) {
		params.auth_type = nla_get_u32(
			info->attrs[NL80211_ATTR_AUTH_TYPE]);
		if (!nl80211_valid_auth_type(rdev, params.auth_type,
					     NL80211_CMD_START_AP))
			return -EINVAL;
	} else
		params.auth_type = NL80211_AUTHTYPE_AUTOMATIC;

	err = nl80211_crypto_settings(rdev, info, &params.crypto,
				      NL80211_MAX_NR_CIPHER_SUITES);
	if (err)
		return err;

	if (info->attrs[NL80211_ATTR_INACTIVITY_TIMEOUT]) {
		if (!(rdev->wiphy.features & NL80211_FEATURE_INACTIVITY_TIMER))
			return -EOPNOTSUPP;
		params.inactivity_timeout = nla_get_u16(
			info->attrs[NL80211_ATTR_INACTIVITY_TIMEOUT]);
	}

	if (info->attrs[NL80211_ATTR_P2P_CTWINDOW]) {
		if (dev->ieee80211_ptr->iftype != NL80211_IFTYPE_P2P_GO)
			return -EINVAL;
		params.p2p_ctwindow =
			nla_get_u8(info->attrs[NL80211_ATTR_P2P_CTWINDOW]);
		if (params.p2p_ctwindow > 127)
			return -EINVAL;
		if (params.p2p_ctwindow != 0 &&
		    !(rdev->wiphy.features & NL80211_FEATURE_P2P_GO_CTWIN))
			return -EINVAL;
	}

	if (info->attrs[NL80211_ATTR_P2P_OPPPS]) {
		u8 tmp;

		if (dev->ieee80211_ptr->iftype != NL80211_IFTYPE_P2P_GO)
			return -EINVAL;
		tmp = nla_get_u8(info->attrs[NL80211_ATTR_P2P_OPPPS]);
		if (tmp > 1)
			return -EINVAL;
		params.p2p_opp_ps = tmp;
		if (params.p2p_opp_ps != 0 &&
		    !(rdev->wiphy.features & NL80211_FEATURE_P2P_GO_OPPPS))
			return -EINVAL;
	}

	if (info->attrs[NL80211_ATTR_WIPHY_FREQ]) {
		err = nl80211_parse_chandef(rdev, info, &params.chandef);
		if (err)
			return err;
	} else if (wdev->preset_chandef.chan) {
		params.chandef = wdev->preset_chandef;
	} else if (!nl80211_get_ap_channel(rdev, &params))
		return -EINVAL;

	if (!cfg80211_reg_can_beacon_relax(&rdev->wiphy, &params.chandef,
					   wdev->iftype))
		return -EINVAL;

	if (info->attrs[NL80211_ATTR_TX_RATES]) {
		err = nl80211_parse_tx_bitrate_mask(info, &params.beacon_rate);
		if (err)
			return err;

		err = validate_beacon_tx_rate(rdev, params.chandef.chan->band,
					      &params.beacon_rate);
		if (err)
			return err;
	}

	if (info->attrs[NL80211_ATTR_SMPS_MODE]) {
		params.smps_mode =
			nla_get_u8(info->attrs[NL80211_ATTR_SMPS_MODE]);
		switch (params.smps_mode) {
		case NL80211_SMPS_OFF:
			break;
		case NL80211_SMPS_STATIC:
			if (!(rdev->wiphy.features &
			      NL80211_FEATURE_STATIC_SMPS))
				return -EINVAL;
			break;
		case NL80211_SMPS_DYNAMIC:
			if (!(rdev->wiphy.features &
			      NL80211_FEATURE_DYNAMIC_SMPS))
				return -EINVAL;
			break;
		default:
			return -EINVAL;
		}
	} else {
		params.smps_mode = NL80211_SMPS_OFF;
	}

	params.pbss = nla_get_flag(info->attrs[NL80211_ATTR_PBSS]);
	if (params.pbss && !rdev->wiphy.bands[IEEE80211_BAND_60GHZ])
		return -EOPNOTSUPP;

	if (info->attrs[NL80211_ATTR_ACL_POLICY]) {
		params.acl = parse_acl_data(&rdev->wiphy, info);
		if (IS_ERR(params.acl))
			return PTR_ERR(params.acl);
	}

	wdev_lock(wdev);
	err = rdev_start_ap(rdev, dev, &params);
	if (!err) {
		wdev->preset_chandef = params.chandef;
		wdev->beacon_interval = params.beacon_interval;
		wdev->chandef = params.chandef;
		wdev->ssid_len = params.ssid_len;
		memcpy(wdev->ssid, params.ssid, wdev->ssid_len);
	}
	wdev_unlock(wdev);

	kfree(params.acl);

	return err;
}

static int nl80211_set_beacon(struct sk_buff *skb, struct genl_info *info)
{
	struct cfg80211_registered_device *rdev = info->user_ptr[0];
	struct net_device *dev = info->user_ptr[1];
	struct wireless_dev *wdev = dev->ieee80211_ptr;
	struct cfg80211_beacon_data params;
	int err;

	if (dev->ieee80211_ptr->iftype != NL80211_IFTYPE_AP &&
	    dev->ieee80211_ptr->iftype != NL80211_IFTYPE_P2P_GO)
		return -EOPNOTSUPP;

	if (!rdev->ops->change_beacon)
		return -EOPNOTSUPP;

	if (!wdev->beacon_interval)
		return -EINVAL;

	err = nl80211_parse_beacon(info->attrs, &params);
	if (err)
		return err;

	wdev_lock(wdev);
	err = rdev_change_beacon(rdev, dev, &params);
	wdev_unlock(wdev);

	return err;
}

static int nl80211_stop_ap(struct sk_buff *skb, struct genl_info *info)
{
	struct cfg80211_registered_device *rdev = info->user_ptr[0];
	struct net_device *dev = info->user_ptr[1];

	return cfg80211_stop_ap(rdev, dev, false);
}

static const struct nla_policy sta_flags_policy[NL80211_STA_FLAG_MAX + 1] = {
	[NL80211_STA_FLAG_AUTHORIZED] = { .type = NLA_FLAG },
	[NL80211_STA_FLAG_SHORT_PREAMBLE] = { .type = NLA_FLAG },
	[NL80211_STA_FLAG_WME] = { .type = NLA_FLAG },
	[NL80211_STA_FLAG_MFP] = { .type = NLA_FLAG },
	[NL80211_STA_FLAG_AUTHENTICATED] = { .type = NLA_FLAG },
	[NL80211_STA_FLAG_TDLS_PEER] = { .type = NLA_FLAG },
};

static int parse_station_flags(struct genl_info *info,
			       enum nl80211_iftype iftype,
			       struct station_parameters *params)
{
	struct nlattr *flags[NL80211_STA_FLAG_MAX + 1];
	struct nlattr *nla;
	int flag;

	/*
	 * Try parsing the new attribute first so userspace
	 * can specify both for older kernels.
	 */
	nla = info->attrs[NL80211_ATTR_STA_FLAGS2];
	if (nla) {
		struct nl80211_sta_flag_update *sta_flags;

		sta_flags = nla_data(nla);
		params->sta_flags_mask = sta_flags->mask;
		params->sta_flags_set = sta_flags->set;
		params->sta_flags_set &= params->sta_flags_mask;
		if ((params->sta_flags_mask |
		     params->sta_flags_set) & BIT(__NL80211_STA_FLAG_INVALID))
			return -EINVAL;
		return 0;
	}

	/* if present, parse the old attribute */

	nla = info->attrs[NL80211_ATTR_STA_FLAGS];
	if (!nla)
		return 0;

	if (nla_parse_nested(flags, NL80211_STA_FLAG_MAX,
			     nla, sta_flags_policy))
		return -EINVAL;

	/*
	 * Only allow certain flags for interface types so that
	 * other attributes are silently ignored. Remember that
	 * this is backward compatibility code with old userspace
	 * and shouldn't be hit in other cases anyway.
	 */
	switch (iftype) {
	case NL80211_IFTYPE_AP:
	case NL80211_IFTYPE_AP_VLAN:
	case NL80211_IFTYPE_P2P_GO:
		params->sta_flags_mask = BIT(NL80211_STA_FLAG_AUTHORIZED) |
					 BIT(NL80211_STA_FLAG_SHORT_PREAMBLE) |
					 BIT(NL80211_STA_FLAG_WME) |
					 BIT(NL80211_STA_FLAG_MFP);
		break;
	case NL80211_IFTYPE_P2P_CLIENT:
	case NL80211_IFTYPE_STATION:
		params->sta_flags_mask = BIT(NL80211_STA_FLAG_AUTHORIZED) |
					 BIT(NL80211_STA_FLAG_TDLS_PEER);
		break;
	case NL80211_IFTYPE_MESH_POINT:
		params->sta_flags_mask = BIT(NL80211_STA_FLAG_AUTHENTICATED) |
					 BIT(NL80211_STA_FLAG_MFP) |
					 BIT(NL80211_STA_FLAG_AUTHORIZED);
		break;
	default:
		return -EINVAL;
	}

	for (flag = 1; flag <= NL80211_STA_FLAG_MAX; flag++) {
		if (flags[flag]) {
			params->sta_flags_set |= (1<<flag);

			/* no longer support new API additions in old API */
			if (flag > NL80211_STA_FLAG_MAX_OLD_API)
				return -EINVAL;
		}
	}

	return 0;
}

static bool nl80211_put_sta_rate(struct sk_buff *msg, struct rate_info *info,
				 int attr)
{
	struct nlattr *rate;
	u32 bitrate;
	u16 bitrate_compat;
	enum nl80211_rate_info rate_flg;

	rate = nla_nest_start(msg, attr);
	if (!rate)
		return false;

	/* cfg80211_calculate_bitrate will return 0 for mcs >= 32 */
	bitrate = cfg80211_calculate_bitrate(info);
	/* report 16-bit bitrate only if we can */
	bitrate_compat = bitrate < (1UL << 16) ? bitrate : 0;
	if (bitrate > 0 &&
	    nla_put_u32(msg, NL80211_RATE_INFO_BITRATE32, bitrate))
		return false;
	if (bitrate_compat > 0 &&
	    nla_put_u16(msg, NL80211_RATE_INFO_BITRATE, bitrate_compat))
		return false;

	switch (info->bw) {
	case RATE_INFO_BW_5:
		rate_flg = NL80211_RATE_INFO_5_MHZ_WIDTH;
		break;
	case RATE_INFO_BW_10:
		rate_flg = NL80211_RATE_INFO_10_MHZ_WIDTH;
		break;
	default:
		WARN_ON(1);
		/* fall through */
	case RATE_INFO_BW_20:
		rate_flg = 0;
		break;
	case RATE_INFO_BW_40:
		rate_flg = NL80211_RATE_INFO_40_MHZ_WIDTH;
		break;
	case RATE_INFO_BW_80:
		rate_flg = NL80211_RATE_INFO_80_MHZ_WIDTH;
		break;
	case RATE_INFO_BW_160:
		rate_flg = NL80211_RATE_INFO_160_MHZ_WIDTH;
		break;
	}

	if (rate_flg && nla_put_flag(msg, rate_flg))
		return false;

	if (info->flags & RATE_INFO_FLAGS_MCS) {
		if (nla_put_u8(msg, NL80211_RATE_INFO_MCS, info->mcs))
			return false;
		if (info->flags & RATE_INFO_FLAGS_SHORT_GI &&
		    nla_put_flag(msg, NL80211_RATE_INFO_SHORT_GI))
			return false;
	} else if (info->flags & RATE_INFO_FLAGS_VHT_MCS) {
		if (nla_put_u8(msg, NL80211_RATE_INFO_VHT_MCS, info->mcs))
			return false;
		if (nla_put_u8(msg, NL80211_RATE_INFO_VHT_NSS, info->nss))
			return false;
		if (info->flags & RATE_INFO_FLAGS_SHORT_GI &&
		    nla_put_flag(msg, NL80211_RATE_INFO_SHORT_GI))
			return false;
	}

	nla_nest_end(msg, rate);
	return true;
}

static bool nl80211_put_signal(struct sk_buff *msg, u8 mask, s8 *signal,
			       int id)
{
	void *attr;
	int i = 0;

	if (!mask)
		return true;

	attr = nla_nest_start(msg, id);
	if (!attr)
		return false;

	for (i = 0; i < IEEE80211_MAX_CHAINS; i++) {
		if (!(mask & BIT(i)))
			continue;

		if (nla_put_u8(msg, i, signal[i]))
			return false;
	}

	nla_nest_end(msg, attr);

	return true;
}

static int nl80211_send_station(struct sk_buff *msg, u32 cmd, u32 portid,
				u32 seq, int flags,
				struct cfg80211_registered_device *rdev,
				struct net_device *dev,
				const u8 *mac_addr, struct station_info *sinfo)
{
	void *hdr;
	struct nlattr *sinfoattr, *bss_param;

	hdr = nl80211hdr_put(msg, portid, seq, flags, cmd);
	if (!hdr)
		return -1;

	if (nla_put_u32(msg, NL80211_ATTR_IFINDEX, dev->ifindex) ||
	    nla_put(msg, NL80211_ATTR_MAC, ETH_ALEN, mac_addr) ||
	    nla_put_u32(msg, NL80211_ATTR_GENERATION, sinfo->generation))
		goto nla_put_failure;

	sinfoattr = nla_nest_start(msg, NL80211_ATTR_STA_INFO);
	if (!sinfoattr)
		goto nla_put_failure;

#define PUT_SINFO(attr, memb, type) do {				\
	if (sinfo->filled & BIT(NL80211_STA_INFO_ ## attr) &&		\
	    nla_put_ ## type(msg, NL80211_STA_INFO_ ## attr,		\
			     sinfo->memb))				\
		goto nla_put_failure;					\
	} while (0)

	PUT_SINFO(CONNECTED_TIME, connected_time, u32);
	PUT_SINFO(INACTIVE_TIME, inactive_time, u32);

	if (sinfo->filled & (BIT(NL80211_STA_INFO_RX_BYTES) |
			     BIT(NL80211_STA_INFO_RX_BYTES64)) &&
	    nla_put_u32(msg, NL80211_STA_INFO_RX_BYTES,
			(u32)sinfo->rx_bytes))
		goto nla_put_failure;

	if (sinfo->filled & (BIT(NL80211_STA_INFO_TX_BYTES) |
			     BIT(NL80211_STA_INFO_TX_BYTES64)) &&
	    nla_put_u32(msg, NL80211_STA_INFO_TX_BYTES,
			(u32)sinfo->tx_bytes))
		goto nla_put_failure;

	PUT_SINFO(RX_BYTES64, rx_bytes, u64);
	PUT_SINFO(TX_BYTES64, tx_bytes, u64);
	PUT_SINFO(LLID, llid, u16);
	PUT_SINFO(PLID, plid, u16);
	PUT_SINFO(PLINK_STATE, plink_state, u8);

	switch (rdev->wiphy.signal_type) {
	case CFG80211_SIGNAL_TYPE_MBM:
		PUT_SINFO(SIGNAL, signal, u8);
		PUT_SINFO(SIGNAL_AVG, signal_avg, u8);
		break;
	default:
		break;
	}
	if (sinfo->filled & BIT(NL80211_STA_INFO_CHAIN_SIGNAL)) {
		if (!nl80211_put_signal(msg, sinfo->chains,
					sinfo->chain_signal,
					NL80211_STA_INFO_CHAIN_SIGNAL))
			goto nla_put_failure;
	}
	if (sinfo->filled & BIT(NL80211_STA_INFO_CHAIN_SIGNAL_AVG)) {
		if (!nl80211_put_signal(msg, sinfo->chains,
					sinfo->chain_signal_avg,
					NL80211_STA_INFO_CHAIN_SIGNAL_AVG))
			goto nla_put_failure;
	}
	if (sinfo->filled & BIT(NL80211_STA_INFO_TX_BITRATE)) {
		if (!nl80211_put_sta_rate(msg, &sinfo->txrate,
					  NL80211_STA_INFO_TX_BITRATE))
			goto nla_put_failure;
	}
	if (sinfo->filled & BIT(NL80211_STA_INFO_RX_BITRATE)) {
		if (!nl80211_put_sta_rate(msg, &sinfo->rxrate,
					  NL80211_STA_INFO_RX_BITRATE))
			goto nla_put_failure;
	}

	PUT_SINFO(RX_PACKETS, rx_packets, u32);
	PUT_SINFO(TX_PACKETS, tx_packets, u32);
	PUT_SINFO(TX_RETRIES, tx_retries, u32);
	PUT_SINFO(TX_FAILED, tx_failed, u32);
	PUT_SINFO(EXPECTED_THROUGHPUT, expected_throughput, u32);
	PUT_SINFO(BEACON_LOSS, beacon_loss_count, u32);
	PUT_SINFO(LOCAL_PM, local_pm, u32);
	PUT_SINFO(PEER_PM, peer_pm, u32);
	PUT_SINFO(NONPEER_PM, nonpeer_pm, u32);

	if (sinfo->filled & BIT(NL80211_STA_INFO_BSS_PARAM)) {
		bss_param = nla_nest_start(msg, NL80211_STA_INFO_BSS_PARAM);
		if (!bss_param)
			goto nla_put_failure;

		if (((sinfo->bss_param.flags & BSS_PARAM_FLAGS_CTS_PROT) &&
		     nla_put_flag(msg, NL80211_STA_BSS_PARAM_CTS_PROT)) ||
		    ((sinfo->bss_param.flags & BSS_PARAM_FLAGS_SHORT_PREAMBLE) &&
		     nla_put_flag(msg, NL80211_STA_BSS_PARAM_SHORT_PREAMBLE)) ||
		    ((sinfo->bss_param.flags & BSS_PARAM_FLAGS_SHORT_SLOT_TIME) &&
		     nla_put_flag(msg, NL80211_STA_BSS_PARAM_SHORT_SLOT_TIME)) ||
		    nla_put_u8(msg, NL80211_STA_BSS_PARAM_DTIM_PERIOD,
			       sinfo->bss_param.dtim_period) ||
		    nla_put_u16(msg, NL80211_STA_BSS_PARAM_BEACON_INTERVAL,
				sinfo->bss_param.beacon_interval))
			goto nla_put_failure;

		nla_nest_end(msg, bss_param);
	}
	if ((sinfo->filled & BIT(NL80211_STA_INFO_STA_FLAGS)) &&
	    nla_put(msg, NL80211_STA_INFO_STA_FLAGS,
		    sizeof(struct nl80211_sta_flag_update),
		    &sinfo->sta_flags))
		goto nla_put_failure;

	PUT_SINFO(T_OFFSET, t_offset, u64);
	PUT_SINFO(RX_DROP_MISC, rx_dropped_misc, u64);
	PUT_SINFO(BEACON_RX, rx_beacon, u64);
	PUT_SINFO(BEACON_SIGNAL_AVG, rx_beacon_signal_avg, u8);

#undef PUT_SINFO

	if (sinfo->filled & BIT(NL80211_STA_INFO_TID_STATS)) {
		struct nlattr *tidsattr;
		int tid;

		tidsattr = nla_nest_start(msg, NL80211_STA_INFO_TID_STATS);
		if (!tidsattr)
			goto nla_put_failure;

		for (tid = 0; tid < IEEE80211_NUM_TIDS + 1; tid++) {
			struct cfg80211_tid_stats *tidstats;
			struct nlattr *tidattr;

			tidstats = &sinfo->pertid[tid];

			if (!tidstats->filled)
				continue;

			tidattr = nla_nest_start(msg, tid + 1);
			if (!tidattr)
				goto nla_put_failure;

#define PUT_TIDVAL(attr, memb, type) do {				\
	if (tidstats->filled & BIT(NL80211_TID_STATS_ ## attr) &&	\
	    nla_put_ ## type(msg, NL80211_TID_STATS_ ## attr,		\
			     tidstats->memb))				\
		goto nla_put_failure;					\
	} while (0)

			PUT_TIDVAL(RX_MSDU, rx_msdu, u64);
			PUT_TIDVAL(TX_MSDU, tx_msdu, u64);
			PUT_TIDVAL(TX_MSDU_RETRIES, tx_msdu_retries, u64);
			PUT_TIDVAL(TX_MSDU_FAILED, tx_msdu_failed, u64);

#undef PUT_TIDVAL
			nla_nest_end(msg, tidattr);
		}

		nla_nest_end(msg, tidsattr);
	}

	nla_nest_end(msg, sinfoattr);

	if (sinfo->assoc_req_ies_len &&
	    nla_put(msg, NL80211_ATTR_IE, sinfo->assoc_req_ies_len,
		    sinfo->assoc_req_ies))
		goto nla_put_failure;

	genlmsg_end(msg, hdr);
	return 0;

 nla_put_failure:
	genlmsg_cancel(msg, hdr);
	return -EMSGSIZE;
}

static int nl80211_dump_station(struct sk_buff *skb,
				struct netlink_callback *cb)
{
	struct station_info sinfo;
	struct cfg80211_registered_device *rdev;
	struct wireless_dev *wdev;
	u8 mac_addr[ETH_ALEN];
	int sta_idx = cb->args[2];
	int err;

	rtnl_lock();
	err = nl80211_prepare_wdev_dump(skb, cb, &rdev, &wdev);
	if (err)
		goto out_err;

	if (!wdev->netdev) {
		err = -EINVAL;
		goto out_err;
	}

	if (!rdev->ops->dump_station) {
		err = -EOPNOTSUPP;
		goto out_err;
	}

	while (1) {
		memset(&sinfo, 0, sizeof(sinfo));
		err = rdev_dump_station(rdev, wdev->netdev, sta_idx,
					mac_addr, &sinfo);
		if (err == -ENOENT)
			break;
		if (err)
			goto out_err;

		if (nl80211_send_station(skb, NL80211_CMD_NEW_STATION,
				NETLINK_CB(cb->skb).portid,
				cb->nlh->nlmsg_seq, NLM_F_MULTI,
				rdev, wdev->netdev, mac_addr,
				&sinfo) < 0)
			goto out;

		sta_idx++;
	}


 out:
	cb->args[2] = sta_idx;
	err = skb->len;
 out_err:
	rtnl_unlock();

	return err;
}

static int nl80211_get_station(struct sk_buff *skb, struct genl_info *info)
{
	struct cfg80211_registered_device *rdev = info->user_ptr[0];
	struct net_device *dev = info->user_ptr[1];
	struct station_info sinfo;
	struct sk_buff *msg;
	u8 *mac_addr = NULL;
	int err;

	memset(&sinfo, 0, sizeof(sinfo));

	if (!info->attrs[NL80211_ATTR_MAC])
		return -EINVAL;

	mac_addr = nla_data(info->attrs[NL80211_ATTR_MAC]);

	if (!rdev->ops->get_station)
		return -EOPNOTSUPP;

	err = rdev_get_station(rdev, dev, mac_addr, &sinfo);
	if (err)
		return err;

	msg = nlmsg_new(NLMSG_DEFAULT_SIZE, GFP_KERNEL);
	if (!msg)
		return -ENOMEM;

	if (nl80211_send_station(msg, NL80211_CMD_NEW_STATION,
				 info->snd_portid, info->snd_seq, 0,
				 rdev, dev, mac_addr, &sinfo) < 0) {
		nlmsg_free(msg);
		return -ENOBUFS;
	}

	return genlmsg_reply(msg, info);
}

int cfg80211_check_station_change(struct wiphy *wiphy,
				  struct station_parameters *params,
				  enum cfg80211_station_type statype)
{
	if (params->listen_interval != -1 &&
	    statype != CFG80211_STA_AP_CLIENT_UNASSOC)
		return -EINVAL;

	if (params->aid &&
	    !(params->sta_flags_set & BIT(NL80211_STA_FLAG_TDLS_PEER)) &&
	    statype != CFG80211_STA_AP_CLIENT_UNASSOC)
		return -EINVAL;

	/* When you run into this, adjust the code below for the new flag */
	BUILD_BUG_ON(NL80211_STA_FLAG_MAX != 7);

	switch (statype) {
	case CFG80211_STA_MESH_PEER_KERNEL:
	case CFG80211_STA_MESH_PEER_USER:
		/*
		 * No ignoring the TDLS flag here -- the userspace mesh
		 * code doesn't have the bug of including TDLS in the
		 * mask everywhere.
		 */
		if (params->sta_flags_mask &
				~(BIT(NL80211_STA_FLAG_AUTHENTICATED) |
				  BIT(NL80211_STA_FLAG_MFP) |
				  BIT(NL80211_STA_FLAG_AUTHORIZED)))
			return -EINVAL;
		break;
	case CFG80211_STA_TDLS_PEER_SETUP:
	case CFG80211_STA_TDLS_PEER_ACTIVE:
		if (!(params->sta_flags_set & BIT(NL80211_STA_FLAG_TDLS_PEER)))
			return -EINVAL;
		/* ignore since it can't change */
		params->sta_flags_mask &= ~BIT(NL80211_STA_FLAG_TDLS_PEER);
		break;
	default:
		/* disallow mesh-specific things */
		if (params->plink_action != NL80211_PLINK_ACTION_NO_ACTION)
			return -EINVAL;
		if (params->local_pm)
			return -EINVAL;
		if (params->sta_modify_mask & STATION_PARAM_APPLY_PLINK_STATE)
			return -EINVAL;
	}

	if (statype != CFG80211_STA_TDLS_PEER_SETUP &&
	    statype != CFG80211_STA_TDLS_PEER_ACTIVE) {
		/* TDLS can't be set, ... */
		if (params->sta_flags_set & BIT(NL80211_STA_FLAG_TDLS_PEER))
			return -EINVAL;
		/*
		 * ... but don't bother the driver with it. This works around
		 * a hostapd/wpa_supplicant issue -- it always includes the
		 * TLDS_PEER flag in the mask even for AP mode.
		 */
		params->sta_flags_mask &= ~BIT(NL80211_STA_FLAG_TDLS_PEER);
	}

	if (statype != CFG80211_STA_TDLS_PEER_SETUP &&
	    statype != CFG80211_STA_AP_CLIENT_UNASSOC) {
		/* reject other things that can't change */
		if (params->sta_modify_mask & STATION_PARAM_APPLY_UAPSD)
			return -EINVAL;
		if (params->sta_modify_mask & STATION_PARAM_APPLY_CAPABILITY)
			return -EINVAL;
		if (params->supported_rates)
			return -EINVAL;
		if (params->ext_capab || params->ht_capa || params->vht_capa)
			return -EINVAL;
	}

	if (statype != CFG80211_STA_AP_CLIENT &&
	    statype != CFG80211_STA_AP_CLIENT_UNASSOC) {
		if (params->vlan)
			return -EINVAL;
	}

	switch (statype) {
	case CFG80211_STA_AP_MLME_CLIENT:
		/* Use this only for authorizing/unauthorizing a station */
		if (!(params->sta_flags_mask & BIT(NL80211_STA_FLAG_AUTHORIZED)))
			return -EOPNOTSUPP;
		break;
	case CFG80211_STA_AP_CLIENT:
	case CFG80211_STA_AP_CLIENT_UNASSOC:
		/* accept only the listed bits */
		if (params->sta_flags_mask &
				~(BIT(NL80211_STA_FLAG_AUTHORIZED) |
				  BIT(NL80211_STA_FLAG_AUTHENTICATED) |
				  BIT(NL80211_STA_FLAG_ASSOCIATED) |
				  BIT(NL80211_STA_FLAG_SHORT_PREAMBLE) |
				  BIT(NL80211_STA_FLAG_WME) |
				  BIT(NL80211_STA_FLAG_MFP)))
			return -EINVAL;

		/* but authenticated/associated only if driver handles it */
		if (!(wiphy->features & NL80211_FEATURE_FULL_AP_CLIENT_STATE) &&
		    params->sta_flags_mask &
				(BIT(NL80211_STA_FLAG_AUTHENTICATED) |
				 BIT(NL80211_STA_FLAG_ASSOCIATED)))
			return -EINVAL;
		break;
	case CFG80211_STA_IBSS:
	case CFG80211_STA_AP_STA:
		/* reject any changes other than AUTHORIZED */
		if (params->sta_flags_mask & ~BIT(NL80211_STA_FLAG_AUTHORIZED))
			return -EINVAL;
		break;
	case CFG80211_STA_TDLS_PEER_SETUP:
		/* reject any changes other than AUTHORIZED or WME */
		if (params->sta_flags_mask & ~(BIT(NL80211_STA_FLAG_AUTHORIZED) |
					       BIT(NL80211_STA_FLAG_WME)))
			return -EINVAL;
		/* force (at least) rates when authorizing */
		if (params->sta_flags_set & BIT(NL80211_STA_FLAG_AUTHORIZED) &&
		    !params->supported_rates)
			return -EINVAL;
		break;
	case CFG80211_STA_TDLS_PEER_ACTIVE:
		/* reject any changes */
		return -EINVAL;
	case CFG80211_STA_MESH_PEER_KERNEL:
		if (params->sta_modify_mask & STATION_PARAM_APPLY_PLINK_STATE)
			return -EINVAL;
		break;
	case CFG80211_STA_MESH_PEER_USER:
		if (params->plink_action != NL80211_PLINK_ACTION_NO_ACTION &&
		    params->plink_action != NL80211_PLINK_ACTION_BLOCK)
			return -EINVAL;
		break;
	}

	return 0;
}
EXPORT_SYMBOL(cfg80211_check_station_change);

/*
 * Get vlan interface making sure it is running and on the right wiphy.
 */
static struct net_device *get_vlan(struct genl_info *info,
				   struct cfg80211_registered_device *rdev)
{
	struct nlattr *vlanattr = info->attrs[NL80211_ATTR_STA_VLAN];
	struct net_device *v;
	int ret;

	if (!vlanattr)
		return NULL;

	v = dev_get_by_index(genl_info_net(info), nla_get_u32(vlanattr));
	if (!v)
		return ERR_PTR(-ENODEV);

	if (!v->ieee80211_ptr || v->ieee80211_ptr->wiphy != &rdev->wiphy) {
		ret = -EINVAL;
		goto error;
	}

	if (v->ieee80211_ptr->iftype != NL80211_IFTYPE_AP_VLAN &&
	    v->ieee80211_ptr->iftype != NL80211_IFTYPE_AP &&
	    v->ieee80211_ptr->iftype != NL80211_IFTYPE_P2P_GO) {
		ret = -EINVAL;
		goto error;
	}

	if (!netif_running(v)) {
		ret = -ENETDOWN;
		goto error;
	}

	return v;
 error:
	dev_put(v);
	return ERR_PTR(ret);
}

static const struct nla_policy
nl80211_sta_wme_policy[NL80211_STA_WME_MAX + 1] = {
	[NL80211_STA_WME_UAPSD_QUEUES] = { .type = NLA_U8 },
	[NL80211_STA_WME_MAX_SP] = { .type = NLA_U8 },
};

static int nl80211_parse_sta_wme(struct genl_info *info,
				 struct station_parameters *params)
{
	struct nlattr *tb[NL80211_STA_WME_MAX + 1];
	struct nlattr *nla;
	int err;

	/* parse WME attributes if present */
	if (!info->attrs[NL80211_ATTR_STA_WME])
		return 0;

	nla = info->attrs[NL80211_ATTR_STA_WME];
	err = nla_parse_nested(tb, NL80211_STA_WME_MAX, nla,
			       nl80211_sta_wme_policy);
	if (err)
		return err;

	if (tb[NL80211_STA_WME_UAPSD_QUEUES])
		params->uapsd_queues = nla_get_u8(
			tb[NL80211_STA_WME_UAPSD_QUEUES]);
	if (params->uapsd_queues & ~IEEE80211_WMM_IE_STA_QOSINFO_AC_MASK)
		return -EINVAL;

	if (tb[NL80211_STA_WME_MAX_SP])
		params->max_sp = nla_get_u8(tb[NL80211_STA_WME_MAX_SP]);

	if (params->max_sp & ~IEEE80211_WMM_IE_STA_QOSINFO_SP_MASK)
		return -EINVAL;

	params->sta_modify_mask |= STATION_PARAM_APPLY_UAPSD;

	return 0;
}

static int nl80211_parse_sta_channel_info(struct genl_info *info,
				      struct station_parameters *params)
{
	if (info->attrs[NL80211_ATTR_STA_SUPPORTED_CHANNELS]) {
		params->supported_channels =
		     nla_data(info->attrs[NL80211_ATTR_STA_SUPPORTED_CHANNELS]);
		params->supported_channels_len =
		     nla_len(info->attrs[NL80211_ATTR_STA_SUPPORTED_CHANNELS]);
		/*
		 * Need to include at least one (first channel, number of
		 * channels) tuple for each subband, and must have proper
		 * tuples for the rest of the data as well.
		 */
		if (params->supported_channels_len < 2)
			return -EINVAL;
		if (params->supported_channels_len % 2)
			return -EINVAL;
	}

	if (info->attrs[NL80211_ATTR_STA_SUPPORTED_OPER_CLASSES]) {
		params->supported_oper_classes =
		 nla_data(info->attrs[NL80211_ATTR_STA_SUPPORTED_OPER_CLASSES]);
		params->supported_oper_classes_len =
		  nla_len(info->attrs[NL80211_ATTR_STA_SUPPORTED_OPER_CLASSES]);
		/*
		 * The value of the Length field of the Supported Operating
		 * Classes element is between 2 and 253.
		 */
		if (params->supported_oper_classes_len < 2 ||
		    params->supported_oper_classes_len > 253)
			return -EINVAL;
	}
	return 0;
}

static int nl80211_set_station_tdls(struct genl_info *info,
				    struct station_parameters *params)
{
	int err;
	/* Dummy STA entry gets updated once the peer capabilities are known */
	if (info->attrs[NL80211_ATTR_PEER_AID])
		params->aid = nla_get_u16(info->attrs[NL80211_ATTR_PEER_AID]);
	if (info->attrs[NL80211_ATTR_HT_CAPABILITY])
		params->ht_capa =
			nla_data(info->attrs[NL80211_ATTR_HT_CAPABILITY]);
	if (info->attrs[NL80211_ATTR_VHT_CAPABILITY])
		params->vht_capa =
			nla_data(info->attrs[NL80211_ATTR_VHT_CAPABILITY]);

	err = nl80211_parse_sta_channel_info(info, params);
	if (err)
		return err;

	return nl80211_parse_sta_wme(info, params);
}

static int nl80211_set_station(struct sk_buff *skb, struct genl_info *info)
{
	struct cfg80211_registered_device *rdev = info->user_ptr[0];
	struct net_device *dev = info->user_ptr[1];
	struct station_parameters params;
	u8 *mac_addr;
	int err;

	memset(&params, 0, sizeof(params));

	if (!rdev->ops->change_station)
		return -EOPNOTSUPP;

	/*
	 * AID and listen_interval properties can be set only for unassociated
	 * station. Include these parameters here and will check them in
	 * cfg80211_check_station_change().
	 */
	if (info->attrs[NL80211_ATTR_PEER_AID])
		params.aid = nla_get_u16(info->attrs[NL80211_ATTR_PEER_AID]);

	if (info->attrs[NL80211_ATTR_STA_LISTEN_INTERVAL])
		params.listen_interval =
		     nla_get_u16(info->attrs[NL80211_ATTR_STA_LISTEN_INTERVAL]);
	else
		params.listen_interval = -1;

	if (!info->attrs[NL80211_ATTR_MAC])
		return -EINVAL;

	mac_addr = nla_data(info->attrs[NL80211_ATTR_MAC]);

	if (info->attrs[NL80211_ATTR_STA_SUPPORTED_RATES]) {
		params.supported_rates =
			nla_data(info->attrs[NL80211_ATTR_STA_SUPPORTED_RATES]);
		params.supported_rates_len =
			nla_len(info->attrs[NL80211_ATTR_STA_SUPPORTED_RATES]);
	}

	if (info->attrs[NL80211_ATTR_STA_CAPABILITY]) {
		params.capability =
			nla_get_u16(info->attrs[NL80211_ATTR_STA_CAPABILITY]);
		params.sta_modify_mask |= STATION_PARAM_APPLY_CAPABILITY;
	}

	if (info->attrs[NL80211_ATTR_STA_EXT_CAPABILITY]) {
		params.ext_capab =
			nla_data(info->attrs[NL80211_ATTR_STA_EXT_CAPABILITY]);
		params.ext_capab_len =
			nla_len(info->attrs[NL80211_ATTR_STA_EXT_CAPABILITY]);
	}

	if (parse_station_flags(info, dev->ieee80211_ptr->iftype, &params))
		return -EINVAL;

	if (info->attrs[NL80211_ATTR_STA_PLINK_ACTION]) {
		params.plink_action =
			nla_get_u8(info->attrs[NL80211_ATTR_STA_PLINK_ACTION]);
		if (params.plink_action >= NUM_NL80211_PLINK_ACTIONS)
			return -EINVAL;
	}

	if (info->attrs[NL80211_ATTR_STA_PLINK_STATE]) {
		params.plink_state =
			nla_get_u8(info->attrs[NL80211_ATTR_STA_PLINK_STATE]);
		if (params.plink_state >= NUM_NL80211_PLINK_STATES)
			return -EINVAL;
		params.sta_modify_mask |= STATION_PARAM_APPLY_PLINK_STATE;
	}

	if (info->attrs[NL80211_ATTR_LOCAL_MESH_POWER_MODE]) {
		enum nl80211_mesh_power_mode pm = nla_get_u32(
			info->attrs[NL80211_ATTR_LOCAL_MESH_POWER_MODE]);

		if (pm <= NL80211_MESH_POWER_UNKNOWN ||
		    pm > NL80211_MESH_POWER_MAX)
			return -EINVAL;

		params.local_pm = pm;
	}

	/* Include parameters for TDLS peer (will check later) */
	err = nl80211_set_station_tdls(info, &params);
	if (err)
		return err;

	params.vlan = get_vlan(info, rdev);
	if (IS_ERR(params.vlan))
		return PTR_ERR(params.vlan);

	switch (dev->ieee80211_ptr->iftype) {
	case NL80211_IFTYPE_AP:
	case NL80211_IFTYPE_AP_VLAN:
	case NL80211_IFTYPE_P2P_GO:
	case NL80211_IFTYPE_P2P_CLIENT:
	case NL80211_IFTYPE_STATION:
	case NL80211_IFTYPE_ADHOC:
	case NL80211_IFTYPE_MESH_POINT:
		break;
	default:
		err = -EOPNOTSUPP;
		goto out_put_vlan;
	}

	/* driver will call cfg80211_check_station_change() */
	err = rdev_change_station(rdev, dev, mac_addr, &params);

 out_put_vlan:
	if (params.vlan)
		dev_put(params.vlan);

	return err;
}

static int nl80211_new_station(struct sk_buff *skb, struct genl_info *info)
{
	struct cfg80211_registered_device *rdev = info->user_ptr[0];
	int err;
	struct net_device *dev = info->user_ptr[1];
	struct station_parameters params;
	u8 *mac_addr = NULL;

	memset(&params, 0, sizeof(params));

	if (!rdev->ops->add_station)
		return -EOPNOTSUPP;

	if (!info->attrs[NL80211_ATTR_MAC])
		return -EINVAL;

	if (!info->attrs[NL80211_ATTR_STA_LISTEN_INTERVAL])
		return -EINVAL;

	if (!info->attrs[NL80211_ATTR_STA_SUPPORTED_RATES])
		return -EINVAL;

	if (!info->attrs[NL80211_ATTR_STA_AID] &&
	    !info->attrs[NL80211_ATTR_PEER_AID])
		return -EINVAL;

	mac_addr = nla_data(info->attrs[NL80211_ATTR_MAC]);
	params.supported_rates =
		nla_data(info->attrs[NL80211_ATTR_STA_SUPPORTED_RATES]);
	params.supported_rates_len =
		nla_len(info->attrs[NL80211_ATTR_STA_SUPPORTED_RATES]);
	params.listen_interval =
		nla_get_u16(info->attrs[NL80211_ATTR_STA_LISTEN_INTERVAL]);

	if (info->attrs[NL80211_ATTR_PEER_AID])
		params.aid = nla_get_u16(info->attrs[NL80211_ATTR_PEER_AID]);
	else
		params.aid = nla_get_u16(info->attrs[NL80211_ATTR_STA_AID]);
	if (!params.aid || params.aid > IEEE80211_MAX_AID)
		return -EINVAL;

	if (info->attrs[NL80211_ATTR_STA_CAPABILITY]) {
		params.capability =
			nla_get_u16(info->attrs[NL80211_ATTR_STA_CAPABILITY]);
		params.sta_modify_mask |= STATION_PARAM_APPLY_CAPABILITY;
	}

	if (info->attrs[NL80211_ATTR_STA_EXT_CAPABILITY]) {
		params.ext_capab =
			nla_data(info->attrs[NL80211_ATTR_STA_EXT_CAPABILITY]);
		params.ext_capab_len =
			nla_len(info->attrs[NL80211_ATTR_STA_EXT_CAPABILITY]);
	}

	if (info->attrs[NL80211_ATTR_HT_CAPABILITY])
		params.ht_capa =
			nla_data(info->attrs[NL80211_ATTR_HT_CAPABILITY]);

	if (info->attrs[NL80211_ATTR_VHT_CAPABILITY])
		params.vht_capa =
			nla_data(info->attrs[NL80211_ATTR_VHT_CAPABILITY]);

	if (info->attrs[NL80211_ATTR_OPMODE_NOTIF]) {
		params.opmode_notif_used = true;
		params.opmode_notif =
			nla_get_u8(info->attrs[NL80211_ATTR_OPMODE_NOTIF]);
	}

	if (info->attrs[NL80211_ATTR_STA_PLINK_ACTION]) {
		params.plink_action =
			nla_get_u8(info->attrs[NL80211_ATTR_STA_PLINK_ACTION]);
		if (params.plink_action >= NUM_NL80211_PLINK_ACTIONS)
			return -EINVAL;
	}

	err = nl80211_parse_sta_channel_info(info, &params);
	if (err)
		return err;

	err = nl80211_parse_sta_wme(info, &params);
	if (err)
		return err;

	if (parse_station_flags(info, dev->ieee80211_ptr->iftype, &params))
		return -EINVAL;

	/* HT/VHT requires QoS, but if we don't have that just ignore HT/VHT
	 * as userspace might just pass through the capabilities from the IEs
	 * directly, rather than enforcing this restriction and returning an
	 * error in this case.
	 */
	if (!(params.sta_flags_set & BIT(NL80211_STA_FLAG_WME))) {
		params.ht_capa = NULL;
		params.vht_capa = NULL;
	}

	/* When you run into this, adjust the code below for the new flag */
	BUILD_BUG_ON(NL80211_STA_FLAG_MAX != 7);

	switch (dev->ieee80211_ptr->iftype) {
	case NL80211_IFTYPE_AP:
	case NL80211_IFTYPE_AP_VLAN:
	case NL80211_IFTYPE_P2P_GO:
		/* ignore WME attributes if iface/sta is not capable */
		if (!(rdev->wiphy.flags & WIPHY_FLAG_AP_UAPSD) ||
		    !(params.sta_flags_set & BIT(NL80211_STA_FLAG_WME)))
			params.sta_modify_mask &= ~STATION_PARAM_APPLY_UAPSD;

		/* TDLS peers cannot be added */
		if ((params.sta_flags_set & BIT(NL80211_STA_FLAG_TDLS_PEER)) ||
		    info->attrs[NL80211_ATTR_PEER_AID])
			return -EINVAL;
		/* but don't bother the driver with it */
		params.sta_flags_mask &= ~BIT(NL80211_STA_FLAG_TDLS_PEER);

		/* allow authenticated/associated only if driver handles it */
		if (!(rdev->wiphy.features &
				NL80211_FEATURE_FULL_AP_CLIENT_STATE) &&
		    params.sta_flags_mask &
				(BIT(NL80211_STA_FLAG_AUTHENTICATED) |
				 BIT(NL80211_STA_FLAG_ASSOCIATED)))
			return -EINVAL;

		/* must be last in here for error handling */
		params.vlan = get_vlan(info, rdev);
		if (IS_ERR(params.vlan))
			return PTR_ERR(params.vlan);
		break;
	case NL80211_IFTYPE_MESH_POINT:
		/* ignore uAPSD data */
		params.sta_modify_mask &= ~STATION_PARAM_APPLY_UAPSD;

		/* associated is disallowed */
		if (params.sta_flags_mask & BIT(NL80211_STA_FLAG_ASSOCIATED))
			return -EINVAL;
		/* TDLS peers cannot be added */
		if ((params.sta_flags_set & BIT(NL80211_STA_FLAG_TDLS_PEER)) ||
		    info->attrs[NL80211_ATTR_PEER_AID])
			return -EINVAL;
		break;
	case NL80211_IFTYPE_STATION:
	case NL80211_IFTYPE_P2P_CLIENT:
		/* ignore uAPSD data */
		params.sta_modify_mask &= ~STATION_PARAM_APPLY_UAPSD;

		/* these are disallowed */
		if (params.sta_flags_mask &
				(BIT(NL80211_STA_FLAG_ASSOCIATED) |
				 BIT(NL80211_STA_FLAG_AUTHENTICATED)))
			return -EINVAL;
		/* Only TDLS peers can be added */
		if (!(params.sta_flags_set & BIT(NL80211_STA_FLAG_TDLS_PEER)))
			return -EINVAL;
		/* Can only add if TDLS ... */
		if (!(rdev->wiphy.flags & WIPHY_FLAG_SUPPORTS_TDLS))
			return -EOPNOTSUPP;
		/* ... with external setup is supported */
		if (!(rdev->wiphy.flags & WIPHY_FLAG_TDLS_EXTERNAL_SETUP))
			return -EOPNOTSUPP;
		/*
		 * Older wpa_supplicant versions always mark the TDLS peer
		 * as authorized, but it shouldn't yet be.
		 */
		params.sta_flags_mask &= ~BIT(NL80211_STA_FLAG_AUTHORIZED);
		break;
	default:
		return -EOPNOTSUPP;
	}

	/* be aware of params.vlan when changing code here */

	err = rdev_add_station(rdev, dev, mac_addr, &params);

	if (params.vlan)
		dev_put(params.vlan);
	return err;
}

static int nl80211_del_station(struct sk_buff *skb, struct genl_info *info)
{
	struct cfg80211_registered_device *rdev = info->user_ptr[0];
	struct net_device *dev = info->user_ptr[1];
	struct station_del_parameters params;

	memset(&params, 0, sizeof(params));

	if (info->attrs[NL80211_ATTR_MAC])
		params.mac = nla_data(info->attrs[NL80211_ATTR_MAC]);

	if (dev->ieee80211_ptr->iftype != NL80211_IFTYPE_AP &&
	    dev->ieee80211_ptr->iftype != NL80211_IFTYPE_AP_VLAN &&
	    dev->ieee80211_ptr->iftype != NL80211_IFTYPE_MESH_POINT &&
	    dev->ieee80211_ptr->iftype != NL80211_IFTYPE_P2P_GO)
		return -EINVAL;

	if (!rdev->ops->del_station)
		return -EOPNOTSUPP;

	if (info->attrs[NL80211_ATTR_MGMT_SUBTYPE]) {
		params.subtype =
			nla_get_u8(info->attrs[NL80211_ATTR_MGMT_SUBTYPE]);
		if (params.subtype != IEEE80211_STYPE_DISASSOC >> 4 &&
		    params.subtype != IEEE80211_STYPE_DEAUTH >> 4)
			return -EINVAL;
	} else {
		/* Default to Deauthentication frame */
		params.subtype = IEEE80211_STYPE_DEAUTH >> 4;
	}

	if (info->attrs[NL80211_ATTR_REASON_CODE]) {
		params.reason_code =
			nla_get_u16(info->attrs[NL80211_ATTR_REASON_CODE]);
		if (params.reason_code == 0)
			return -EINVAL; /* 0 is reserved */
	} else {
		/* Default to reason code 2 */
		params.reason_code = WLAN_REASON_PREV_AUTH_NOT_VALID;
	}

	return rdev_del_station(rdev, dev, &params);
}

static int nl80211_send_mpath(struct sk_buff *msg, u32 portid, u32 seq,
				int flags, struct net_device *dev,
				u8 *dst, u8 *next_hop,
				struct mpath_info *pinfo)
{
	void *hdr;
	struct nlattr *pinfoattr;

	hdr = nl80211hdr_put(msg, portid, seq, flags, NL80211_CMD_NEW_MPATH);
	if (!hdr)
		return -1;

	if (nla_put_u32(msg, NL80211_ATTR_IFINDEX, dev->ifindex) ||
	    nla_put(msg, NL80211_ATTR_MAC, ETH_ALEN, dst) ||
	    nla_put(msg, NL80211_ATTR_MPATH_NEXT_HOP, ETH_ALEN, next_hop) ||
	    nla_put_u32(msg, NL80211_ATTR_GENERATION, pinfo->generation))
		goto nla_put_failure;

	pinfoattr = nla_nest_start(msg, NL80211_ATTR_MPATH_INFO);
	if (!pinfoattr)
		goto nla_put_failure;
	if ((pinfo->filled & MPATH_INFO_FRAME_QLEN) &&
	    nla_put_u32(msg, NL80211_MPATH_INFO_FRAME_QLEN,
			pinfo->frame_qlen))
		goto nla_put_failure;
	if (((pinfo->filled & MPATH_INFO_SN) &&
	     nla_put_u32(msg, NL80211_MPATH_INFO_SN, pinfo->sn)) ||
	    ((pinfo->filled & MPATH_INFO_METRIC) &&
	     nla_put_u32(msg, NL80211_MPATH_INFO_METRIC,
			 pinfo->metric)) ||
	    ((pinfo->filled & MPATH_INFO_EXPTIME) &&
	     nla_put_u32(msg, NL80211_MPATH_INFO_EXPTIME,
			 pinfo->exptime)) ||
	    ((pinfo->filled & MPATH_INFO_FLAGS) &&
	     nla_put_u8(msg, NL80211_MPATH_INFO_FLAGS,
			pinfo->flags)) ||
	    ((pinfo->filled & MPATH_INFO_DISCOVERY_TIMEOUT) &&
	     nla_put_u32(msg, NL80211_MPATH_INFO_DISCOVERY_TIMEOUT,
			 pinfo->discovery_timeout)) ||
	    ((pinfo->filled & MPATH_INFO_DISCOVERY_RETRIES) &&
	     nla_put_u8(msg, NL80211_MPATH_INFO_DISCOVERY_RETRIES,
			pinfo->discovery_retries)))
		goto nla_put_failure;

	nla_nest_end(msg, pinfoattr);

	genlmsg_end(msg, hdr);
	return 0;

 nla_put_failure:
	genlmsg_cancel(msg, hdr);
	return -EMSGSIZE;
}

static int nl80211_dump_mpath(struct sk_buff *skb,
			      struct netlink_callback *cb)
{
	struct mpath_info pinfo;
	struct cfg80211_registered_device *rdev;
	struct wireless_dev *wdev;
	u8 dst[ETH_ALEN];
	u8 next_hop[ETH_ALEN];
	int path_idx = cb->args[2];
	int err;

	rtnl_lock();
	err = nl80211_prepare_wdev_dump(skb, cb, &rdev, &wdev);
	if (err)
		goto out_err;

	if (!rdev->ops->dump_mpath) {
		err = -EOPNOTSUPP;
		goto out_err;
	}

	if (wdev->iftype != NL80211_IFTYPE_MESH_POINT) {
		err = -EOPNOTSUPP;
		goto out_err;
	}

	while (1) {
		err = rdev_dump_mpath(rdev, wdev->netdev, path_idx, dst,
				      next_hop, &pinfo);
		if (err == -ENOENT)
			break;
		if (err)
			goto out_err;

		if (nl80211_send_mpath(skb, NETLINK_CB(cb->skb).portid,
				       cb->nlh->nlmsg_seq, NLM_F_MULTI,
				       wdev->netdev, dst, next_hop,
				       &pinfo) < 0)
			goto out;

		path_idx++;
	}


 out:
	cb->args[2] = path_idx;
	err = skb->len;
 out_err:
	rtnl_unlock();
	return err;
}

static int nl80211_get_mpath(struct sk_buff *skb, struct genl_info *info)
{
	struct cfg80211_registered_device *rdev = info->user_ptr[0];
	int err;
	struct net_device *dev = info->user_ptr[1];
	struct mpath_info pinfo;
	struct sk_buff *msg;
	u8 *dst = NULL;
	u8 next_hop[ETH_ALEN];

	memset(&pinfo, 0, sizeof(pinfo));

	if (!info->attrs[NL80211_ATTR_MAC])
		return -EINVAL;

	dst = nla_data(info->attrs[NL80211_ATTR_MAC]);

	if (!rdev->ops->get_mpath)
		return -EOPNOTSUPP;

	if (dev->ieee80211_ptr->iftype != NL80211_IFTYPE_MESH_POINT)
		return -EOPNOTSUPP;

	err = rdev_get_mpath(rdev, dev, dst, next_hop, &pinfo);
	if (err)
		return err;

	msg = nlmsg_new(NLMSG_DEFAULT_SIZE, GFP_KERNEL);
	if (!msg)
		return -ENOMEM;

	if (nl80211_send_mpath(msg, info->snd_portid, info->snd_seq, 0,
				 dev, dst, next_hop, &pinfo) < 0) {
		nlmsg_free(msg);
		return -ENOBUFS;
	}

	return genlmsg_reply(msg, info);
}

static int nl80211_set_mpath(struct sk_buff *skb, struct genl_info *info)
{
	struct cfg80211_registered_device *rdev = info->user_ptr[0];
	struct net_device *dev = info->user_ptr[1];
	u8 *dst = NULL;
	u8 *next_hop = NULL;

	if (!info->attrs[NL80211_ATTR_MAC])
		return -EINVAL;

	if (!info->attrs[NL80211_ATTR_MPATH_NEXT_HOP])
		return -EINVAL;

	dst = nla_data(info->attrs[NL80211_ATTR_MAC]);
	next_hop = nla_data(info->attrs[NL80211_ATTR_MPATH_NEXT_HOP]);

	if (!rdev->ops->change_mpath)
		return -EOPNOTSUPP;

	if (dev->ieee80211_ptr->iftype != NL80211_IFTYPE_MESH_POINT)
		return -EOPNOTSUPP;

	return rdev_change_mpath(rdev, dev, dst, next_hop);
}

static int nl80211_new_mpath(struct sk_buff *skb, struct genl_info *info)
{
	struct cfg80211_registered_device *rdev = info->user_ptr[0];
	struct net_device *dev = info->user_ptr[1];
	u8 *dst = NULL;
	u8 *next_hop = NULL;

	if (!info->attrs[NL80211_ATTR_MAC])
		return -EINVAL;

	if (!info->attrs[NL80211_ATTR_MPATH_NEXT_HOP])
		return -EINVAL;

	dst = nla_data(info->attrs[NL80211_ATTR_MAC]);
	next_hop = nla_data(info->attrs[NL80211_ATTR_MPATH_NEXT_HOP]);

	if (!rdev->ops->add_mpath)
		return -EOPNOTSUPP;

	if (dev->ieee80211_ptr->iftype != NL80211_IFTYPE_MESH_POINT)
		return -EOPNOTSUPP;

	return rdev_add_mpath(rdev, dev, dst, next_hop);
}

static int nl80211_del_mpath(struct sk_buff *skb, struct genl_info *info)
{
	struct cfg80211_registered_device *rdev = info->user_ptr[0];
	struct net_device *dev = info->user_ptr[1];
	u8 *dst = NULL;

	if (info->attrs[NL80211_ATTR_MAC])
		dst = nla_data(info->attrs[NL80211_ATTR_MAC]);

	if (!rdev->ops->del_mpath)
		return -EOPNOTSUPP;

	return rdev_del_mpath(rdev, dev, dst);
}

static int nl80211_get_mpp(struct sk_buff *skb, struct genl_info *info)
{
	struct cfg80211_registered_device *rdev = info->user_ptr[0];
	int err;
	struct net_device *dev = info->user_ptr[1];
	struct mpath_info pinfo;
	struct sk_buff *msg;
	u8 *dst = NULL;
	u8 mpp[ETH_ALEN];

	memset(&pinfo, 0, sizeof(pinfo));

	if (!info->attrs[NL80211_ATTR_MAC])
		return -EINVAL;

	dst = nla_data(info->attrs[NL80211_ATTR_MAC]);

	if (!rdev->ops->get_mpp)
		return -EOPNOTSUPP;

	if (dev->ieee80211_ptr->iftype != NL80211_IFTYPE_MESH_POINT)
		return -EOPNOTSUPP;

	err = rdev_get_mpp(rdev, dev, dst, mpp, &pinfo);
	if (err)
		return err;

	msg = nlmsg_new(NLMSG_DEFAULT_SIZE, GFP_KERNEL);
	if (!msg)
		return -ENOMEM;

	if (nl80211_send_mpath(msg, info->snd_portid, info->snd_seq, 0,
			       dev, dst, mpp, &pinfo) < 0) {
		nlmsg_free(msg);
		return -ENOBUFS;
	}

	return genlmsg_reply(msg, info);
}

static int nl80211_dump_mpp(struct sk_buff *skb,
			    struct netlink_callback *cb)
{
	struct mpath_info pinfo;
	struct cfg80211_registered_device *rdev;
	struct wireless_dev *wdev;
	u8 dst[ETH_ALEN];
	u8 mpp[ETH_ALEN];
	int path_idx = cb->args[2];
	int err;

	rtnl_lock();
	err = nl80211_prepare_wdev_dump(skb, cb, &rdev, &wdev);
	if (err)
		goto out_err;

	if (!rdev->ops->dump_mpp) {
		err = -EOPNOTSUPP;
		goto out_err;
	}

	if (wdev->iftype != NL80211_IFTYPE_MESH_POINT) {
		err = -EOPNOTSUPP;
		goto out_err;
	}

	while (1) {
		err = rdev_dump_mpp(rdev, wdev->netdev, path_idx, dst,
				    mpp, &pinfo);
		if (err == -ENOENT)
			break;
		if (err)
			goto out_err;

		if (nl80211_send_mpath(skb, NETLINK_CB(cb->skb).portid,
				       cb->nlh->nlmsg_seq, NLM_F_MULTI,
				       wdev->netdev, dst, mpp,
				       &pinfo) < 0)
			goto out;

		path_idx++;
	}

 out:
	cb->args[2] = path_idx;
	err = skb->len;
 out_err:
	rtnl_unlock();
	return err;
}

static int nl80211_set_bss(struct sk_buff *skb, struct genl_info *info)
{
	struct cfg80211_registered_device *rdev = info->user_ptr[0];
	struct net_device *dev = info->user_ptr[1];
	struct wireless_dev *wdev = dev->ieee80211_ptr;
	struct bss_parameters params;
	int err;

	memset(&params, 0, sizeof(params));
	/* default to not changing parameters */
	params.use_cts_prot = -1;
	params.use_short_preamble = -1;
	params.use_short_slot_time = -1;
	params.ap_isolate = -1;
	params.ht_opmode = -1;
	params.p2p_ctwindow = -1;
	params.p2p_opp_ps = -1;

	if (info->attrs[NL80211_ATTR_BSS_CTS_PROT])
		params.use_cts_prot =
		    nla_get_u8(info->attrs[NL80211_ATTR_BSS_CTS_PROT]);
	if (info->attrs[NL80211_ATTR_BSS_SHORT_PREAMBLE])
		params.use_short_preamble =
		    nla_get_u8(info->attrs[NL80211_ATTR_BSS_SHORT_PREAMBLE]);
	if (info->attrs[NL80211_ATTR_BSS_SHORT_SLOT_TIME])
		params.use_short_slot_time =
		    nla_get_u8(info->attrs[NL80211_ATTR_BSS_SHORT_SLOT_TIME]);
	if (info->attrs[NL80211_ATTR_BSS_BASIC_RATES]) {
		params.basic_rates =
			nla_data(info->attrs[NL80211_ATTR_BSS_BASIC_RATES]);
		params.basic_rates_len =
			nla_len(info->attrs[NL80211_ATTR_BSS_BASIC_RATES]);
	}
	if (info->attrs[NL80211_ATTR_AP_ISOLATE])
		params.ap_isolate = !!nla_get_u8(info->attrs[NL80211_ATTR_AP_ISOLATE]);
	if (info->attrs[NL80211_ATTR_BSS_HT_OPMODE])
		params.ht_opmode =
			nla_get_u16(info->attrs[NL80211_ATTR_BSS_HT_OPMODE]);

	if (info->attrs[NL80211_ATTR_P2P_CTWINDOW]) {
		if (dev->ieee80211_ptr->iftype != NL80211_IFTYPE_P2P_GO)
			return -EINVAL;
		params.p2p_ctwindow =
			nla_get_s8(info->attrs[NL80211_ATTR_P2P_CTWINDOW]);
		if (params.p2p_ctwindow < 0)
			return -EINVAL;
		if (params.p2p_ctwindow != 0 &&
		    !(rdev->wiphy.features & NL80211_FEATURE_P2P_GO_CTWIN))
			return -EINVAL;
	}

	if (info->attrs[NL80211_ATTR_P2P_OPPPS]) {
		u8 tmp;

		if (dev->ieee80211_ptr->iftype != NL80211_IFTYPE_P2P_GO)
			return -EINVAL;
		tmp = nla_get_u8(info->attrs[NL80211_ATTR_P2P_OPPPS]);
		if (tmp > 1)
			return -EINVAL;
		params.p2p_opp_ps = tmp;
		if (params.p2p_opp_ps &&
		    !(rdev->wiphy.features & NL80211_FEATURE_P2P_GO_OPPPS))
			return -EINVAL;
	}

	if (!rdev->ops->change_bss)
		return -EOPNOTSUPP;

	if (dev->ieee80211_ptr->iftype != NL80211_IFTYPE_AP &&
	    dev->ieee80211_ptr->iftype != NL80211_IFTYPE_P2P_GO)
		return -EOPNOTSUPP;

	wdev_lock(wdev);
	err = rdev_change_bss(rdev, dev, &params);
	wdev_unlock(wdev);

	return err;
}

static int nl80211_req_set_reg(struct sk_buff *skb, struct genl_info *info)
{
	char *data = NULL;
	bool is_indoor;
	enum nl80211_user_reg_hint_type user_reg_hint_type;
	u32 owner_nlportid;


	/*
	 * You should only get this when cfg80211 hasn't yet initialized
	 * completely when built-in to the kernel right between the time
	 * window between nl80211_init() and regulatory_init(), if that is
	 * even possible.
	 */
	if (unlikely(!rcu_access_pointer(cfg80211_regdomain)))
		return -EINPROGRESS;

	if (info->attrs[NL80211_ATTR_USER_REG_HINT_TYPE])
		user_reg_hint_type =
		  nla_get_u32(info->attrs[NL80211_ATTR_USER_REG_HINT_TYPE]);
	else
		user_reg_hint_type = NL80211_USER_REG_HINT_USER;

	switch (user_reg_hint_type) {
	case NL80211_USER_REG_HINT_USER:
	case NL80211_USER_REG_HINT_CELL_BASE:
		if (!info->attrs[NL80211_ATTR_REG_ALPHA2])
			return -EINVAL;

		data = nla_data(info->attrs[NL80211_ATTR_REG_ALPHA2]);
		return regulatory_hint_user(data, user_reg_hint_type);
	case NL80211_USER_REG_HINT_INDOOR:
		if (info->attrs[NL80211_ATTR_SOCKET_OWNER]) {
			owner_nlportid = info->snd_portid;
			is_indoor = !!info->attrs[NL80211_ATTR_REG_INDOOR];
		} else {
			owner_nlportid = 0;
			is_indoor = true;
		}

		return regulatory_hint_indoor(is_indoor, owner_nlportid);
	default:
		return -EINVAL;
	}
}

static int nl80211_get_mesh_config(struct sk_buff *skb,
				   struct genl_info *info)
{
	struct cfg80211_registered_device *rdev = info->user_ptr[0];
	struct net_device *dev = info->user_ptr[1];
	struct wireless_dev *wdev = dev->ieee80211_ptr;
	struct mesh_config cur_params;
	int err = 0;
	void *hdr;
	struct nlattr *pinfoattr;
	struct sk_buff *msg;

	if (wdev->iftype != NL80211_IFTYPE_MESH_POINT)
		return -EOPNOTSUPP;

	if (!rdev->ops->get_mesh_config)
		return -EOPNOTSUPP;

	wdev_lock(wdev);
	/* If not connected, get default parameters */
	if (!wdev->mesh_id_len)
		memcpy(&cur_params, &default_mesh_config, sizeof(cur_params));
	else
		err = rdev_get_mesh_config(rdev, dev, &cur_params);
	wdev_unlock(wdev);

	if (err)
		return err;

	/* Draw up a netlink message to send back */
	msg = nlmsg_new(NLMSG_DEFAULT_SIZE, GFP_KERNEL);
	if (!msg)
		return -ENOMEM;
	hdr = nl80211hdr_put(msg, info->snd_portid, info->snd_seq, 0,
			     NL80211_CMD_GET_MESH_CONFIG);
	if (!hdr)
		goto out;
	pinfoattr = nla_nest_start(msg, NL80211_ATTR_MESH_CONFIG);
	if (!pinfoattr)
		goto nla_put_failure;
	if (nla_put_u32(msg, NL80211_ATTR_IFINDEX, dev->ifindex) ||
	    nla_put_u16(msg, NL80211_MESHCONF_RETRY_TIMEOUT,
			cur_params.dot11MeshRetryTimeout) ||
	    nla_put_u16(msg, NL80211_MESHCONF_CONFIRM_TIMEOUT,
			cur_params.dot11MeshConfirmTimeout) ||
	    nla_put_u16(msg, NL80211_MESHCONF_HOLDING_TIMEOUT,
			cur_params.dot11MeshHoldingTimeout) ||
	    nla_put_u16(msg, NL80211_MESHCONF_MAX_PEER_LINKS,
			cur_params.dot11MeshMaxPeerLinks) ||
	    nla_put_u8(msg, NL80211_MESHCONF_MAX_RETRIES,
		       cur_params.dot11MeshMaxRetries) ||
	    nla_put_u8(msg, NL80211_MESHCONF_TTL,
		       cur_params.dot11MeshTTL) ||
	    nla_put_u8(msg, NL80211_MESHCONF_ELEMENT_TTL,
		       cur_params.element_ttl) ||
	    nla_put_u8(msg, NL80211_MESHCONF_AUTO_OPEN_PLINKS,
		       cur_params.auto_open_plinks) ||
	    nla_put_u32(msg, NL80211_MESHCONF_SYNC_OFFSET_MAX_NEIGHBOR,
			cur_params.dot11MeshNbrOffsetMaxNeighbor) ||
	    nla_put_u8(msg, NL80211_MESHCONF_HWMP_MAX_PREQ_RETRIES,
		       cur_params.dot11MeshHWMPmaxPREQretries) ||
	    nla_put_u32(msg, NL80211_MESHCONF_PATH_REFRESH_TIME,
			cur_params.path_refresh_time) ||
	    nla_put_u16(msg, NL80211_MESHCONF_MIN_DISCOVERY_TIMEOUT,
			cur_params.min_discovery_timeout) ||
	    nla_put_u32(msg, NL80211_MESHCONF_HWMP_ACTIVE_PATH_TIMEOUT,
			cur_params.dot11MeshHWMPactivePathTimeout) ||
	    nla_put_u16(msg, NL80211_MESHCONF_HWMP_PREQ_MIN_INTERVAL,
			cur_params.dot11MeshHWMPpreqMinInterval) ||
	    nla_put_u16(msg, NL80211_MESHCONF_HWMP_PERR_MIN_INTERVAL,
			cur_params.dot11MeshHWMPperrMinInterval) ||
	    nla_put_u16(msg, NL80211_MESHCONF_HWMP_NET_DIAM_TRVS_TIME,
			cur_params.dot11MeshHWMPnetDiameterTraversalTime) ||
	    nla_put_u8(msg, NL80211_MESHCONF_HWMP_ROOTMODE,
		       cur_params.dot11MeshHWMPRootMode) ||
	    nla_put_u16(msg, NL80211_MESHCONF_HWMP_RANN_INTERVAL,
			cur_params.dot11MeshHWMPRannInterval) ||
	    nla_put_u8(msg, NL80211_MESHCONF_GATE_ANNOUNCEMENTS,
		       cur_params.dot11MeshGateAnnouncementProtocol) ||
	    nla_put_u8(msg, NL80211_MESHCONF_FORWARDING,
		       cur_params.dot11MeshForwarding) ||
	    nla_put_u32(msg, NL80211_MESHCONF_RSSI_THRESHOLD,
			cur_params.rssi_threshold) ||
	    nla_put_u32(msg, NL80211_MESHCONF_HT_OPMODE,
			cur_params.ht_opmode) ||
	    nla_put_u32(msg, NL80211_MESHCONF_HWMP_PATH_TO_ROOT_TIMEOUT,
			cur_params.dot11MeshHWMPactivePathToRootTimeout) ||
	    nla_put_u16(msg, NL80211_MESHCONF_HWMP_ROOT_INTERVAL,
			cur_params.dot11MeshHWMProotInterval) ||
	    nla_put_u16(msg, NL80211_MESHCONF_HWMP_CONFIRMATION_INTERVAL,
			cur_params.dot11MeshHWMPconfirmationInterval) ||
	    nla_put_u32(msg, NL80211_MESHCONF_POWER_MODE,
			cur_params.power_mode) ||
	    nla_put_u16(msg, NL80211_MESHCONF_AWAKE_WINDOW,
			cur_params.dot11MeshAwakeWindowDuration) ||
	    nla_put_u32(msg, NL80211_MESHCONF_PLINK_TIMEOUT,
			cur_params.plink_timeout))
		goto nla_put_failure;
	nla_nest_end(msg, pinfoattr);
	genlmsg_end(msg, hdr);
	return genlmsg_reply(msg, info);

 nla_put_failure:
	genlmsg_cancel(msg, hdr);
 out:
	nlmsg_free(msg);
	return -ENOBUFS;
}

static const struct nla_policy nl80211_meshconf_params_policy[NL80211_MESHCONF_ATTR_MAX+1] = {
	[NL80211_MESHCONF_RETRY_TIMEOUT] = { .type = NLA_U16 },
	[NL80211_MESHCONF_CONFIRM_TIMEOUT] = { .type = NLA_U16 },
	[NL80211_MESHCONF_HOLDING_TIMEOUT] = { .type = NLA_U16 },
	[NL80211_MESHCONF_MAX_PEER_LINKS] = { .type = NLA_U16 },
	[NL80211_MESHCONF_MAX_RETRIES] = { .type = NLA_U8 },
	[NL80211_MESHCONF_TTL] = { .type = NLA_U8 },
	[NL80211_MESHCONF_ELEMENT_TTL] = { .type = NLA_U8 },
	[NL80211_MESHCONF_AUTO_OPEN_PLINKS] = { .type = NLA_U8 },
	[NL80211_MESHCONF_SYNC_OFFSET_MAX_NEIGHBOR] = { .type = NLA_U32 },
	[NL80211_MESHCONF_HWMP_MAX_PREQ_RETRIES] = { .type = NLA_U8 },
	[NL80211_MESHCONF_PATH_REFRESH_TIME] = { .type = NLA_U32 },
	[NL80211_MESHCONF_MIN_DISCOVERY_TIMEOUT] = { .type = NLA_U16 },
	[NL80211_MESHCONF_HWMP_ACTIVE_PATH_TIMEOUT] = { .type = NLA_U32 },
	[NL80211_MESHCONF_HWMP_PREQ_MIN_INTERVAL] = { .type = NLA_U16 },
	[NL80211_MESHCONF_HWMP_PERR_MIN_INTERVAL] = { .type = NLA_U16 },
	[NL80211_MESHCONF_HWMP_NET_DIAM_TRVS_TIME] = { .type = NLA_U16 },
	[NL80211_MESHCONF_HWMP_ROOTMODE] = { .type = NLA_U8 },
	[NL80211_MESHCONF_HWMP_RANN_INTERVAL] = { .type = NLA_U16 },
	[NL80211_MESHCONF_GATE_ANNOUNCEMENTS] = { .type = NLA_U8 },
	[NL80211_MESHCONF_FORWARDING] = { .type = NLA_U8 },
	[NL80211_MESHCONF_RSSI_THRESHOLD] = { .type = NLA_U32 },
	[NL80211_MESHCONF_HT_OPMODE] = { .type = NLA_U16 },
	[NL80211_MESHCONF_HWMP_PATH_TO_ROOT_TIMEOUT] = { .type = NLA_U32 },
	[NL80211_MESHCONF_HWMP_ROOT_INTERVAL] = { .type = NLA_U16 },
	[NL80211_MESHCONF_HWMP_CONFIRMATION_INTERVAL] = { .type = NLA_U16 },
	[NL80211_MESHCONF_POWER_MODE] = { .type = NLA_U32 },
	[NL80211_MESHCONF_AWAKE_WINDOW] = { .type = NLA_U16 },
	[NL80211_MESHCONF_PLINK_TIMEOUT] = { .type = NLA_U32 },
};

static const struct nla_policy
	nl80211_mesh_setup_params_policy[NL80211_MESH_SETUP_ATTR_MAX+1] = {
	[NL80211_MESH_SETUP_ENABLE_VENDOR_SYNC] = { .type = NLA_U8 },
	[NL80211_MESH_SETUP_ENABLE_VENDOR_PATH_SEL] = { .type = NLA_U8 },
	[NL80211_MESH_SETUP_ENABLE_VENDOR_METRIC] = { .type = NLA_U8 },
	[NL80211_MESH_SETUP_USERSPACE_AUTH] = { .type = NLA_FLAG },
	[NL80211_MESH_SETUP_AUTH_PROTOCOL] = { .type = NLA_U8 },
	[NL80211_MESH_SETUP_USERSPACE_MPM] = { .type = NLA_FLAG },
	[NL80211_MESH_SETUP_IE] = { .type = NLA_BINARY,
				    .len = IEEE80211_MAX_DATA_LEN },
	[NL80211_MESH_SETUP_USERSPACE_AMPE] = { .type = NLA_FLAG },
};

static int nl80211_parse_mesh_config(struct genl_info *info,
				     struct mesh_config *cfg,
				     u32 *mask_out)
{
	struct nlattr *tb[NL80211_MESHCONF_ATTR_MAX + 1];
	u32 mask = 0;

#define FILL_IN_MESH_PARAM_IF_SET(tb, cfg, param, min, max, mask, attr, fn) \
do {									    \
	if (tb[attr]) {							    \
		if (fn(tb[attr]) < min || fn(tb[attr]) > max)		    \
			return -EINVAL;					    \
		cfg->param = fn(tb[attr]);				    \
		mask |= (1 << (attr - 1));				    \
	}								    \
} while (0)


	if (!info->attrs[NL80211_ATTR_MESH_CONFIG])
		return -EINVAL;
	if (nla_parse_nested(tb, NL80211_MESHCONF_ATTR_MAX,
			     info->attrs[NL80211_ATTR_MESH_CONFIG],
			     nl80211_meshconf_params_policy))
		return -EINVAL;

	/* This makes sure that there aren't more than 32 mesh config
	 * parameters (otherwise our bitfield scheme would not work.) */
	BUILD_BUG_ON(NL80211_MESHCONF_ATTR_MAX > 32);

	/* Fill in the params struct */
	FILL_IN_MESH_PARAM_IF_SET(tb, cfg, dot11MeshRetryTimeout, 1, 255,
				  mask, NL80211_MESHCONF_RETRY_TIMEOUT,
				  nla_get_u16);
	FILL_IN_MESH_PARAM_IF_SET(tb, cfg, dot11MeshConfirmTimeout, 1, 255,
				  mask, NL80211_MESHCONF_CONFIRM_TIMEOUT,
				  nla_get_u16);
	FILL_IN_MESH_PARAM_IF_SET(tb, cfg, dot11MeshHoldingTimeout, 1, 255,
				  mask, NL80211_MESHCONF_HOLDING_TIMEOUT,
				  nla_get_u16);
	FILL_IN_MESH_PARAM_IF_SET(tb, cfg, dot11MeshMaxPeerLinks, 0, 255,
				  mask, NL80211_MESHCONF_MAX_PEER_LINKS,
				  nla_get_u16);
	FILL_IN_MESH_PARAM_IF_SET(tb, cfg, dot11MeshMaxRetries, 0, 16,
				  mask, NL80211_MESHCONF_MAX_RETRIES,
				  nla_get_u8);
	FILL_IN_MESH_PARAM_IF_SET(tb, cfg, dot11MeshTTL, 1, 255,
				  mask, NL80211_MESHCONF_TTL, nla_get_u8);
	FILL_IN_MESH_PARAM_IF_SET(tb, cfg, element_ttl, 1, 255,
				  mask, NL80211_MESHCONF_ELEMENT_TTL,
				  nla_get_u8);
	FILL_IN_MESH_PARAM_IF_SET(tb, cfg, auto_open_plinks, 0, 1,
				  mask, NL80211_MESHCONF_AUTO_OPEN_PLINKS,
				  nla_get_u8);
	FILL_IN_MESH_PARAM_IF_SET(tb, cfg, dot11MeshNbrOffsetMaxNeighbor,
				  1, 255, mask,
				  NL80211_MESHCONF_SYNC_OFFSET_MAX_NEIGHBOR,
				  nla_get_u32);
	FILL_IN_MESH_PARAM_IF_SET(tb, cfg, dot11MeshHWMPmaxPREQretries, 0, 255,
				  mask, NL80211_MESHCONF_HWMP_MAX_PREQ_RETRIES,
				  nla_get_u8);
	FILL_IN_MESH_PARAM_IF_SET(tb, cfg, path_refresh_time, 1, 65535,
				  mask, NL80211_MESHCONF_PATH_REFRESH_TIME,
				  nla_get_u32);
	FILL_IN_MESH_PARAM_IF_SET(tb, cfg, min_discovery_timeout, 1, 65535,
				  mask, NL80211_MESHCONF_MIN_DISCOVERY_TIMEOUT,
				  nla_get_u16);
	FILL_IN_MESH_PARAM_IF_SET(tb, cfg, dot11MeshHWMPactivePathTimeout,
				  1, 65535, mask,
				  NL80211_MESHCONF_HWMP_ACTIVE_PATH_TIMEOUT,
				  nla_get_u32);
	FILL_IN_MESH_PARAM_IF_SET(tb, cfg, dot11MeshHWMPpreqMinInterval,
				  1, 65535, mask,
				  NL80211_MESHCONF_HWMP_PREQ_MIN_INTERVAL,
				  nla_get_u16);
	FILL_IN_MESH_PARAM_IF_SET(tb, cfg, dot11MeshHWMPperrMinInterval,
				  1, 65535, mask,
				  NL80211_MESHCONF_HWMP_PERR_MIN_INTERVAL,
				  nla_get_u16);
	FILL_IN_MESH_PARAM_IF_SET(tb, cfg,
				  dot11MeshHWMPnetDiameterTraversalTime,
				  1, 65535, mask,
				  NL80211_MESHCONF_HWMP_NET_DIAM_TRVS_TIME,
				  nla_get_u16);
	FILL_IN_MESH_PARAM_IF_SET(tb, cfg, dot11MeshHWMPRootMode, 0, 4,
				  mask, NL80211_MESHCONF_HWMP_ROOTMODE,
				  nla_get_u8);
	FILL_IN_MESH_PARAM_IF_SET(tb, cfg, dot11MeshHWMPRannInterval, 1, 65535,
				  mask, NL80211_MESHCONF_HWMP_RANN_INTERVAL,
				  nla_get_u16);
	FILL_IN_MESH_PARAM_IF_SET(tb, cfg,
				  dot11MeshGateAnnouncementProtocol, 0, 1,
				  mask, NL80211_MESHCONF_GATE_ANNOUNCEMENTS,
				  nla_get_u8);
	FILL_IN_MESH_PARAM_IF_SET(tb, cfg, dot11MeshForwarding, 0, 1,
				  mask, NL80211_MESHCONF_FORWARDING,
				  nla_get_u8);
	FILL_IN_MESH_PARAM_IF_SET(tb, cfg, rssi_threshold, -255, 0,
				  mask, NL80211_MESHCONF_RSSI_THRESHOLD,
				  nla_get_s32);
	FILL_IN_MESH_PARAM_IF_SET(tb, cfg, ht_opmode, 0, 16,
				  mask, NL80211_MESHCONF_HT_OPMODE,
				  nla_get_u16);
	FILL_IN_MESH_PARAM_IF_SET(tb, cfg, dot11MeshHWMPactivePathToRootTimeout,
				  1, 65535, mask,
				  NL80211_MESHCONF_HWMP_PATH_TO_ROOT_TIMEOUT,
				  nla_get_u32);
	FILL_IN_MESH_PARAM_IF_SET(tb, cfg, dot11MeshHWMProotInterval, 1, 65535,
				  mask, NL80211_MESHCONF_HWMP_ROOT_INTERVAL,
				  nla_get_u16);
	FILL_IN_MESH_PARAM_IF_SET(tb, cfg,
				  dot11MeshHWMPconfirmationInterval,
				  1, 65535, mask,
				  NL80211_MESHCONF_HWMP_CONFIRMATION_INTERVAL,
				  nla_get_u16);
	FILL_IN_MESH_PARAM_IF_SET(tb, cfg, power_mode,
				  NL80211_MESH_POWER_ACTIVE,
				  NL80211_MESH_POWER_MAX,
				  mask, NL80211_MESHCONF_POWER_MODE,
				  nla_get_u32);
	FILL_IN_MESH_PARAM_IF_SET(tb, cfg, dot11MeshAwakeWindowDuration,
				  0, 65535, mask,
				  NL80211_MESHCONF_AWAKE_WINDOW, nla_get_u16);
	FILL_IN_MESH_PARAM_IF_SET(tb, cfg, plink_timeout, 0, 0xffffffff,
				  mask, NL80211_MESHCONF_PLINK_TIMEOUT,
				  nla_get_u32);
	if (mask_out)
		*mask_out = mask;

	return 0;

#undef FILL_IN_MESH_PARAM_IF_SET
}

static int nl80211_parse_mesh_setup(struct genl_info *info,
				     struct mesh_setup *setup)
{
	struct cfg80211_registered_device *rdev = info->user_ptr[0];
	struct nlattr *tb[NL80211_MESH_SETUP_ATTR_MAX + 1];

	if (!info->attrs[NL80211_ATTR_MESH_SETUP])
		return -EINVAL;
	if (nla_parse_nested(tb, NL80211_MESH_SETUP_ATTR_MAX,
			     info->attrs[NL80211_ATTR_MESH_SETUP],
			     nl80211_mesh_setup_params_policy))
		return -EINVAL;

	if (tb[NL80211_MESH_SETUP_ENABLE_VENDOR_SYNC])
		setup->sync_method =
		(nla_get_u8(tb[NL80211_MESH_SETUP_ENABLE_VENDOR_SYNC])) ?
		 IEEE80211_SYNC_METHOD_VENDOR :
		 IEEE80211_SYNC_METHOD_NEIGHBOR_OFFSET;

	if (tb[NL80211_MESH_SETUP_ENABLE_VENDOR_PATH_SEL])
		setup->path_sel_proto =
		(nla_get_u8(tb[NL80211_MESH_SETUP_ENABLE_VENDOR_PATH_SEL])) ?
		 IEEE80211_PATH_PROTOCOL_VENDOR :
		 IEEE80211_PATH_PROTOCOL_HWMP;

	if (tb[NL80211_MESH_SETUP_ENABLE_VENDOR_METRIC])
		setup->path_metric =
		(nla_get_u8(tb[NL80211_MESH_SETUP_ENABLE_VENDOR_METRIC])) ?
		 IEEE80211_PATH_METRIC_VENDOR :
		 IEEE80211_PATH_METRIC_AIRTIME;


	if (tb[NL80211_MESH_SETUP_IE]) {
		struct nlattr *ieattr =
			tb[NL80211_MESH_SETUP_IE];
		if (!is_valid_ie_attr(ieattr))
			return -EINVAL;
		setup->ie = nla_data(ieattr);
		setup->ie_len = nla_len(ieattr);
	}
	if (tb[NL80211_MESH_SETUP_USERSPACE_MPM] &&
	    !(rdev->wiphy.features & NL80211_FEATURE_USERSPACE_MPM))
		return -EINVAL;
	setup->user_mpm = nla_get_flag(tb[NL80211_MESH_SETUP_USERSPACE_MPM]);
	setup->is_authenticated = nla_get_flag(tb[NL80211_MESH_SETUP_USERSPACE_AUTH]);
	setup->is_secure = nla_get_flag(tb[NL80211_MESH_SETUP_USERSPACE_AMPE]);
	if (setup->is_secure)
		setup->user_mpm = true;

	if (tb[NL80211_MESH_SETUP_AUTH_PROTOCOL]) {
		if (!setup->user_mpm)
			return -EINVAL;
		setup->auth_id =
			nla_get_u8(tb[NL80211_MESH_SETUP_AUTH_PROTOCOL]);
	}

	return 0;
}

static int nl80211_update_mesh_config(struct sk_buff *skb,
				      struct genl_info *info)
{
	struct cfg80211_registered_device *rdev = info->user_ptr[0];
	struct net_device *dev = info->user_ptr[1];
	struct wireless_dev *wdev = dev->ieee80211_ptr;
	struct mesh_config cfg;
	u32 mask;
	int err;

	if (wdev->iftype != NL80211_IFTYPE_MESH_POINT)
		return -EOPNOTSUPP;

	if (!rdev->ops->update_mesh_config)
		return -EOPNOTSUPP;

	err = nl80211_parse_mesh_config(info, &cfg, &mask);
	if (err)
		return err;

	wdev_lock(wdev);
	if (!wdev->mesh_id_len)
		err = -ENOLINK;

	if (!err)
		err = rdev_update_mesh_config(rdev, dev, mask, &cfg);

	wdev_unlock(wdev);

	return err;
}

static int nl80211_put_regdom(const struct ieee80211_regdomain *regdom,
			      struct sk_buff *msg)
{
	struct nlattr *nl_reg_rules;
	unsigned int i;

	if (nla_put_string(msg, NL80211_ATTR_REG_ALPHA2, regdom->alpha2) ||
	    (regdom->dfs_region &&
	     nla_put_u8(msg, NL80211_ATTR_DFS_REGION, regdom->dfs_region)))
		goto nla_put_failure;

	nl_reg_rules = nla_nest_start(msg, NL80211_ATTR_REG_RULES);
	if (!nl_reg_rules)
		goto nla_put_failure;

	for (i = 0; i < regdom->n_reg_rules; i++) {
		struct nlattr *nl_reg_rule;
		const struct ieee80211_reg_rule *reg_rule;
		const struct ieee80211_freq_range *freq_range;
		const struct ieee80211_power_rule *power_rule;
		unsigned int max_bandwidth_khz;

		reg_rule = &regdom->reg_rules[i];
		freq_range = &reg_rule->freq_range;
		power_rule = &reg_rule->power_rule;

		nl_reg_rule = nla_nest_start(msg, i);
		if (!nl_reg_rule)
			goto nla_put_failure;

		max_bandwidth_khz = freq_range->max_bandwidth_khz;
		if (!max_bandwidth_khz)
			max_bandwidth_khz = reg_get_max_bandwidth(regdom,
								  reg_rule);

		if (nla_put_u32(msg, NL80211_ATTR_REG_RULE_FLAGS,
				reg_rule->flags) ||
		    nla_put_u32(msg, NL80211_ATTR_FREQ_RANGE_START,
				freq_range->start_freq_khz) ||
		    nla_put_u32(msg, NL80211_ATTR_FREQ_RANGE_END,
				freq_range->end_freq_khz) ||
		    nla_put_u32(msg, NL80211_ATTR_FREQ_RANGE_MAX_BW,
				max_bandwidth_khz) ||
		    nla_put_u32(msg, NL80211_ATTR_POWER_RULE_MAX_ANT_GAIN,
				power_rule->max_antenna_gain) ||
		    nla_put_u32(msg, NL80211_ATTR_POWER_RULE_MAX_EIRP,
				power_rule->max_eirp) ||
		    nla_put_u32(msg, NL80211_ATTR_DFS_CAC_TIME,
				reg_rule->dfs_cac_ms))
			goto nla_put_failure;

		nla_nest_end(msg, nl_reg_rule);
	}

	nla_nest_end(msg, nl_reg_rules);
	return 0;

nla_put_failure:
	return -EMSGSIZE;
}

static int nl80211_get_reg_do(struct sk_buff *skb, struct genl_info *info)
{
	const struct ieee80211_regdomain *regdom = NULL;
	struct cfg80211_registered_device *rdev;
	struct wiphy *wiphy = NULL;
	struct sk_buff *msg;
	void *hdr;

	msg = nlmsg_new(NLMSG_DEFAULT_SIZE, GFP_KERNEL);
	if (!msg)
		return -ENOBUFS;

	hdr = nl80211hdr_put(msg, info->snd_portid, info->snd_seq, 0,
			     NL80211_CMD_GET_REG);
	if (!hdr)
		goto put_failure;

	if (info->attrs[NL80211_ATTR_WIPHY]) {
		bool self_managed;

		rdev = cfg80211_get_dev_from_info(genl_info_net(info), info);
		if (IS_ERR(rdev)) {
			nlmsg_free(msg);
			return PTR_ERR(rdev);
		}

		wiphy = &rdev->wiphy;
		self_managed = wiphy->regulatory_flags &
			       REGULATORY_WIPHY_SELF_MANAGED;
		regdom = get_wiphy_regdom(wiphy);

		/* a self-managed-reg device must have a private regdom */
		if (WARN_ON(!regdom && self_managed)) {
			nlmsg_free(msg);
			return -EINVAL;
		}

		if (regdom &&
		    nla_put_u32(msg, NL80211_ATTR_WIPHY, get_wiphy_idx(wiphy)))
			goto nla_put_failure;
	}

	if (!wiphy && reg_last_request_cell_base() &&
	    nla_put_u32(msg, NL80211_ATTR_USER_REG_HINT_TYPE,
			NL80211_USER_REG_HINT_CELL_BASE))
		goto nla_put_failure;

	rcu_read_lock();

	if (!regdom)
		regdom = rcu_dereference(cfg80211_regdomain);

	if (nl80211_put_regdom(regdom, msg))
		goto nla_put_failure_rcu;

	rcu_read_unlock();

	genlmsg_end(msg, hdr);
	return genlmsg_reply(msg, info);

nla_put_failure_rcu:
	rcu_read_unlock();
nla_put_failure:
	genlmsg_cancel(msg, hdr);
put_failure:
	nlmsg_free(msg);
	return -EMSGSIZE;
}

static int nl80211_send_regdom(struct sk_buff *msg, struct netlink_callback *cb,
			       u32 seq, int flags, struct wiphy *wiphy,
			       const struct ieee80211_regdomain *regdom)
{
	void *hdr = nl80211hdr_put(msg, NETLINK_CB(cb->skb).portid, seq, flags,
				   NL80211_CMD_GET_REG);

	if (!hdr)
		return -1;

	genl_dump_check_consistent(cb, hdr, &nl80211_fam);

	if (nl80211_put_regdom(regdom, msg))
		goto nla_put_failure;

	if (!wiphy && reg_last_request_cell_base() &&
	    nla_put_u32(msg, NL80211_ATTR_USER_REG_HINT_TYPE,
			NL80211_USER_REG_HINT_CELL_BASE))
		goto nla_put_failure;

	if (wiphy &&
	    nla_put_u32(msg, NL80211_ATTR_WIPHY, get_wiphy_idx(wiphy)))
		goto nla_put_failure;

	if (wiphy && wiphy->regulatory_flags & REGULATORY_WIPHY_SELF_MANAGED &&
	    nla_put_flag(msg, NL80211_ATTR_WIPHY_SELF_MANAGED_REG))
		goto nla_put_failure;

	genlmsg_end(msg, hdr);
	return 0;

nla_put_failure:
	genlmsg_cancel(msg, hdr);
	return -EMSGSIZE;
}

static int nl80211_get_reg_dump(struct sk_buff *skb,
				struct netlink_callback *cb)
{
	const struct ieee80211_regdomain *regdom = NULL;
	struct cfg80211_registered_device *rdev;
	int err, reg_idx, start = cb->args[2];

	rtnl_lock();

	if (cfg80211_regdomain && start == 0) {
		err = nl80211_send_regdom(skb, cb, cb->nlh->nlmsg_seq,
					  NLM_F_MULTI, NULL,
					  rtnl_dereference(cfg80211_regdomain));
		if (err < 0)
			goto out_err;
	}

	/* the global regdom is idx 0 */
	reg_idx = 1;
	list_for_each_entry(rdev, &cfg80211_rdev_list, list) {
		regdom = get_wiphy_regdom(&rdev->wiphy);
		if (!regdom)
			continue;

		if (++reg_idx <= start)
			continue;

		err = nl80211_send_regdom(skb, cb, cb->nlh->nlmsg_seq,
					  NLM_F_MULTI, &rdev->wiphy, regdom);
		if (err < 0) {
			reg_idx--;
			break;
		}
	}

	cb->args[2] = reg_idx;
	err = skb->len;
out_err:
	rtnl_unlock();
	return err;
}

#ifdef CONFIG_CFG80211_CRDA_SUPPORT
static const struct nla_policy reg_rule_policy[NL80211_REG_RULE_ATTR_MAX + 1] = {
	[NL80211_ATTR_REG_RULE_FLAGS]		= { .type = NLA_U32 },
	[NL80211_ATTR_FREQ_RANGE_START]		= { .type = NLA_U32 },
	[NL80211_ATTR_FREQ_RANGE_END]		= { .type = NLA_U32 },
	[NL80211_ATTR_FREQ_RANGE_MAX_BW]	= { .type = NLA_U32 },
	[NL80211_ATTR_POWER_RULE_MAX_ANT_GAIN]	= { .type = NLA_U32 },
	[NL80211_ATTR_POWER_RULE_MAX_EIRP]	= { .type = NLA_U32 },
	[NL80211_ATTR_DFS_CAC_TIME]		= { .type = NLA_U32 },
};

static int parse_reg_rule(struct nlattr *tb[],
	struct ieee80211_reg_rule *reg_rule)
{
	struct ieee80211_freq_range *freq_range = &reg_rule->freq_range;
	struct ieee80211_power_rule *power_rule = &reg_rule->power_rule;

	if (!tb[NL80211_ATTR_REG_RULE_FLAGS])
		return -EINVAL;
	if (!tb[NL80211_ATTR_FREQ_RANGE_START])
		return -EINVAL;
	if (!tb[NL80211_ATTR_FREQ_RANGE_END])
		return -EINVAL;
	if (!tb[NL80211_ATTR_FREQ_RANGE_MAX_BW])
		return -EINVAL;
	if (!tb[NL80211_ATTR_POWER_RULE_MAX_EIRP])
		return -EINVAL;

	reg_rule->flags = nla_get_u32(tb[NL80211_ATTR_REG_RULE_FLAGS]);

	freq_range->start_freq_khz =
		nla_get_u32(tb[NL80211_ATTR_FREQ_RANGE_START]);
	freq_range->end_freq_khz =
		nla_get_u32(tb[NL80211_ATTR_FREQ_RANGE_END]);
	freq_range->max_bandwidth_khz =
		nla_get_u32(tb[NL80211_ATTR_FREQ_RANGE_MAX_BW]);

	power_rule->max_eirp =
		nla_get_u32(tb[NL80211_ATTR_POWER_RULE_MAX_EIRP]);

	if (tb[NL80211_ATTR_POWER_RULE_MAX_ANT_GAIN])
		power_rule->max_antenna_gain =
			nla_get_u32(tb[NL80211_ATTR_POWER_RULE_MAX_ANT_GAIN]);

	if (tb[NL80211_ATTR_DFS_CAC_TIME])
		reg_rule->dfs_cac_ms =
			nla_get_u32(tb[NL80211_ATTR_DFS_CAC_TIME]);

	return 0;
}

static int nl80211_set_reg(struct sk_buff *skb, struct genl_info *info)
{
	struct nlattr *tb[NL80211_REG_RULE_ATTR_MAX + 1];
	struct nlattr *nl_reg_rule;
	char *alpha2;
	int rem_reg_rules, r;
	u32 num_rules = 0, rule_idx = 0, size_of_regd;
	enum nl80211_dfs_regions dfs_region = NL80211_DFS_UNSET;
	struct ieee80211_regdomain *rd;

	if (!info->attrs[NL80211_ATTR_REG_ALPHA2])
		return -EINVAL;

	if (!info->attrs[NL80211_ATTR_REG_RULES])
		return -EINVAL;

	alpha2 = nla_data(info->attrs[NL80211_ATTR_REG_ALPHA2]);

	if (info->attrs[NL80211_ATTR_DFS_REGION])
		dfs_region = nla_get_u8(info->attrs[NL80211_ATTR_DFS_REGION]);

	nla_for_each_nested(nl_reg_rule, info->attrs[NL80211_ATTR_REG_RULES],
			    rem_reg_rules) {
		num_rules++;
		if (num_rules > NL80211_MAX_SUPP_REG_RULES)
			return -EINVAL;
	}

	if (!reg_is_valid_request(alpha2))
		return -EINVAL;

	size_of_regd = sizeof(struct ieee80211_regdomain) +
		       num_rules * sizeof(struct ieee80211_reg_rule);

	rd = kzalloc(size_of_regd, GFP_KERNEL);
	if (!rd)
		return -ENOMEM;

	rd->n_reg_rules = num_rules;
	rd->alpha2[0] = alpha2[0];
	rd->alpha2[1] = alpha2[1];

	/*
	 * Disable DFS master mode if the DFS region was
	 * not supported or known on this kernel.
	 */
	if (reg_supported_dfs_region(dfs_region))
		rd->dfs_region = dfs_region;

	nla_for_each_nested(nl_reg_rule, info->attrs[NL80211_ATTR_REG_RULES],
			    rem_reg_rules) {
		r = nla_parse(tb, NL80211_REG_RULE_ATTR_MAX,
			      nla_data(nl_reg_rule), nla_len(nl_reg_rule),
			      reg_rule_policy);
		if (r)
			goto bad_reg;
		r = parse_reg_rule(tb, &rd->reg_rules[rule_idx]);
		if (r)
			goto bad_reg;

		rule_idx++;

		if (rule_idx > NL80211_MAX_SUPP_REG_RULES) {
			r = -EINVAL;
			goto bad_reg;
		}
	}

	r = set_regdom(rd, REGD_SOURCE_CRDA);
	/* set_regdom took ownership */
	rd = NULL;

 bad_reg:
	kfree(rd);
	return r;
}
#endif /* CONFIG_CFG80211_CRDA_SUPPORT */

static int validate_scan_freqs(struct nlattr *freqs)
{
	struct nlattr *attr1, *attr2;
	int n_channels = 0, tmp1, tmp2;

	nla_for_each_nested(attr1, freqs, tmp1)
		if (nla_len(attr1) != sizeof(u32))
			return 0;

	nla_for_each_nested(attr1, freqs, tmp1) {
		n_channels++;
		/*
		 * Some hardware has a limited channel list for
		 * scanning, and it is pretty much nonsensical
		 * to scan for a channel twice, so disallow that
		 * and don't require drivers to check that the
		 * channel list they get isn't longer than what
		 * they can scan, as long as they can scan all
		 * the channels they registered at once.
		 */
		nla_for_each_nested(attr2, freqs, tmp2)
			if (attr1 != attr2 &&
			    nla_get_u32(attr1) == nla_get_u32(attr2))
				return 0;
	}

	return n_channels;
}

static bool is_band_valid(struct wiphy *wiphy, enum ieee80211_band b)
{
	return b < IEEE80211_NUM_BANDS && wiphy->bands[b];
}

static int parse_bss_select(struct nlattr *nla, struct wiphy *wiphy,
			    struct cfg80211_bss_selection *bss_select)
{
	struct nlattr *attr[NL80211_BSS_SELECT_ATTR_MAX + 1];
	struct nlattr *nest;
	int err;
	bool found = false;
	int i;

	/* only process one nested attribute */
	nest = nla_data(nla);
	if (!nla_ok(nest, nla_len(nest)))
		return -EINVAL;

	err = nla_parse(attr, NL80211_BSS_SELECT_ATTR_MAX, nla_data(nest),
			nla_len(nest), nl80211_bss_select_policy);
	if (err)
		return err;

	/* only one attribute may be given */
	for (i = 0; i <= NL80211_BSS_SELECT_ATTR_MAX; i++) {
		if (attr[i]) {
			if (found)
				return -EINVAL;
			found = true;
		}
	}

	bss_select->behaviour = __NL80211_BSS_SELECT_ATTR_INVALID;

	if (attr[NL80211_BSS_SELECT_ATTR_RSSI])
		bss_select->behaviour = NL80211_BSS_SELECT_ATTR_RSSI;

	if (attr[NL80211_BSS_SELECT_ATTR_BAND_PREF]) {
		bss_select->behaviour = NL80211_BSS_SELECT_ATTR_BAND_PREF;
		bss_select->param.band_pref =
			nla_get_u32(attr[NL80211_BSS_SELECT_ATTR_BAND_PREF]);
		if (!is_band_valid(wiphy, bss_select->param.band_pref))
			return -EINVAL;
	}

	if (attr[NL80211_BSS_SELECT_ATTR_RSSI_ADJUST]) {
		struct nl80211_bss_select_rssi_adjust *adj_param;

		adj_param = nla_data(attr[NL80211_BSS_SELECT_ATTR_RSSI_ADJUST]);
		bss_select->behaviour = NL80211_BSS_SELECT_ATTR_RSSI_ADJUST;
		bss_select->param.adjust.band = adj_param->band;
		bss_select->param.adjust.delta = adj_param->delta;
		if (!is_band_valid(wiphy, bss_select->param.adjust.band))
			return -EINVAL;
	}

	/* user-space did not provide behaviour attribute */
	if (bss_select->behaviour == __NL80211_BSS_SELECT_ATTR_INVALID)
		return -EINVAL;

	if (!(wiphy->bss_select_support & BIT(bss_select->behaviour)))
		return -EINVAL;

	return 0;
}

static int nl80211_parse_random_mac(struct nlattr **attrs,
				    u8 *mac_addr, u8 *mac_addr_mask)
{
	int i;

	if (!attrs[NL80211_ATTR_MAC] && !attrs[NL80211_ATTR_MAC_MASK]) {
		eth_zero_addr(mac_addr);
		eth_zero_addr(mac_addr_mask);
		mac_addr[0] = 0x2;
		mac_addr_mask[0] = 0x3;

		return 0;
	}

	/* need both or none */
	if (!attrs[NL80211_ATTR_MAC] || !attrs[NL80211_ATTR_MAC_MASK])
		return -EINVAL;

	memcpy(mac_addr, nla_data(attrs[NL80211_ATTR_MAC]), ETH_ALEN);
	memcpy(mac_addr_mask, nla_data(attrs[NL80211_ATTR_MAC_MASK]), ETH_ALEN);

	/* don't allow or configure an mcast address */
	if (!is_multicast_ether_addr(mac_addr_mask) ||
	    is_multicast_ether_addr(mac_addr))
		return -EINVAL;

	/*
	 * allow users to pass a MAC address that has bits set outside
	 * of the mask, but don't bother drivers with having to deal
	 * with such bits
	 */
	for (i = 0; i < ETH_ALEN; i++)
		mac_addr[i] &= mac_addr_mask[i];

	return 0;
}

static int nl80211_trigger_scan(struct sk_buff *skb, struct genl_info *info)
{
	struct cfg80211_registered_device *rdev = info->user_ptr[0];
	struct wireless_dev *wdev = info->user_ptr[1];
	struct cfg80211_scan_request *request;
	struct nlattr *attr;
	struct wiphy *wiphy;
	int err, tmp, n_ssids = 0, n_channels, i;
	size_t ie_len;

	if (!is_valid_ie_attr(info->attrs[NL80211_ATTR_IE]))
		return -EINVAL;

	wiphy = &rdev->wiphy;

	if (!rdev->ops->scan)
		return -EOPNOTSUPP;

	if (rdev->scan_req || rdev->scan_msg) {
		err = -EBUSY;
		goto unlock;
	}

	if (info->attrs[NL80211_ATTR_SCAN_FREQUENCIES]) {
		n_channels = validate_scan_freqs(
				info->attrs[NL80211_ATTR_SCAN_FREQUENCIES]);
		if (!n_channels) {
			err = -EINVAL;
			goto unlock;
		}
	} else {
		n_channels = ieee80211_get_num_supported_channels(wiphy);
	}

	if (info->attrs[NL80211_ATTR_SCAN_SSIDS])
		nla_for_each_nested(attr, info->attrs[NL80211_ATTR_SCAN_SSIDS], tmp)
			n_ssids++;

	if (n_ssids > wiphy->max_scan_ssids) {
		err = -EINVAL;
		goto unlock;
	}

	if (info->attrs[NL80211_ATTR_IE])
		ie_len = nla_len(info->attrs[NL80211_ATTR_IE]);
	else
		ie_len = 0;

	if (ie_len > wiphy->max_scan_ie_len) {
		err = -EINVAL;
		goto unlock;
	}

	request = kzalloc(sizeof(*request)
			+ sizeof(*request->ssids) * n_ssids
			+ sizeof(*request->channels) * n_channels
			+ ie_len, GFP_KERNEL);
	if (!request) {
		err = -ENOMEM;
		goto unlock;
	}

	if (n_ssids)
		request->ssids = (void *)&request->channels[n_channels];
	request->n_ssids = n_ssids;
	if (ie_len) {
		if (n_ssids)
			request->ie = (void *)(request->ssids + n_ssids);
		else
			request->ie = (void *)(request->channels + n_channels);
	}

	i = 0;
	if (info->attrs[NL80211_ATTR_SCAN_FREQUENCIES]) {
		/* user specified, bail out if channel not found */
		nla_for_each_nested(attr, info->attrs[NL80211_ATTR_SCAN_FREQUENCIES], tmp) {
			struct ieee80211_channel *chan;

			chan = ieee80211_get_channel(wiphy, nla_get_u32(attr));

			if (!chan) {
				err = -EINVAL;
				goto out_free;
			}

			/* ignore disabled channels */
			if (chan->flags & IEEE80211_CHAN_DISABLED)
				continue;

			request->channels[i] = chan;
			i++;
		}
	} else {
		enum ieee80211_band band;

		/* all channels */
		for (band = 0; band < IEEE80211_NUM_BANDS; band++) {
			int j;
			if (!wiphy->bands[band])
				continue;
			for (j = 0; j < wiphy->bands[band]->n_channels; j++) {
				struct ieee80211_channel *chan;

				chan = &wiphy->bands[band]->channels[j];

				if (chan->flags & IEEE80211_CHAN_DISABLED)
					continue;

				request->channels[i] = chan;
				i++;
			}
		}
	}

	if (!i) {
		err = -EINVAL;
		goto out_free;
	}

	request->n_channels = i;

	i = 0;
	if (n_ssids) {
		nla_for_each_nested(attr, info->attrs[NL80211_ATTR_SCAN_SSIDS], tmp) {
			if (nla_len(attr) > IEEE80211_MAX_SSID_LEN) {
				err = -EINVAL;
				goto out_free;
			}
			request->ssids[i].ssid_len = nla_len(attr);
			memcpy(request->ssids[i].ssid, nla_data(attr), nla_len(attr));
			i++;
		}
	}

	if (info->attrs[NL80211_ATTR_IE]) {
		request->ie_len = nla_len(info->attrs[NL80211_ATTR_IE]);
		memcpy((void *)request->ie,
		       nla_data(info->attrs[NL80211_ATTR_IE]),
		       request->ie_len);
	}

	for (i = 0; i < IEEE80211_NUM_BANDS; i++)
		if (wiphy->bands[i])
			request->rates[i] =
				(1 << wiphy->bands[i]->n_bitrates) - 1;

	if (info->attrs[NL80211_ATTR_SCAN_SUPP_RATES]) {
		nla_for_each_nested(attr,
				    info->attrs[NL80211_ATTR_SCAN_SUPP_RATES],
				    tmp) {
			enum ieee80211_band band = nla_type(attr);

			if (band < 0 || band >= IEEE80211_NUM_BANDS) {
				err = -EINVAL;
				goto out_free;
			}

			if (!wiphy->bands[band])
				continue;

			err = ieee80211_get_ratemask(wiphy->bands[band],
						     nla_data(attr),
						     nla_len(attr),
						     &request->rates[band]);
			if (err)
				goto out_free;
		}
	}

	if (info->attrs[NL80211_ATTR_SCAN_FLAGS]) {
		request->flags = nla_get_u32(
			info->attrs[NL80211_ATTR_SCAN_FLAGS]);
		if ((request->flags & NL80211_SCAN_FLAG_LOW_PRIORITY) &&
		    !(wiphy->features & NL80211_FEATURE_LOW_PRIORITY_SCAN)) {
			err = -EOPNOTSUPP;
			goto out_free;
		}

		if (request->flags & NL80211_SCAN_FLAG_RANDOM_ADDR) {
			if (!(wiphy->features &
					NL80211_FEATURE_SCAN_RANDOM_MAC_ADDR)) {
				err = -EOPNOTSUPP;
				goto out_free;
			}

			if (wdev->current_bss) {
				err = -EOPNOTSUPP;
				goto out_free;
			}

			err = nl80211_parse_random_mac(info->attrs,
						       request->mac_addr,
						       request->mac_addr_mask);
			if (err)
				goto out_free;
		}
	}

	request->no_cck =
		nla_get_flag(info->attrs[NL80211_ATTR_TX_NO_CCK_RATE]);

	/* Initial implementation used NL80211_ATTR_MAC to set the specific
	 * BSSID to scan for. This was problematic because that same attribute
	 * was already used for another purpose (local random MAC address). The
	 * NL80211_ATTR_BSSID attribute was added to fix this. For backwards
	 * compatibility with older userspace components, also use the
	 * NL80211_ATTR_MAC value here if it can be determined to be used for
	 * the specific BSSID use case instead of the random MAC address
	 * (NL80211_ATTR_SCAN_FLAGS is used to enable random MAC address use).
	 */
	if (info->attrs[NL80211_ATTR_BSSID])
		memcpy(request->bssid,
		       nla_data(info->attrs[NL80211_ATTR_BSSID]), ETH_ALEN);
	else if (!(request->flags & NL80211_SCAN_FLAG_RANDOM_ADDR) &&
		 info->attrs[NL80211_ATTR_MAC])
		memcpy(request->bssid, nla_data(info->attrs[NL80211_ATTR_MAC]),
		       ETH_ALEN);
	else
		eth_broadcast_addr(request->bssid);

	request->wdev = wdev;
	request->wiphy = &rdev->wiphy;
	request->scan_start = jiffies;

	rdev->scan_req = request;
	err = rdev_scan(rdev, request);

	if (!err) {
		nl80211_send_scan_start(rdev, wdev);
		if (wdev->netdev)
			dev_hold(wdev->netdev);
	} else {
 out_free:
		rdev->scan_req = NULL;
		kfree(request);
	}

 unlock:
	return err;
}

static int
nl80211_parse_sched_scan_plans(struct wiphy *wiphy, int n_plans,
			       struct cfg80211_sched_scan_request *request,
			       struct nlattr **attrs)
{
	int tmp, err, i = 0;
	struct nlattr *attr;

	if (!attrs[NL80211_ATTR_SCHED_SCAN_PLANS]) {
		u32 interval;

		/*
		 * If scan plans are not specified,
		 * %NL80211_ATTR_SCHED_SCAN_INTERVAL must be specified. In this
		 * case one scan plan will be set with the specified scan
		 * interval and infinite number of iterations.
		 */
		if (!attrs[NL80211_ATTR_SCHED_SCAN_INTERVAL])
			return -EINVAL;

		interval = nla_get_u32(attrs[NL80211_ATTR_SCHED_SCAN_INTERVAL]);
		if (!interval)
			return -EINVAL;

		request->scan_plans[0].interval =
			DIV_ROUND_UP(interval, MSEC_PER_SEC);
		if (!request->scan_plans[0].interval)
			return -EINVAL;

		if (request->scan_plans[0].interval >
		    wiphy->max_sched_scan_plan_interval)
			request->scan_plans[0].interval =
				wiphy->max_sched_scan_plan_interval;

		return 0;
	}

	nla_for_each_nested(attr, attrs[NL80211_ATTR_SCHED_SCAN_PLANS], tmp) {
		struct nlattr *plan[NL80211_SCHED_SCAN_PLAN_MAX + 1];

		if (WARN_ON(i >= n_plans))
			return -EINVAL;

		err = nla_parse(plan, NL80211_SCHED_SCAN_PLAN_MAX,
				nla_data(attr), nla_len(attr),
				nl80211_plan_policy);
		if (err)
			return err;

		if (!plan[NL80211_SCHED_SCAN_PLAN_INTERVAL])
			return -EINVAL;

		request->scan_plans[i].interval =
			nla_get_u32(plan[NL80211_SCHED_SCAN_PLAN_INTERVAL]);
		if (!request->scan_plans[i].interval ||
		    request->scan_plans[i].interval >
		    wiphy->max_sched_scan_plan_interval)
			return -EINVAL;

		if (plan[NL80211_SCHED_SCAN_PLAN_ITERATIONS]) {
			request->scan_plans[i].iterations =
				nla_get_u32(plan[NL80211_SCHED_SCAN_PLAN_ITERATIONS]);
			if (!request->scan_plans[i].iterations ||
			    (request->scan_plans[i].iterations >
			     wiphy->max_sched_scan_plan_iterations))
				return -EINVAL;
		} else if (i < n_plans - 1) {
			/*
			 * All scan plans but the last one must specify
			 * a finite number of iterations
			 */
			return -EINVAL;
		}

		i++;
	}

	/*
	 * The last scan plan must not specify the number of
	 * iterations, it is supposed to run infinitely
	 */
	if (request->scan_plans[n_plans - 1].iterations)
		return  -EINVAL;

	return 0;
}

static struct cfg80211_sched_scan_request *
nl80211_parse_sched_scan(struct wiphy *wiphy, struct wireless_dev *wdev,
			 struct nlattr **attrs)
{
	struct cfg80211_sched_scan_request *request;
	struct nlattr *attr;
	int err, tmp, n_ssids = 0, n_match_sets = 0, n_channels, i, n_plans = 0;
	enum ieee80211_band band;
	size_t ie_len;
	struct nlattr *tb[NL80211_SCHED_SCAN_MATCH_ATTR_MAX + 1];
	s32 default_match_rssi = NL80211_SCAN_RSSI_THOLD_OFF;

	if (!is_valid_ie_attr(attrs[NL80211_ATTR_IE]))
		return ERR_PTR(-EINVAL);

	if (attrs[NL80211_ATTR_SCAN_FREQUENCIES]) {
		n_channels = validate_scan_freqs(
				attrs[NL80211_ATTR_SCAN_FREQUENCIES]);
		if (!n_channels)
			return ERR_PTR(-EINVAL);
	} else {
		n_channels = ieee80211_get_num_supported_channels(wiphy);
	}

	if (attrs[NL80211_ATTR_SCAN_SSIDS])
		nla_for_each_nested(attr, attrs[NL80211_ATTR_SCAN_SSIDS],
				    tmp)
			n_ssids++;

	if (n_ssids > wiphy->max_sched_scan_ssids)
		return ERR_PTR(-EINVAL);

	/*
	 * First, count the number of 'real' matchsets. Due to an issue with
	 * the old implementation, matchsets containing only the RSSI attribute
	 * (NL80211_SCHED_SCAN_MATCH_ATTR_RSSI) are considered as the 'default'
	 * RSSI for all matchsets, rather than their own matchset for reporting
	 * all APs with a strong RSSI. This is needed to be compatible with
	 * older userspace that treated a matchset with only the RSSI as the
	 * global RSSI for all other matchsets - if there are other matchsets.
	 */
	if (attrs[NL80211_ATTR_SCHED_SCAN_MATCH]) {
		nla_for_each_nested(attr,
				    attrs[NL80211_ATTR_SCHED_SCAN_MATCH],
				    tmp) {
			struct nlattr *rssi;

			err = nla_parse(tb, NL80211_SCHED_SCAN_MATCH_ATTR_MAX,
					nla_data(attr), nla_len(attr),
					nl80211_match_policy);
			if (err)
				return ERR_PTR(err);
			/* add other standalone attributes here */
			if (tb[NL80211_SCHED_SCAN_MATCH_ATTR_SSID]) {
				n_match_sets++;
				continue;
			}
			rssi = tb[NL80211_SCHED_SCAN_MATCH_ATTR_RSSI];
			if (rssi)
				default_match_rssi = nla_get_s32(rssi);
		}
	}

	/* However, if there's no other matchset, add the RSSI one */
	if (!n_match_sets && default_match_rssi != NL80211_SCAN_RSSI_THOLD_OFF)
		n_match_sets = 1;

	if (n_match_sets > wiphy->max_match_sets)
		return ERR_PTR(-EINVAL);

	if (attrs[NL80211_ATTR_IE])
		ie_len = nla_len(attrs[NL80211_ATTR_IE]);
	else
		ie_len = 0;

	if (ie_len > wiphy->max_sched_scan_ie_len)
		return ERR_PTR(-EINVAL);

	if (attrs[NL80211_ATTR_SCHED_SCAN_PLANS]) {
		/*
		 * NL80211_ATTR_SCHED_SCAN_INTERVAL must not be specified since
		 * each scan plan already specifies its own interval
		 */
		if (attrs[NL80211_ATTR_SCHED_SCAN_INTERVAL])
			return ERR_PTR(-EINVAL);

		nla_for_each_nested(attr,
				    attrs[NL80211_ATTR_SCHED_SCAN_PLANS], tmp)
			n_plans++;
	} else {
		/*
		 * The scan interval attribute is kept for backward
		 * compatibility. If no scan plans are specified and sched scan
		 * interval is specified, one scan plan will be set with this
		 * scan interval and infinite number of iterations.
		 */
		if (!attrs[NL80211_ATTR_SCHED_SCAN_INTERVAL])
			return ERR_PTR(-EINVAL);

		n_plans = 1;
	}

	if (!n_plans || n_plans > wiphy->max_sched_scan_plans)
		return ERR_PTR(-EINVAL);

	if (!wiphy_ext_feature_isset(
		    wiphy, NL80211_EXT_FEATURE_SCHED_SCAN_RELATIVE_RSSI) &&
	    (attrs[NL80211_ATTR_SCHED_SCAN_RELATIVE_RSSI] ||
	     attrs[NL80211_ATTR_SCHED_SCAN_RSSI_ADJUST]))
		return ERR_PTR(-EINVAL);

	request = kzalloc(sizeof(*request)
			+ sizeof(*request->ssids) * n_ssids
			+ sizeof(*request->match_sets) * n_match_sets
			+ sizeof(*request->scan_plans) * n_plans
			+ sizeof(*request->channels) * n_channels
			+ ie_len, GFP_KERNEL);
	if (!request)
		return ERR_PTR(-ENOMEM);

	if (n_ssids)
		request->ssids = (void *)&request->channels[n_channels];
	request->n_ssids = n_ssids;
	if (ie_len) {
		if (n_ssids)
			request->ie = (void *)(request->ssids + n_ssids);
		else
			request->ie = (void *)(request->channels + n_channels);
	}

	if (n_match_sets) {
		if (request->ie)
			request->match_sets = (void *)(request->ie + ie_len);
		else if (n_ssids)
			request->match_sets =
				(void *)(request->ssids + n_ssids);
		else
			request->match_sets =
				(void *)(request->channels + n_channels);
	}
	request->n_match_sets = n_match_sets;

	if (n_match_sets)
		request->scan_plans = (void *)(request->match_sets +
					       n_match_sets);
	else if (request->ie)
		request->scan_plans = (void *)(request->ie + ie_len);
	else if (n_ssids)
		request->scan_plans = (void *)(request->ssids + n_ssids);
	else
		request->scan_plans = (void *)(request->channels + n_channels);

	request->n_scan_plans = n_plans;

	i = 0;
	if (attrs[NL80211_ATTR_SCAN_FREQUENCIES]) {
		/* user specified, bail out if channel not found */
		nla_for_each_nested(attr,
				    attrs[NL80211_ATTR_SCAN_FREQUENCIES],
				    tmp) {
			struct ieee80211_channel *chan;

			chan = ieee80211_get_channel(wiphy, nla_get_u32(attr));

			if (!chan) {
				err = -EINVAL;
				goto out_free;
			}

			/* ignore disabled channels */
			if (chan->flags & IEEE80211_CHAN_DISABLED)
				continue;

			request->channels[i] = chan;
			i++;
		}
	} else {
		/* all channels */
		for (band = 0; band < IEEE80211_NUM_BANDS; band++) {
			int j;
			if (!wiphy->bands[band])
				continue;
			for (j = 0; j < wiphy->bands[band]->n_channels; j++) {
				struct ieee80211_channel *chan;

				chan = &wiphy->bands[band]->channels[j];

				if (chan->flags & IEEE80211_CHAN_DISABLED)
					continue;

				request->channels[i] = chan;
				i++;
			}
		}
	}

	if (!i) {
		err = -EINVAL;
		goto out_free;
	}

	request->n_channels = i;

	i = 0;
	if (n_ssids) {
		nla_for_each_nested(attr, attrs[NL80211_ATTR_SCAN_SSIDS],
				    tmp) {
			if (nla_len(attr) > IEEE80211_MAX_SSID_LEN) {
				err = -EINVAL;
				goto out_free;
			}
			request->ssids[i].ssid_len = nla_len(attr);
			memcpy(request->ssids[i].ssid, nla_data(attr),
			       nla_len(attr));
			i++;
		}
	}

	i = 0;
	if (attrs[NL80211_ATTR_SCHED_SCAN_MATCH]) {
		nla_for_each_nested(attr,
				    attrs[NL80211_ATTR_SCHED_SCAN_MATCH],
				    tmp) {
			struct nlattr *ssid, *rssi;

			err = nla_parse(tb, NL80211_SCHED_SCAN_MATCH_ATTR_MAX,
					nla_data(attr), nla_len(attr),
					nl80211_match_policy);
			if (err)
				goto out_free;
			ssid = tb[NL80211_SCHED_SCAN_MATCH_ATTR_SSID];
			if (ssid) {
				if (WARN_ON(i >= n_match_sets)) {
					/* this indicates a programming error,
					 * the loop above should have verified
					 * things properly
					 */
					err = -EINVAL;
					goto out_free;
				}

				if (nla_len(ssid) > IEEE80211_MAX_SSID_LEN) {
					err = -EINVAL;
					goto out_free;
				}
				memcpy(request->match_sets[i].ssid.ssid,
				       nla_data(ssid), nla_len(ssid));
				request->match_sets[i].ssid.ssid_len =
					nla_len(ssid);
				/* special attribute - old implemenation w/a */
				request->match_sets[i].rssi_thold =
					default_match_rssi;
				rssi = tb[NL80211_SCHED_SCAN_MATCH_ATTR_RSSI];
				if (rssi)
					request->match_sets[i].rssi_thold =
						nla_get_s32(rssi);
			}
			i++;
		}

		/* there was no other matchset, so the RSSI one is alone */
		if (i == 0 && n_match_sets)
			request->match_sets[0].rssi_thold = default_match_rssi;

		request->min_rssi_thold = INT_MAX;
		for (i = 0; i < n_match_sets; i++)
			request->min_rssi_thold =
				min(request->match_sets[i].rssi_thold,
				    request->min_rssi_thold);
	} else {
		request->min_rssi_thold = NL80211_SCAN_RSSI_THOLD_OFF;
	}

	if (ie_len) {
		request->ie_len = ie_len;
		memcpy((void *)request->ie,
		       nla_data(attrs[NL80211_ATTR_IE]),
		       request->ie_len);
	}

	if (attrs[NL80211_ATTR_SCAN_FLAGS]) {
		request->flags = nla_get_u32(
			attrs[NL80211_ATTR_SCAN_FLAGS]);
		if ((request->flags & NL80211_SCAN_FLAG_LOW_PRIORITY) &&
		    !(wiphy->features & NL80211_FEATURE_LOW_PRIORITY_SCAN)) {
			err = -EOPNOTSUPP;
			goto out_free;
		}

		if (request->flags & NL80211_SCAN_FLAG_RANDOM_ADDR) {
			u32 flg = NL80211_FEATURE_SCHED_SCAN_RANDOM_MAC_ADDR;

			if (!wdev) /* must be net-detect */
				flg = NL80211_FEATURE_ND_RANDOM_MAC_ADDR;

			if (!(wiphy->features & flg)) {
				err = -EOPNOTSUPP;
				goto out_free;
			}

			if (wdev && wdev->current_bss) {
				err = -EOPNOTSUPP;
				goto out_free;
			}

			err = nl80211_parse_random_mac(attrs, request->mac_addr,
						       request->mac_addr_mask);
			if (err)
				goto out_free;
		}
	}

	if (attrs[NL80211_ATTR_SCHED_SCAN_DELAY])
		request->delay =
			nla_get_u32(attrs[NL80211_ATTR_SCHED_SCAN_DELAY]);

	if (attrs[NL80211_ATTR_SCHED_SCAN_RELATIVE_RSSI]) {
		request->relative_rssi = nla_get_s8(
			attrs[NL80211_ATTR_SCHED_SCAN_RELATIVE_RSSI]);
		request->relative_rssi_set = true;
	}

	if (request->relative_rssi_set &&
	    attrs[NL80211_ATTR_SCHED_SCAN_RSSI_ADJUST]) {
		struct nl80211_bss_select_rssi_adjust *rssi_adjust;

		rssi_adjust = nla_data(
			attrs[NL80211_ATTR_SCHED_SCAN_RSSI_ADJUST]);
		request->rssi_adjust.band = rssi_adjust->band;
		request->rssi_adjust.delta = rssi_adjust->delta;
		if (!is_band_valid(wiphy, request->rssi_adjust.band)) {
			err = -EINVAL;
			goto out_free;
		}
	}

	err = nl80211_parse_sched_scan_plans(wiphy, n_plans, request, attrs);
	if (err)
		goto out_free;

	request->scan_start = jiffies;

	return request;

out_free:
	kfree(request);
	return ERR_PTR(err);
}

static int nl80211_abort_scan(struct sk_buff *skb, struct genl_info *info)
{
	struct cfg80211_registered_device *rdev = info->user_ptr[0];
	struct wireless_dev *wdev = info->user_ptr[1];

	if (!rdev->ops->abort_scan)
		return -EOPNOTSUPP;

	if (rdev->scan_msg)
		return 0;

	if (!rdev->scan_req)
		return -ENOENT;

	rdev_abort_scan(rdev, wdev);
	return 0;
}

static int nl80211_start_sched_scan(struct sk_buff *skb,
				    struct genl_info *info)
{
	struct cfg80211_registered_device *rdev = info->user_ptr[0];
	struct net_device *dev = info->user_ptr[1];
	struct wireless_dev *wdev = dev->ieee80211_ptr;
	struct cfg80211_sched_scan_request *sched_scan_req;
	int err;

	if (!(rdev->wiphy.flags & WIPHY_FLAG_SUPPORTS_SCHED_SCAN) ||
	    !rdev->ops->sched_scan_start)
		return -EOPNOTSUPP;

	if (rdev->sched_scan_req)
		return -EINPROGRESS;

	sched_scan_req = nl80211_parse_sched_scan(&rdev->wiphy, wdev,
						  info->attrs);

	err = PTR_ERR_OR_ZERO(sched_scan_req);
	if (err)
		goto out_err;

	err = rdev_sched_scan_start(rdev, dev, sched_scan_req);
	if (err)
		goto out_free;

	sched_scan_req->dev = dev;
	sched_scan_req->wiphy = &rdev->wiphy;

	if (info->attrs[NL80211_ATTR_SOCKET_OWNER])
		sched_scan_req->owner_nlportid = info->snd_portid;

	rcu_assign_pointer(rdev->sched_scan_req, sched_scan_req);

	nl80211_send_sched_scan(rdev, dev,
				NL80211_CMD_START_SCHED_SCAN);
	return 0;

out_free:
	kfree(sched_scan_req);
out_err:
	return err;
}

static int nl80211_stop_sched_scan(struct sk_buff *skb,
				   struct genl_info *info)
{
	struct cfg80211_registered_device *rdev = info->user_ptr[0];

	if (!(rdev->wiphy.flags & WIPHY_FLAG_SUPPORTS_SCHED_SCAN) ||
	    !rdev->ops->sched_scan_stop)
		return -EOPNOTSUPP;

	return __cfg80211_stop_sched_scan(rdev, false);
}

static int nl80211_start_radar_detection(struct sk_buff *skb,
					 struct genl_info *info)
{
	struct cfg80211_registered_device *rdev = info->user_ptr[0];
	struct net_device *dev = info->user_ptr[1];
	struct wireless_dev *wdev = dev->ieee80211_ptr;
	struct cfg80211_chan_def chandef;
	enum nl80211_dfs_regions dfs_region;
	unsigned int cac_time_ms;
	int err;

	dfs_region = reg_get_dfs_region(wdev->wiphy);
	if (dfs_region == NL80211_DFS_UNSET)
		return -EINVAL;

	err = nl80211_parse_chandef(rdev, info, &chandef);
	if (err)
		return err;

	if (rdev->wiphy.flags & WIPHY_FLAG_DFS_OFFLOAD)
		return -EOPNOTSUPP;

	if (netif_carrier_ok(dev))
		return -EBUSY;

	if (wdev->cac_started)
		return -EBUSY;

	err = cfg80211_chandef_dfs_required(wdev->wiphy, &chandef,
					    wdev->iftype);
	if (err < 0)
		return err;

	if (err == 0)
		return -EINVAL;

	if (!cfg80211_chandef_dfs_usable(wdev->wiphy, &chandef))
		return -EINVAL;

	if (!rdev->ops->start_radar_detection)
		return -EOPNOTSUPP;

	cac_time_ms = cfg80211_chandef_dfs_cac_time(&rdev->wiphy, &chandef);
	if (WARN_ON(!cac_time_ms))
		cac_time_ms = IEEE80211_DFS_MIN_CAC_TIME_MS;

	err = rdev->ops->start_radar_detection(&rdev->wiphy, dev, &chandef,
					       cac_time_ms);
	if (!err) {
		wdev->chandef = chandef;
		wdev->cac_started = true;
		wdev->cac_start_time = jiffies;
		wdev->cac_time_ms = cac_time_ms;
	}
	return err;
}

static int nl80211_channel_switch(struct sk_buff *skb, struct genl_info *info)
{
	struct cfg80211_registered_device *rdev = info->user_ptr[0];
	struct net_device *dev = info->user_ptr[1];
	struct wireless_dev *wdev = dev->ieee80211_ptr;
	struct cfg80211_csa_settings params;
	/* csa_attrs is defined static to avoid waste of stack size - this
	 * function is called under RTNL lock, so this should not be a problem.
	 */
	static struct nlattr *csa_attrs[NL80211_ATTR_MAX+1];
	int err;
	bool need_new_beacon = false;
	int len, i;
	u32 cs_count;

	if (!rdev->ops->channel_switch ||
	    !(rdev->wiphy.flags & WIPHY_FLAG_HAS_CHANNEL_SWITCH))
		return -EOPNOTSUPP;

	switch (dev->ieee80211_ptr->iftype) {
	case NL80211_IFTYPE_AP:
	case NL80211_IFTYPE_P2P_GO:
		need_new_beacon = true;

		/* useless if AP is not running */
		if (!wdev->beacon_interval)
			return -ENOTCONN;
		break;
	case NL80211_IFTYPE_ADHOC:
		if (!wdev->ssid_len)
			return -ENOTCONN;
		break;
	case NL80211_IFTYPE_MESH_POINT:
		if (!wdev->mesh_id_len)
			return -ENOTCONN;
		break;
	default:
		return -EOPNOTSUPP;
	}

	memset(&params, 0, sizeof(params));

	if (!info->attrs[NL80211_ATTR_WIPHY_FREQ] ||
	    !info->attrs[NL80211_ATTR_CH_SWITCH_COUNT])
		return -EINVAL;

	/* only important for AP, IBSS and mesh create IEs internally */
	if (need_new_beacon && !info->attrs[NL80211_ATTR_CSA_IES])
		return -EINVAL;

	/* Even though the attribute is u32, the specification says
	 * u8, so let's make sure we don't overflow.
	 */
	cs_count = nla_get_u32(info->attrs[NL80211_ATTR_CH_SWITCH_COUNT]);
	if (cs_count > 255)
		return -EINVAL;

	params.count = cs_count;

	if (!need_new_beacon)
		goto skip_beacons;

	err = nl80211_parse_beacon(info->attrs, &params.beacon_after);
	if (err)
		return err;

	err = nla_parse_nested(csa_attrs, NL80211_ATTR_MAX,
			       info->attrs[NL80211_ATTR_CSA_IES],
			       nl80211_policy);
	if (err)
		return err;

	err = nl80211_parse_beacon(csa_attrs, &params.beacon_csa);
	if (err)
		return err;

	if (!csa_attrs[NL80211_ATTR_CSA_C_OFF_BEACON])
		return -EINVAL;

	len = nla_len(csa_attrs[NL80211_ATTR_CSA_C_OFF_BEACON]);
	if (!len || (len % sizeof(u16)))
		return -EINVAL;

	params.n_counter_offsets_beacon = len / sizeof(u16);
	if (rdev->wiphy.max_num_csa_counters &&
	    (params.n_counter_offsets_beacon >
	     rdev->wiphy.max_num_csa_counters))
		return -EINVAL;

	params.counter_offsets_beacon =
		nla_data(csa_attrs[NL80211_ATTR_CSA_C_OFF_BEACON]);

	/* sanity checks - counters should fit and be the same */
	for (i = 0; i < params.n_counter_offsets_beacon; i++) {
		u16 offset = params.counter_offsets_beacon[i];

		if (offset >= params.beacon_csa.tail_len)
			return -EINVAL;

		if (params.beacon_csa.tail[offset] != params.count)
			return -EINVAL;
	}

	if (csa_attrs[NL80211_ATTR_CSA_C_OFF_PRESP]) {
		len = nla_len(csa_attrs[NL80211_ATTR_CSA_C_OFF_PRESP]);
		if (!len || (len % sizeof(u16)))
			return -EINVAL;

		params.n_counter_offsets_presp = len / sizeof(u16);
		if (rdev->wiphy.max_num_csa_counters &&
		    (params.n_counter_offsets_presp >
		     rdev->wiphy.max_num_csa_counters))
			return -EINVAL;

		params.counter_offsets_presp =
			nla_data(csa_attrs[NL80211_ATTR_CSA_C_OFF_PRESP]);

		/* sanity checks - counters should fit and be the same */
		for (i = 0; i < params.n_counter_offsets_presp; i++) {
			u16 offset = params.counter_offsets_presp[i];

			if (offset >= params.beacon_csa.probe_resp_len)
				return -EINVAL;

			if (params.beacon_csa.probe_resp[offset] !=
			    params.count)
				return -EINVAL;
		}
	}

skip_beacons:
	err = nl80211_parse_chandef(rdev, info, &params.chandef);
	if (err)
		return err;

	if (!cfg80211_reg_can_beacon_relax(&rdev->wiphy, &params.chandef,
					   wdev->iftype))
		return -EINVAL;

	err = cfg80211_chandef_dfs_required(wdev->wiphy,
					    &params.chandef,
					    wdev->iftype);
	if (err < 0)
		return err;

	if (err > 0)
		params.radar_required = true;

	if (info->attrs[NL80211_ATTR_CH_SWITCH_BLOCK_TX])
		params.block_tx = true;

	wdev_lock(wdev);
	err = rdev_channel_switch(rdev, dev, &params);
	wdev_unlock(wdev);

	return err;
}

static int nl80211_send_bss(struct sk_buff *msg, struct netlink_callback *cb,
			    u32 seq, int flags,
			    struct cfg80211_registered_device *rdev,
			    struct wireless_dev *wdev,
			    struct cfg80211_internal_bss *intbss)
{
	struct cfg80211_bss *res = &intbss->pub;
	const struct cfg80211_bss_ies *ies;
	void *hdr;
	struct nlattr *bss;

	ASSERT_WDEV_LOCK(wdev);

	hdr = nl80211hdr_put(msg, NETLINK_CB(cb->skb).portid, seq, flags,
			     NL80211_CMD_NEW_SCAN_RESULTS);
	if (!hdr)
		return -1;

	genl_dump_check_consistent(cb, hdr, &nl80211_fam);

	if (nla_put_u32(msg, NL80211_ATTR_GENERATION, rdev->bss_generation))
		goto nla_put_failure;
	if (wdev->netdev &&
	    nla_put_u32(msg, NL80211_ATTR_IFINDEX, wdev->netdev->ifindex))
		goto nla_put_failure;
	if (nla_put_u64(msg, NL80211_ATTR_WDEV, wdev_id(wdev)))
		goto nla_put_failure;

	bss = nla_nest_start(msg, NL80211_ATTR_BSS);
	if (!bss)
		goto nla_put_failure;
	if ((!is_zero_ether_addr(res->bssid) &&
	     nla_put(msg, NL80211_BSS_BSSID, ETH_ALEN, res->bssid)))
		goto nla_put_failure;

	rcu_read_lock();
	/* indicate whether we have probe response data or not */
	if (rcu_access_pointer(res->proberesp_ies) &&
	    nla_put_flag(msg, NL80211_BSS_PRESP_DATA))
		goto fail_unlock_rcu;

	/* this pointer prefers to be pointed to probe response data
	 * but is always valid
	 */
	ies = rcu_dereference(res->ies);
	if (ies) {
		if (nla_put_u64(msg, NL80211_BSS_TSF, ies->tsf))
			goto fail_unlock_rcu;
		if (ies->len && nla_put(msg, NL80211_BSS_INFORMATION_ELEMENTS,
					ies->len, ies->data))
			goto fail_unlock_rcu;
	}

	/* and this pointer is always (unless driver didn't know) beacon data */
	ies = rcu_dereference(res->beacon_ies);
	if (ies && ies->from_beacon) {
		if (nla_put_u64(msg, NL80211_BSS_BEACON_TSF, ies->tsf))
			goto fail_unlock_rcu;
		if (ies->len && nla_put(msg, NL80211_BSS_BEACON_IES,
					ies->len, ies->data))
			goto fail_unlock_rcu;
	}
	rcu_read_unlock();

	if (res->beacon_interval &&
	    nla_put_u16(msg, NL80211_BSS_BEACON_INTERVAL, res->beacon_interval))
		goto nla_put_failure;
	if (nla_put_u16(msg, NL80211_BSS_CAPABILITY, res->capability) ||
	    nla_put_u32(msg, NL80211_BSS_FREQUENCY, res->channel->center_freq) ||
	    nla_put_u32(msg, NL80211_BSS_CHAN_WIDTH, res->scan_width) ||
	    nla_put_u32(msg, NL80211_BSS_SEEN_MS_AGO,
			jiffies_to_msecs(jiffies - intbss->ts)))
		goto nla_put_failure;

	if (intbss->ts_boottime &&
	    nla_put_u64(msg, NL80211_BSS_LAST_SEEN_BOOTTIME,
			intbss->ts_boottime))
		goto nla_put_failure;

	switch (rdev->wiphy.signal_type) {
	case CFG80211_SIGNAL_TYPE_MBM:
		if (nla_put_u32(msg, NL80211_BSS_SIGNAL_MBM, res->signal))
			goto nla_put_failure;
		break;
	case CFG80211_SIGNAL_TYPE_UNSPEC:
		if (nla_put_u8(msg, NL80211_BSS_SIGNAL_UNSPEC, res->signal))
			goto nla_put_failure;
		break;
	default:
		break;
	}

	switch (wdev->iftype) {
	case NL80211_IFTYPE_P2P_CLIENT:
	case NL80211_IFTYPE_STATION:
		if (intbss == wdev->current_bss &&
		    nla_put_u32(msg, NL80211_BSS_STATUS,
				NL80211_BSS_STATUS_ASSOCIATED))
			goto nla_put_failure;
		break;
	case NL80211_IFTYPE_ADHOC:
		if (intbss == wdev->current_bss &&
		    nla_put_u32(msg, NL80211_BSS_STATUS,
				NL80211_BSS_STATUS_IBSS_JOINED))
			goto nla_put_failure;
		break;
	default:
		break;
	}

	nla_nest_end(msg, bss);

	genlmsg_end(msg, hdr);
	return 0;

 fail_unlock_rcu:
	rcu_read_unlock();
 nla_put_failure:
	genlmsg_cancel(msg, hdr);
	return -EMSGSIZE;
}

static int nl80211_dump_scan(struct sk_buff *skb, struct netlink_callback *cb)
{
	struct cfg80211_registered_device *rdev;
	struct cfg80211_internal_bss *scan;
	struct wireless_dev *wdev;
	int start = cb->args[2], idx = 0;
	int err;

	rtnl_lock();
	err = nl80211_prepare_wdev_dump(skb, cb, &rdev, &wdev);
	if (err) {
		rtnl_unlock();
		return err;
	}

	wdev_lock(wdev);
	spin_lock_bh(&rdev->bss_lock);
	cfg80211_bss_expire(rdev);

	cb->seq = rdev->bss_generation;

	list_for_each_entry(scan, &rdev->bss_list, list) {
		if (++idx <= start)
			continue;
		if (nl80211_send_bss(skb, cb,
				cb->nlh->nlmsg_seq, NLM_F_MULTI,
				rdev, wdev, scan) < 0) {
			idx--;
			break;
		}
	}

	spin_unlock_bh(&rdev->bss_lock);
	wdev_unlock(wdev);

	cb->args[2] = idx;
	rtnl_unlock();

	return skb->len;
}

static int nl80211_send_survey(struct sk_buff *msg, u32 portid, u32 seq,
			       int flags, struct net_device *dev,
			       bool allow_radio_stats,
			       struct survey_info *survey)
{
	void *hdr;
	struct nlattr *infoattr;

	/* skip radio stats if userspace didn't request them */
	if (!survey->channel && !allow_radio_stats)
		return 0;

	hdr = nl80211hdr_put(msg, portid, seq, flags,
			     NL80211_CMD_NEW_SURVEY_RESULTS);
	if (!hdr)
		return -ENOMEM;

	if (nla_put_u32(msg, NL80211_ATTR_IFINDEX, dev->ifindex))
		goto nla_put_failure;

	infoattr = nla_nest_start(msg, NL80211_ATTR_SURVEY_INFO);
	if (!infoattr)
		goto nla_put_failure;

	if (survey->channel &&
	    nla_put_u32(msg, NL80211_SURVEY_INFO_FREQUENCY,
			survey->channel->center_freq))
		goto nla_put_failure;

	if ((survey->filled & SURVEY_INFO_NOISE_DBM) &&
	    nla_put_u8(msg, NL80211_SURVEY_INFO_NOISE, survey->noise))
		goto nla_put_failure;
	if ((survey->filled & SURVEY_INFO_IN_USE) &&
	    nla_put_flag(msg, NL80211_SURVEY_INFO_IN_USE))
		goto nla_put_failure;
	if ((survey->filled & SURVEY_INFO_TIME) &&
	    nla_put_u64(msg, NL80211_SURVEY_INFO_TIME,
			survey->time))
		goto nla_put_failure;
	if ((survey->filled & SURVEY_INFO_TIME_BUSY) &&
	    nla_put_u64(msg, NL80211_SURVEY_INFO_TIME_BUSY,
			survey->time_busy))
		goto nla_put_failure;
	if ((survey->filled & SURVEY_INFO_TIME_EXT_BUSY) &&
	    nla_put_u64(msg, NL80211_SURVEY_INFO_TIME_EXT_BUSY,
			survey->time_ext_busy))
		goto nla_put_failure;
	if ((survey->filled & SURVEY_INFO_TIME_RX) &&
	    nla_put_u64(msg, NL80211_SURVEY_INFO_TIME_RX,
			survey->time_rx))
		goto nla_put_failure;
	if ((survey->filled & SURVEY_INFO_TIME_TX) &&
	    nla_put_u64(msg, NL80211_SURVEY_INFO_TIME_TX,
			survey->time_tx))
		goto nla_put_failure;
	if ((survey->filled & SURVEY_INFO_TIME_SCAN) &&
	    nla_put_u64(msg, NL80211_SURVEY_INFO_TIME_SCAN,
			survey->time_scan))
		goto nla_put_failure;

	nla_nest_end(msg, infoattr);

	genlmsg_end(msg, hdr);
	return 0;

 nla_put_failure:
	genlmsg_cancel(msg, hdr);
	return -EMSGSIZE;
}

static int nl80211_dump_survey(struct sk_buff *skb, struct netlink_callback *cb)
{
	struct survey_info survey;
	struct cfg80211_registered_device *rdev;
	struct wireless_dev *wdev;
	int survey_idx = cb->args[2];
	int res;
	bool radio_stats;

	rtnl_lock();
	res = nl80211_prepare_wdev_dump(skb, cb, &rdev, &wdev);
	if (res)
		goto out_err;

	/* prepare_wdev_dump parsed the attributes */
	radio_stats = nl80211_fam.attrbuf[NL80211_ATTR_SURVEY_RADIO_STATS];

	if (!wdev->netdev) {
		res = -EINVAL;
		goto out_err;
	}

	if (!rdev->ops->dump_survey) {
		res = -EOPNOTSUPP;
		goto out_err;
	}

	while (1) {
		res = rdev_dump_survey(rdev, wdev->netdev, survey_idx, &survey);
		if (res == -ENOENT)
			break;
		if (res)
			goto out_err;

		/* don't send disabled channels, but do send non-channel data */
		if (survey.channel &&
		    survey.channel->flags & IEEE80211_CHAN_DISABLED) {
			survey_idx++;
			continue;
		}

		if (nl80211_send_survey(skb,
				NETLINK_CB(cb->skb).portid,
				cb->nlh->nlmsg_seq, NLM_F_MULTI,
				wdev->netdev, radio_stats, &survey) < 0)
			goto out;
		survey_idx++;
	}

 out:
	cb->args[2] = survey_idx;
	res = skb->len;
 out_err:
	rtnl_unlock();
	return res;
}

static bool nl80211_valid_wpa_versions(u32 wpa_versions)
{
	return !(wpa_versions & ~(NL80211_WPA_VERSION_1 |
				  NL80211_WPA_VERSION_2));
}

static int nl80211_authenticate(struct sk_buff *skb, struct genl_info *info)
{
	struct cfg80211_registered_device *rdev = info->user_ptr[0];
	struct net_device *dev = info->user_ptr[1];
	struct ieee80211_channel *chan;
	const u8 *bssid, *ssid, *ie = NULL, *auth_data = NULL;
	int err, ssid_len, ie_len = 0, auth_data_len = 0;
	enum nl80211_auth_type auth_type;
	struct key_parse key;
	bool local_state_change;

	if (!is_valid_ie_attr(info->attrs[NL80211_ATTR_IE]))
		return -EINVAL;

	if (!info->attrs[NL80211_ATTR_MAC])
		return -EINVAL;

	if (!info->attrs[NL80211_ATTR_AUTH_TYPE])
		return -EINVAL;

	if (!info->attrs[NL80211_ATTR_SSID])
		return -EINVAL;

	if (!info->attrs[NL80211_ATTR_WIPHY_FREQ])
		return -EINVAL;

	err = nl80211_parse_key(info, &key);
	if (err)
		return err;

	if (key.idx >= 0) {
		if (key.type != -1 && key.type != NL80211_KEYTYPE_GROUP)
			return -EINVAL;
		if (!key.p.key || !key.p.key_len)
			return -EINVAL;
		if ((key.p.cipher != WLAN_CIPHER_SUITE_WEP40 ||
		     key.p.key_len != WLAN_KEY_LEN_WEP40) &&
		    (key.p.cipher != WLAN_CIPHER_SUITE_WEP104 ||
		     key.p.key_len != WLAN_KEY_LEN_WEP104))
			return -EINVAL;
		if (key.idx > 4)
			return -EINVAL;
	} else {
		key.p.key_len = 0;
		key.p.key = NULL;
	}

	if (key.idx >= 0) {
		int i;
		bool ok = false;
		for (i = 0; i < rdev->wiphy.n_cipher_suites; i++) {
			if (key.p.cipher == rdev->wiphy.cipher_suites[i]) {
				ok = true;
				break;
			}
		}
		if (!ok)
			return -EINVAL;
	}

	if (!rdev->ops->auth)
		return -EOPNOTSUPP;

	if (dev->ieee80211_ptr->iftype != NL80211_IFTYPE_STATION &&
	    dev->ieee80211_ptr->iftype != NL80211_IFTYPE_P2P_CLIENT)
		return -EOPNOTSUPP;

	bssid = nla_data(info->attrs[NL80211_ATTR_MAC]);
	chan = nl80211_get_valid_chan(&rdev->wiphy,
				      info->attrs[NL80211_ATTR_WIPHY_FREQ]);
	if (!chan)
		return -EINVAL;

	ssid = nla_data(info->attrs[NL80211_ATTR_SSID]);
	ssid_len = nla_len(info->attrs[NL80211_ATTR_SSID]);

	if (info->attrs[NL80211_ATTR_IE]) {
		ie = nla_data(info->attrs[NL80211_ATTR_IE]);
		ie_len = nla_len(info->attrs[NL80211_ATTR_IE]);
	}

	auth_type = nla_get_u32(info->attrs[NL80211_ATTR_AUTH_TYPE]);
	if (!nl80211_valid_auth_type(rdev, auth_type, NL80211_CMD_AUTHENTICATE))
		return -EINVAL;

	if ((auth_type == NL80211_AUTHTYPE_SAE ||
	     auth_type == NL80211_AUTHTYPE_FILS_SK ||
	     auth_type == NL80211_AUTHTYPE_FILS_SK_PFS ||
	     auth_type == NL80211_AUTHTYPE_FILS_PK) &&
	    !info->attrs[NL80211_ATTR_AUTH_DATA])
		return -EINVAL;

	if (info->attrs[NL80211_ATTR_AUTH_DATA]) {
		if (auth_type != NL80211_AUTHTYPE_SAE &&
		    auth_type != NL80211_AUTHTYPE_FILS_SK &&
		    auth_type != NL80211_AUTHTYPE_FILS_SK_PFS &&
		    auth_type != NL80211_AUTHTYPE_FILS_PK)
			return -EINVAL;
		auth_data = nla_data(info->attrs[NL80211_ATTR_AUTH_DATA]);
		auth_data_len = nla_len(info->attrs[NL80211_ATTR_AUTH_DATA]);
		/* need to include at least Auth Transaction and Status Code */
		if (auth_data_len < 4)
			return -EINVAL;
	}

	local_state_change = !!info->attrs[NL80211_ATTR_LOCAL_STATE_CHANGE];

	/*
	 * Since we no longer track auth state, ignore
	 * requests to only change local state.
	 */
	if (local_state_change)
		return 0;

	wdev_lock(dev->ieee80211_ptr);
	err = cfg80211_mlme_auth(rdev, dev, chan, auth_type, bssid,
				 ssid, ssid_len, ie, ie_len,
				 key.p.key, key.p.key_len, key.idx,
				 auth_data, auth_data_len);
	wdev_unlock(dev->ieee80211_ptr);
	return err;
}

static int nl80211_crypto_settings(struct cfg80211_registered_device *rdev,
				   struct genl_info *info,
				   struct cfg80211_crypto_settings *settings,
				   int cipher_limit)
{
	memset(settings, 0, sizeof(*settings));

	settings->control_port = info->attrs[NL80211_ATTR_CONTROL_PORT];

	if (info->attrs[NL80211_ATTR_CONTROL_PORT_ETHERTYPE]) {
		u16 proto;
		proto = nla_get_u16(
			info->attrs[NL80211_ATTR_CONTROL_PORT_ETHERTYPE]);
		settings->control_port_ethertype = cpu_to_be16(proto);
		if (!(rdev->wiphy.flags & WIPHY_FLAG_CONTROL_PORT_PROTOCOL) &&
		    proto != ETH_P_PAE)
			return -EINVAL;
		if (info->attrs[NL80211_ATTR_CONTROL_PORT_NO_ENCRYPT])
			settings->control_port_no_encrypt = true;
	} else
		settings->control_port_ethertype = cpu_to_be16(ETH_P_PAE);

	if (info->attrs[NL80211_ATTR_CIPHER_SUITES_PAIRWISE]) {
		void *data;
		int len, i;

		data = nla_data(info->attrs[NL80211_ATTR_CIPHER_SUITES_PAIRWISE]);
		len = nla_len(info->attrs[NL80211_ATTR_CIPHER_SUITES_PAIRWISE]);
		settings->n_ciphers_pairwise = len / sizeof(u32);

		if (len % sizeof(u32))
			return -EINVAL;

		if (settings->n_ciphers_pairwise > cipher_limit)
			return -EINVAL;

		memcpy(settings->ciphers_pairwise, data, len);

		for (i = 0; i < settings->n_ciphers_pairwise; i++)
			if (!cfg80211_supported_cipher_suite(
					&rdev->wiphy,
					settings->ciphers_pairwise[i]))
				return -EINVAL;
	}

	if (info->attrs[NL80211_ATTR_CIPHER_SUITE_GROUP]) {
		settings->cipher_group =
			nla_get_u32(info->attrs[NL80211_ATTR_CIPHER_SUITE_GROUP]);
		if (!cfg80211_supported_cipher_suite(&rdev->wiphy,
						     settings->cipher_group))
			return -EINVAL;
	}

	if (info->attrs[NL80211_ATTR_WPA_VERSIONS]) {
		settings->wpa_versions =
			nla_get_u32(info->attrs[NL80211_ATTR_WPA_VERSIONS]);
		if (!nl80211_valid_wpa_versions(settings->wpa_versions))
			return -EINVAL;
	}

	if (info->attrs[NL80211_ATTR_AKM_SUITES]) {
		void *data;
		int len;

		data = nla_data(info->attrs[NL80211_ATTR_AKM_SUITES]);
		len = nla_len(info->attrs[NL80211_ATTR_AKM_SUITES]);
		settings->n_akm_suites = len / sizeof(u32);

		if (len % sizeof(u32))
			return -EINVAL;

		if (settings->n_akm_suites > NL80211_MAX_NR_AKM_SUITES)
			return -EINVAL;

		memcpy(settings->akm_suites, data, len);
	}

	return 0;
}

static int nl80211_associate(struct sk_buff *skb, struct genl_info *info)
{
	struct cfg80211_registered_device *rdev = info->user_ptr[0];
	struct net_device *dev = info->user_ptr[1];
	struct ieee80211_channel *chan;
	struct cfg80211_assoc_request req = {};
	const u8 *bssid, *ssid;
	int err, ssid_len = 0;

	if (!is_valid_ie_attr(info->attrs[NL80211_ATTR_IE]))
		return -EINVAL;

	if (!info->attrs[NL80211_ATTR_MAC] ||
	    !info->attrs[NL80211_ATTR_SSID] ||
	    !info->attrs[NL80211_ATTR_WIPHY_FREQ])
		return -EINVAL;

	if (!rdev->ops->assoc)
		return -EOPNOTSUPP;

	if (dev->ieee80211_ptr->iftype != NL80211_IFTYPE_STATION &&
	    dev->ieee80211_ptr->iftype != NL80211_IFTYPE_P2P_CLIENT)
		return -EOPNOTSUPP;

	bssid = nla_data(info->attrs[NL80211_ATTR_MAC]);

	chan = nl80211_get_valid_chan(&rdev->wiphy,
				      info->attrs[NL80211_ATTR_WIPHY_FREQ]);
	if (!chan)
		return -EINVAL;

	ssid = nla_data(info->attrs[NL80211_ATTR_SSID]);
	ssid_len = nla_len(info->attrs[NL80211_ATTR_SSID]);

	if (info->attrs[NL80211_ATTR_IE]) {
		req.ie = nla_data(info->attrs[NL80211_ATTR_IE]);
		req.ie_len = nla_len(info->attrs[NL80211_ATTR_IE]);
	}

	if (info->attrs[NL80211_ATTR_USE_MFP]) {
		enum nl80211_mfp mfp =
			nla_get_u32(info->attrs[NL80211_ATTR_USE_MFP]);
		if (mfp == NL80211_MFP_REQUIRED)
			req.use_mfp = true;
		else if (mfp != NL80211_MFP_NO)
			return -EINVAL;
	}

	if (info->attrs[NL80211_ATTR_PREV_BSSID])
		req.prev_bssid = nla_data(info->attrs[NL80211_ATTR_PREV_BSSID]);

	if (nla_get_flag(info->attrs[NL80211_ATTR_DISABLE_HT]))
		req.flags |= ASSOC_REQ_DISABLE_HT;

	if (info->attrs[NL80211_ATTR_HT_CAPABILITY_MASK])
		memcpy(&req.ht_capa_mask,
		       nla_data(info->attrs[NL80211_ATTR_HT_CAPABILITY_MASK]),
		       sizeof(req.ht_capa_mask));

	if (info->attrs[NL80211_ATTR_HT_CAPABILITY]) {
		if (!info->attrs[NL80211_ATTR_HT_CAPABILITY_MASK])
			return -EINVAL;
		memcpy(&req.ht_capa,
		       nla_data(info->attrs[NL80211_ATTR_HT_CAPABILITY]),
		       sizeof(req.ht_capa));
	}

	if (nla_get_flag(info->attrs[NL80211_ATTR_DISABLE_VHT]))
		req.flags |= ASSOC_REQ_DISABLE_VHT;

	if (info->attrs[NL80211_ATTR_VHT_CAPABILITY_MASK])
		memcpy(&req.vht_capa_mask,
		       nla_data(info->attrs[NL80211_ATTR_VHT_CAPABILITY_MASK]),
		       sizeof(req.vht_capa_mask));

	if (info->attrs[NL80211_ATTR_VHT_CAPABILITY]) {
		if (!info->attrs[NL80211_ATTR_VHT_CAPABILITY_MASK])
			return -EINVAL;
		memcpy(&req.vht_capa,
		       nla_data(info->attrs[NL80211_ATTR_VHT_CAPABILITY]),
		       sizeof(req.vht_capa));
	}

	if (nla_get_flag(info->attrs[NL80211_ATTR_USE_RRM])) {
		if (!(rdev->wiphy.features &
		      NL80211_FEATURE_DS_PARAM_SET_IE_IN_PROBES) ||
		    !(rdev->wiphy.features & NL80211_FEATURE_QUIET))
			return -EINVAL;
		req.flags |= ASSOC_REQ_USE_RRM;
	}

	if (info->attrs[NL80211_ATTR_FILS_KEK]) {
		req.fils_kek = nla_data(info->attrs[NL80211_ATTR_FILS_KEK]);
		req.fils_kek_len = nla_len(info->attrs[NL80211_ATTR_FILS_KEK]);
		if (!info->attrs[NL80211_ATTR_FILS_NONCES])
			return -EINVAL;
		req.fils_nonces =
			nla_data(info->attrs[NL80211_ATTR_FILS_NONCES]);
	}

	err = nl80211_crypto_settings(rdev, info, &req.crypto, 1);
	if (!err) {
		wdev_lock(dev->ieee80211_ptr);

		err = cfg80211_mlme_assoc(rdev, dev, chan, bssid,
					  ssid, ssid_len, &req);

		if (!err && info->attrs[NL80211_ATTR_SOCKET_OWNER]) {
			dev->ieee80211_ptr->conn_owner_nlportid =
				info->snd_portid;
			memcpy(dev->ieee80211_ptr->disconnect_bssid,
			       bssid, ETH_ALEN);
		}

		wdev_unlock(dev->ieee80211_ptr);
	}

	return err;
}

static int nl80211_deauthenticate(struct sk_buff *skb, struct genl_info *info)
{
	struct cfg80211_registered_device *rdev = info->user_ptr[0];
	struct net_device *dev = info->user_ptr[1];
	const u8 *ie = NULL, *bssid;
	int ie_len = 0, err;
	u16 reason_code;
	bool local_state_change;

	if (!is_valid_ie_attr(info->attrs[NL80211_ATTR_IE]))
		return -EINVAL;

	if (!info->attrs[NL80211_ATTR_MAC])
		return -EINVAL;

	if (!info->attrs[NL80211_ATTR_REASON_CODE])
		return -EINVAL;

	if (!rdev->ops->deauth)
		return -EOPNOTSUPP;

	if (dev->ieee80211_ptr->iftype != NL80211_IFTYPE_STATION &&
	    dev->ieee80211_ptr->iftype != NL80211_IFTYPE_P2P_CLIENT)
		return -EOPNOTSUPP;

	bssid = nla_data(info->attrs[NL80211_ATTR_MAC]);

	reason_code = nla_get_u16(info->attrs[NL80211_ATTR_REASON_CODE]);
	if (reason_code == 0) {
		/* Reason Code 0 is reserved */
		return -EINVAL;
	}

	if (info->attrs[NL80211_ATTR_IE]) {
		ie = nla_data(info->attrs[NL80211_ATTR_IE]);
		ie_len = nla_len(info->attrs[NL80211_ATTR_IE]);
	}

	local_state_change = !!info->attrs[NL80211_ATTR_LOCAL_STATE_CHANGE];

	wdev_lock(dev->ieee80211_ptr);
	err = cfg80211_mlme_deauth(rdev, dev, bssid, ie, ie_len, reason_code,
				   local_state_change);
	wdev_unlock(dev->ieee80211_ptr);
	return err;
}

static int nl80211_disassociate(struct sk_buff *skb, struct genl_info *info)
{
	struct cfg80211_registered_device *rdev = info->user_ptr[0];
	struct net_device *dev = info->user_ptr[1];
	const u8 *ie = NULL, *bssid;
	int ie_len = 0, err;
	u16 reason_code;
	bool local_state_change;

	if (!is_valid_ie_attr(info->attrs[NL80211_ATTR_IE]))
		return -EINVAL;

	if (!info->attrs[NL80211_ATTR_MAC])
		return -EINVAL;

	if (!info->attrs[NL80211_ATTR_REASON_CODE])
		return -EINVAL;

	if (!rdev->ops->disassoc)
		return -EOPNOTSUPP;

	if (dev->ieee80211_ptr->iftype != NL80211_IFTYPE_STATION &&
	    dev->ieee80211_ptr->iftype != NL80211_IFTYPE_P2P_CLIENT)
		return -EOPNOTSUPP;

	bssid = nla_data(info->attrs[NL80211_ATTR_MAC]);

	reason_code = nla_get_u16(info->attrs[NL80211_ATTR_REASON_CODE]);
	if (reason_code == 0) {
		/* Reason Code 0 is reserved */
		return -EINVAL;
	}

	if (info->attrs[NL80211_ATTR_IE]) {
		ie = nla_data(info->attrs[NL80211_ATTR_IE]);
		ie_len = nla_len(info->attrs[NL80211_ATTR_IE]);
	}

	local_state_change = !!info->attrs[NL80211_ATTR_LOCAL_STATE_CHANGE];

	wdev_lock(dev->ieee80211_ptr);
	err = cfg80211_mlme_disassoc(rdev, dev, bssid, ie, ie_len, reason_code,
				     local_state_change);
	wdev_unlock(dev->ieee80211_ptr);
	return err;
}

static bool
nl80211_parse_mcast_rate(struct cfg80211_registered_device *rdev,
			 int mcast_rate[IEEE80211_NUM_BANDS],
			 int rateval)
{
	struct wiphy *wiphy = &rdev->wiphy;
	bool found = false;
	int band, i;

	for (band = 0; band < IEEE80211_NUM_BANDS; band++) {
		struct ieee80211_supported_band *sband;

		sband = wiphy->bands[band];
		if (!sband)
			continue;

		for (i = 0; i < sband->n_bitrates; i++) {
			if (sband->bitrates[i].bitrate == rateval) {
				mcast_rate[band] = i + 1;
				found = true;
				break;
			}
		}
	}

	return found;
}

static int nl80211_join_ibss(struct sk_buff *skb, struct genl_info *info)
{
	struct cfg80211_registered_device *rdev = info->user_ptr[0];
	struct net_device *dev = info->user_ptr[1];
	struct cfg80211_ibss_params ibss;
	struct wiphy *wiphy;
	struct cfg80211_cached_keys *connkeys = NULL;
	int err;

	memset(&ibss, 0, sizeof(ibss));

	if (!is_valid_ie_attr(info->attrs[NL80211_ATTR_IE]))
		return -EINVAL;

	if (!info->attrs[NL80211_ATTR_SSID] ||
	    !nla_len(info->attrs[NL80211_ATTR_SSID]))
		return -EINVAL;

	ibss.beacon_interval = 100;

	if (info->attrs[NL80211_ATTR_BEACON_INTERVAL])
		ibss.beacon_interval =
			nla_get_u32(info->attrs[NL80211_ATTR_BEACON_INTERVAL]);

	err = cfg80211_validate_beacon_int(rdev, NL80211_IFTYPE_ADHOC,
					   ibss.beacon_interval);
	if (err)
		return err;

	if (!rdev->ops->join_ibss)
		return -EOPNOTSUPP;

	if (dev->ieee80211_ptr->iftype != NL80211_IFTYPE_ADHOC)
		return -EOPNOTSUPP;

	wiphy = &rdev->wiphy;

	if (info->attrs[NL80211_ATTR_MAC]) {
		ibss.bssid = nla_data(info->attrs[NL80211_ATTR_MAC]);

		if (!is_valid_ether_addr(ibss.bssid))
			return -EINVAL;
	}
	ibss.ssid = nla_data(info->attrs[NL80211_ATTR_SSID]);
	ibss.ssid_len = nla_len(info->attrs[NL80211_ATTR_SSID]);

	if (info->attrs[NL80211_ATTR_IE]) {
		ibss.ie = nla_data(info->attrs[NL80211_ATTR_IE]);
		ibss.ie_len = nla_len(info->attrs[NL80211_ATTR_IE]);
	}

	err = nl80211_parse_chandef(rdev, info, &ibss.chandef);
	if (err)
		return err;

	if (!cfg80211_reg_can_beacon(&rdev->wiphy, &ibss.chandef,
				     NL80211_IFTYPE_ADHOC))
		return -EINVAL;

	switch (ibss.chandef.width) {
	case NL80211_CHAN_WIDTH_5:
	case NL80211_CHAN_WIDTH_10:
	case NL80211_CHAN_WIDTH_20_NOHT:
		break;
	case NL80211_CHAN_WIDTH_20:
	case NL80211_CHAN_WIDTH_40:
		if (!(rdev->wiphy.features & NL80211_FEATURE_HT_IBSS))
			return -EINVAL;
		break;
	case NL80211_CHAN_WIDTH_80:
	case NL80211_CHAN_WIDTH_80P80:
	case NL80211_CHAN_WIDTH_160:
		if (!(rdev->wiphy.features & NL80211_FEATURE_HT_IBSS))
			return -EINVAL;
		if (!wiphy_ext_feature_isset(&rdev->wiphy,
					     NL80211_EXT_FEATURE_VHT_IBSS))
			return -EINVAL;
		break;
	default:
		return -EINVAL;
	}

	ibss.channel_fixed = !!info->attrs[NL80211_ATTR_FREQ_FIXED];
	ibss.privacy = !!info->attrs[NL80211_ATTR_PRIVACY];

	if (info->attrs[NL80211_ATTR_BSS_BASIC_RATES]) {
		u8 *rates =
			nla_data(info->attrs[NL80211_ATTR_BSS_BASIC_RATES]);
		int n_rates =
			nla_len(info->attrs[NL80211_ATTR_BSS_BASIC_RATES]);
		struct ieee80211_supported_band *sband =
			wiphy->bands[ibss.chandef.chan->band];

		err = ieee80211_get_ratemask(sband, rates, n_rates,
					     &ibss.basic_rates);
		if (err)
			return err;
	}

	if (info->attrs[NL80211_ATTR_HT_CAPABILITY_MASK])
		memcpy(&ibss.ht_capa_mask,
		       nla_data(info->attrs[NL80211_ATTR_HT_CAPABILITY_MASK]),
		       sizeof(ibss.ht_capa_mask));

	if (info->attrs[NL80211_ATTR_HT_CAPABILITY]) {
		if (!info->attrs[NL80211_ATTR_HT_CAPABILITY_MASK])
			return -EINVAL;
		memcpy(&ibss.ht_capa,
		       nla_data(info->attrs[NL80211_ATTR_HT_CAPABILITY]),
		       sizeof(ibss.ht_capa));
	}

	if (info->attrs[NL80211_ATTR_MCAST_RATE] &&
	    !nl80211_parse_mcast_rate(rdev, ibss.mcast_rate,
			nla_get_u32(info->attrs[NL80211_ATTR_MCAST_RATE])))
		return -EINVAL;

	if (ibss.privacy && info->attrs[NL80211_ATTR_KEYS]) {
		bool no_ht = false;

		connkeys = nl80211_parse_connkeys(rdev,
					  info->attrs[NL80211_ATTR_KEYS],
					  &no_ht);
		if (IS_ERR(connkeys))
			return PTR_ERR(connkeys);

		if ((ibss.chandef.width != NL80211_CHAN_WIDTH_20_NOHT) &&
		    no_ht) {
			kfree(connkeys);
			return -EINVAL;
		}
	}

	ibss.control_port =
		nla_get_flag(info->attrs[NL80211_ATTR_CONTROL_PORT]);

	ibss.userspace_handles_dfs =
		nla_get_flag(info->attrs[NL80211_ATTR_HANDLE_DFS]);

	err = cfg80211_join_ibss(rdev, dev, &ibss, connkeys);
	if (err)
		kzfree(connkeys);
	return err;
}

static int nl80211_leave_ibss(struct sk_buff *skb, struct genl_info *info)
{
	struct cfg80211_registered_device *rdev = info->user_ptr[0];
	struct net_device *dev = info->user_ptr[1];

	if (!rdev->ops->leave_ibss)
		return -EOPNOTSUPP;

	if (dev->ieee80211_ptr->iftype != NL80211_IFTYPE_ADHOC)
		return -EOPNOTSUPP;

	return cfg80211_leave_ibss(rdev, dev, false);
}

static int nl80211_set_mcast_rate(struct sk_buff *skb, struct genl_info *info)
{
	struct cfg80211_registered_device *rdev = info->user_ptr[0];
	struct net_device *dev = info->user_ptr[1];
	int mcast_rate[IEEE80211_NUM_BANDS];
	u32 nla_rate;
	int err;

	if (dev->ieee80211_ptr->iftype != NL80211_IFTYPE_ADHOC &&
	    dev->ieee80211_ptr->iftype != NL80211_IFTYPE_MESH_POINT &&
	    dev->ieee80211_ptr->iftype != NL80211_IFTYPE_OCB)
		return -EOPNOTSUPP;

	if (!rdev->ops->set_mcast_rate)
		return -EOPNOTSUPP;

	memset(mcast_rate, 0, sizeof(mcast_rate));

	if (!info->attrs[NL80211_ATTR_MCAST_RATE])
		return -EINVAL;

	nla_rate = nla_get_u32(info->attrs[NL80211_ATTR_MCAST_RATE]);
	if (!nl80211_parse_mcast_rate(rdev, mcast_rate, nla_rate))
		return -EINVAL;

	err = rdev->ops->set_mcast_rate(&rdev->wiphy, dev, mcast_rate);

	return err;
}

static struct sk_buff *
__cfg80211_alloc_vendor_skb(struct cfg80211_registered_device *rdev,
			    struct wireless_dev *wdev, int approxlen,
			    u32 portid, u32 seq, enum nl80211_commands cmd,
			    enum nl80211_attrs attr,
			    const struct nl80211_vendor_cmd_info *info,
			    gfp_t gfp)
{
	struct sk_buff *skb;
	void *hdr;
	struct nlattr *data;

	skb = nlmsg_new(approxlen + 100, gfp);
	if (!skb)
		return NULL;

	hdr = nl80211hdr_put(skb, portid, seq, 0, cmd);
	if (!hdr) {
		kfree_skb(skb);
		return NULL;
	}

	if (nla_put_u32(skb, NL80211_ATTR_WIPHY, rdev->wiphy_idx))
		goto nla_put_failure;

	if (info) {
		if (nla_put_u32(skb, NL80211_ATTR_VENDOR_ID,
				info->vendor_id))
			goto nla_put_failure;
		if (nla_put_u32(skb, NL80211_ATTR_VENDOR_SUBCMD,
				info->subcmd))
			goto nla_put_failure;
	}

	if (wdev) {
		if (nla_put_u64(skb, NL80211_ATTR_WDEV,
				wdev_id(wdev)))
			goto nla_put_failure;
		if (wdev->netdev &&
		    nla_put_u32(skb, NL80211_ATTR_IFINDEX,
				wdev->netdev->ifindex))
			goto nla_put_failure;
	}

	data = nla_nest_start(skb, attr);

	((void **)skb->cb)[0] = rdev;
	((void **)skb->cb)[1] = hdr;
	((void **)skb->cb)[2] = data;

	return skb;

 nla_put_failure:
	kfree_skb(skb);
	return NULL;
}

struct sk_buff *__cfg80211_alloc_event_skb(struct wiphy *wiphy,
					   struct wireless_dev *wdev,
					   enum nl80211_commands cmd,
					   enum nl80211_attrs attr,
					   int vendor_event_idx,
					   int approxlen, gfp_t gfp)
{
	struct cfg80211_registered_device *rdev = wiphy_to_rdev(wiphy);
	const struct nl80211_vendor_cmd_info *info;

	switch (cmd) {
	case NL80211_CMD_TESTMODE:
		if (WARN_ON(vendor_event_idx != -1))
			return NULL;
		info = NULL;
		break;
	case NL80211_CMD_VENDOR:
		if (WARN_ON(vendor_event_idx < 0 ||
			    vendor_event_idx >= wiphy->n_vendor_events))
			return NULL;
		info = &wiphy->vendor_events[vendor_event_idx];
		break;
	default:
		WARN_ON(1);
		return NULL;
	}

	return __cfg80211_alloc_vendor_skb(rdev, wdev, approxlen, 0, 0,
					   cmd, attr, info, gfp);
}
EXPORT_SYMBOL(__cfg80211_alloc_event_skb);

void __cfg80211_send_event_skb(struct sk_buff *skb, gfp_t gfp)
{
	struct cfg80211_registered_device *rdev = ((void **)skb->cb)[0];
	void *hdr = ((void **)skb->cb)[1];
	struct nlattr *data = ((void **)skb->cb)[2];
	enum nl80211_multicast_groups mcgrp = NL80211_MCGRP_TESTMODE;

	/* clear CB data for netlink core to own from now on */
	memset(skb->cb, 0, sizeof(skb->cb));

	nla_nest_end(skb, data);
	genlmsg_end(skb, hdr);

	if (data->nla_type == NL80211_ATTR_VENDOR_DATA)
		mcgrp = NL80211_MCGRP_VENDOR;

	genlmsg_multicast_netns(&nl80211_fam, wiphy_net(&rdev->wiphy), skb, 0,
				mcgrp, gfp);
}
EXPORT_SYMBOL(__cfg80211_send_event_skb);

#ifdef CONFIG_NL80211_TESTMODE
static int nl80211_testmode_do(struct sk_buff *skb, struct genl_info *info)
{
	struct cfg80211_registered_device *rdev = info->user_ptr[0];
	struct wireless_dev *wdev =
		__cfg80211_wdev_from_attrs(genl_info_net(info), info->attrs);
	int err;

	if (!rdev->ops->testmode_cmd)
		return -EOPNOTSUPP;

	if (IS_ERR(wdev)) {
		err = PTR_ERR(wdev);
		if (err != -EINVAL)
			return err;
		wdev = NULL;
	} else if (wdev->wiphy != &rdev->wiphy) {
		return -EINVAL;
	}

	if (!info->attrs[NL80211_ATTR_TESTDATA])
		return -EINVAL;

	rdev->cur_cmd_info = info;
	err = rdev_testmode_cmd(rdev, wdev,
				nla_data(info->attrs[NL80211_ATTR_TESTDATA]),
				nla_len(info->attrs[NL80211_ATTR_TESTDATA]));
	rdev->cur_cmd_info = NULL;

	return err;
}

static int nl80211_testmode_dump(struct sk_buff *skb,
				 struct netlink_callback *cb)
{
	struct cfg80211_registered_device *rdev;
	int err;
	long phy_idx;
	void *data = NULL;
	int data_len = 0;

	rtnl_lock();

	if (cb->args[0]) {
		/*
		 * 0 is a valid index, but not valid for args[0],
		 * so we need to offset by 1.
		 */
		phy_idx = cb->args[0] - 1;
	} else {
		err = nlmsg_parse(cb->nlh, GENL_HDRLEN + nl80211_fam.hdrsize,
				  nl80211_fam.attrbuf, nl80211_fam.maxattr,
				  nl80211_policy);
		if (err)
			goto out_err;

		rdev = __cfg80211_rdev_from_attrs(sock_net(skb->sk),
						  nl80211_fam.attrbuf);
		if (IS_ERR(rdev)) {
			err = PTR_ERR(rdev);
			goto out_err;
		}
		phy_idx = rdev->wiphy_idx;
		rdev = NULL;

		if (nl80211_fam.attrbuf[NL80211_ATTR_TESTDATA])
			cb->args[1] =
				(long)nl80211_fam.attrbuf[NL80211_ATTR_TESTDATA];
	}

	if (cb->args[1]) {
		data = nla_data((void *)cb->args[1]);
		data_len = nla_len((void *)cb->args[1]);
	}

	rdev = cfg80211_rdev_by_wiphy_idx(phy_idx);
	if (!rdev) {
		err = -ENOENT;
		goto out_err;
	}

	if (!rdev->ops->testmode_dump) {
		err = -EOPNOTSUPP;
		goto out_err;
	}

	while (1) {
		void *hdr = nl80211hdr_put(skb, NETLINK_CB(cb->skb).portid,
					   cb->nlh->nlmsg_seq, NLM_F_MULTI,
					   NL80211_CMD_TESTMODE);
		struct nlattr *tmdata;

		if (!hdr)
			break;

		if (nla_put_u32(skb, NL80211_ATTR_WIPHY, phy_idx)) {
			genlmsg_cancel(skb, hdr);
			break;
		}

		tmdata = nla_nest_start(skb, NL80211_ATTR_TESTDATA);
		if (!tmdata) {
			genlmsg_cancel(skb, hdr);
			break;
		}
		err = rdev_testmode_dump(rdev, skb, cb, data, data_len);
		nla_nest_end(skb, tmdata);

		if (err == -ENOBUFS || err == -ENOENT) {
			genlmsg_cancel(skb, hdr);
			break;
		} else if (err) {
			genlmsg_cancel(skb, hdr);
			goto out_err;
		}

		genlmsg_end(skb, hdr);
	}

	err = skb->len;
	/* see above */
	cb->args[0] = phy_idx + 1;
 out_err:
	rtnl_unlock();
	return err;
}
#endif

static int nl80211_connect(struct sk_buff *skb, struct genl_info *info)
{
	struct cfg80211_registered_device *rdev = info->user_ptr[0];
	struct net_device *dev = info->user_ptr[1];
	struct cfg80211_connect_params connect;
	struct wiphy *wiphy;
	struct cfg80211_cached_keys *connkeys = NULL;
	int err;

	memset(&connect, 0, sizeof(connect));

	if (!is_valid_ie_attr(info->attrs[NL80211_ATTR_IE]))
		return -EINVAL;

	if (!info->attrs[NL80211_ATTR_SSID] ||
	    !nla_len(info->attrs[NL80211_ATTR_SSID]))
		return -EINVAL;

	if (info->attrs[NL80211_ATTR_AUTH_TYPE]) {
		connect.auth_type =
			nla_get_u32(info->attrs[NL80211_ATTR_AUTH_TYPE]);
		if (!nl80211_valid_auth_type(rdev, connect.auth_type,
					     NL80211_CMD_CONNECT))
			return -EINVAL;
	} else
		connect.auth_type = NL80211_AUTHTYPE_AUTOMATIC;

	connect.privacy = info->attrs[NL80211_ATTR_PRIVACY];

	err = nl80211_crypto_settings(rdev, info, &connect.crypto,
				      NL80211_MAX_NR_CIPHER_SUITES);
	if (err)
		return err;

	if (dev->ieee80211_ptr->iftype != NL80211_IFTYPE_STATION &&
	    dev->ieee80211_ptr->iftype != NL80211_IFTYPE_P2P_CLIENT)
		return -EOPNOTSUPP;

	wiphy = &rdev->wiphy;

	connect.bg_scan_period = -1;
	if (info->attrs[NL80211_ATTR_BG_SCAN_PERIOD] &&
		(wiphy->flags & WIPHY_FLAG_SUPPORTS_FW_ROAM)) {
		connect.bg_scan_period =
			nla_get_u16(info->attrs[NL80211_ATTR_BG_SCAN_PERIOD]);
	}

	if (info->attrs[NL80211_ATTR_MAC])
		connect.bssid = nla_data(info->attrs[NL80211_ATTR_MAC]);
	else if (info->attrs[NL80211_ATTR_MAC_HINT])
		connect.bssid_hint =
			nla_data(info->attrs[NL80211_ATTR_MAC_HINT]);
	connect.ssid = nla_data(info->attrs[NL80211_ATTR_SSID]);
	connect.ssid_len = nla_len(info->attrs[NL80211_ATTR_SSID]);

	if (info->attrs[NL80211_ATTR_IE]) {
		connect.ie = nla_data(info->attrs[NL80211_ATTR_IE]);
		connect.ie_len = nla_len(info->attrs[NL80211_ATTR_IE]);
	}

	if (info->attrs[NL80211_ATTR_USE_MFP]) {
		connect.mfp = nla_get_u32(info->attrs[NL80211_ATTR_USE_MFP]);
		if (connect.mfp != NL80211_MFP_REQUIRED &&
		    connect.mfp != NL80211_MFP_NO)
			return -EINVAL;
	} else {
		connect.mfp = NL80211_MFP_NO;
	}

	if (info->attrs[NL80211_ATTR_PREV_BSSID])
		connect.prev_bssid =
			nla_data(info->attrs[NL80211_ATTR_PREV_BSSID]);

	if (info->attrs[NL80211_ATTR_WIPHY_FREQ]) {
		connect.channel = nl80211_get_valid_chan(
			wiphy, info->attrs[NL80211_ATTR_WIPHY_FREQ]);
		if (!connect.channel)
			return -EINVAL;
	} else if (info->attrs[NL80211_ATTR_WIPHY_FREQ_HINT]) {
		connect.channel_hint = nl80211_get_valid_chan(
			wiphy, info->attrs[NL80211_ATTR_WIPHY_FREQ_HINT]);
		if (!connect.channel_hint)
			return -EINVAL;
	}

	if (connect.privacy && info->attrs[NL80211_ATTR_KEYS]) {
		connkeys = nl80211_parse_connkeys(rdev,
					  info->attrs[NL80211_ATTR_KEYS], NULL);
		if (IS_ERR(connkeys))
			return PTR_ERR(connkeys);
	}

	if (nla_get_flag(info->attrs[NL80211_ATTR_DISABLE_HT]))
		connect.flags |= ASSOC_REQ_DISABLE_HT;

	if (info->attrs[NL80211_ATTR_HT_CAPABILITY_MASK])
		memcpy(&connect.ht_capa_mask,
		       nla_data(info->attrs[NL80211_ATTR_HT_CAPABILITY_MASK]),
		       sizeof(connect.ht_capa_mask));

	if (info->attrs[NL80211_ATTR_HT_CAPABILITY]) {
		if (!info->attrs[NL80211_ATTR_HT_CAPABILITY_MASK]) {
			kzfree(connkeys);
			return -EINVAL;
		}
		memcpy(&connect.ht_capa,
		       nla_data(info->attrs[NL80211_ATTR_HT_CAPABILITY]),
		       sizeof(connect.ht_capa));
	}

	if (nla_get_flag(info->attrs[NL80211_ATTR_DISABLE_VHT]))
		connect.flags |= ASSOC_REQ_DISABLE_VHT;

	if (info->attrs[NL80211_ATTR_VHT_CAPABILITY_MASK])
		memcpy(&connect.vht_capa_mask,
		       nla_data(info->attrs[NL80211_ATTR_VHT_CAPABILITY_MASK]),
		       sizeof(connect.vht_capa_mask));

	if (info->attrs[NL80211_ATTR_VHT_CAPABILITY]) {
		if (!info->attrs[NL80211_ATTR_VHT_CAPABILITY_MASK]) {
			kzfree(connkeys);
			return -EINVAL;
		}
		memcpy(&connect.vht_capa,
		       nla_data(info->attrs[NL80211_ATTR_VHT_CAPABILITY]),
		       sizeof(connect.vht_capa));
	}

	if (nla_get_flag(info->attrs[NL80211_ATTR_USE_RRM])) {
		if (!(rdev->wiphy.features &
		      NL80211_FEATURE_DS_PARAM_SET_IE_IN_PROBES) ||
		    !(rdev->wiphy.features & NL80211_FEATURE_QUIET)) {
			kzfree(connkeys);
			return -EINVAL;
		}
		connect.flags |= ASSOC_REQ_USE_RRM;
	}

	connect.pbss = nla_get_flag(info->attrs[NL80211_ATTR_PBSS]);
	if (connect.pbss && !rdev->wiphy.bands[IEEE80211_BAND_60GHZ]) {
		kzfree(connkeys);
		return -EOPNOTSUPP;
	}

	if (info->attrs[NL80211_ATTR_BSS_SELECT]) {
		/* bss selection makes no sense if bssid is set */
		if (connect.bssid) {
			kzfree(connkeys);
			return -EINVAL;
		}

		err = parse_bss_select(info->attrs[NL80211_ATTR_BSS_SELECT],
				       wiphy, &connect.bss_select);
		if (err) {
			kzfree(connkeys);
			return err;
		}
	}

	if (wiphy_ext_feature_isset(&rdev->wiphy,
				    NL80211_EXT_FEATURE_FILS_SK_OFFLOAD) &&
	    info->attrs[NL80211_ATTR_FILS_ERP_USERNAME] &&
	    info->attrs[NL80211_ATTR_FILS_ERP_REALM] &&
	    info->attrs[NL80211_ATTR_FILS_ERP_NEXT_SEQ_NUM] &&
	    info->attrs[NL80211_ATTR_FILS_ERP_RRK]) {
		connect.fils_erp_username =
			nla_data(info->attrs[NL80211_ATTR_FILS_ERP_USERNAME]);
		connect.fils_erp_username_len =
			nla_len(info->attrs[NL80211_ATTR_FILS_ERP_USERNAME]);
		connect.fils_erp_realm =
			nla_data(info->attrs[NL80211_ATTR_FILS_ERP_REALM]);
		connect.fils_erp_realm_len =
			nla_len(info->attrs[NL80211_ATTR_FILS_ERP_REALM]);
		connect.fils_erp_next_seq_num =
			nla_get_u16(
			   info->attrs[NL80211_ATTR_FILS_ERP_NEXT_SEQ_NUM]);
		connect.fils_erp_rrk =
			nla_data(info->attrs[NL80211_ATTR_FILS_ERP_RRK]);
		connect.fils_erp_rrk_len =
			nla_len(info->attrs[NL80211_ATTR_FILS_ERP_RRK]);
	} else if (info->attrs[NL80211_ATTR_FILS_ERP_USERNAME] ||
		   info->attrs[NL80211_ATTR_FILS_ERP_REALM] ||
		   info->attrs[NL80211_ATTR_FILS_ERP_NEXT_SEQ_NUM] ||
		   info->attrs[NL80211_ATTR_FILS_ERP_RRK]) {
		kzfree(connkeys);
		return -EINVAL;
	}

	if (nla_get_flag(info->attrs[NL80211_ATTR_EXTERNAL_AUTH_SUPPORT])) {
		if (!info->attrs[NL80211_ATTR_SOCKET_OWNER]) {
			return -EINVAL;
		}
		connect.flags |= CONNECT_REQ_EXTERNAL_AUTH_SUPPORT;
	}

	wdev_lock(dev->ieee80211_ptr);
	err = cfg80211_connect(rdev, dev, &connect, connkeys, NULL);
	if (err)
		kzfree(connkeys);

	if (!err && info->attrs[NL80211_ATTR_SOCKET_OWNER]) {
		dev->ieee80211_ptr->conn_owner_nlportid = info->snd_portid;
		if (connect.bssid)
			memcpy(dev->ieee80211_ptr->disconnect_bssid,
			       connect.bssid, ETH_ALEN);
		else
			memset(dev->ieee80211_ptr->disconnect_bssid,
			       0, ETH_ALEN);
	}

	wdev_unlock(dev->ieee80211_ptr);

	return err;
}

static int nl80211_update_connect_params(struct sk_buff *skb,
					 struct genl_info *info)
{
	struct cfg80211_connect_params connect = {};
	struct cfg80211_registered_device *rdev = info->user_ptr[0];
	struct net_device *dev = info->user_ptr[1];
	struct wireless_dev *wdev = dev->ieee80211_ptr;
	u32 changed = 0;
	int ret;

	if (!rdev->ops->update_connect_params)
		return -EOPNOTSUPP;

	if (info->attrs[NL80211_ATTR_IE]) {
		if (!is_valid_ie_attr(info->attrs[NL80211_ATTR_IE]))
			return -EINVAL;
		connect.ie = nla_data(info->attrs[NL80211_ATTR_IE]);
		connect.ie_len = nla_len(info->attrs[NL80211_ATTR_IE]);
		changed |= UPDATE_ASSOC_IES;
	}

	if (wiphy_ext_feature_isset(&rdev->wiphy,
				    NL80211_EXT_FEATURE_FILS_SK_OFFLOAD) &&
	    info->attrs[NL80211_ATTR_FILS_ERP_USERNAME] &&
	    info->attrs[NL80211_ATTR_FILS_ERP_REALM] &&
	    info->attrs[NL80211_ATTR_FILS_ERP_NEXT_SEQ_NUM] &&
	    info->attrs[NL80211_ATTR_FILS_ERP_RRK]) {
		connect.fils_erp_username =
			nla_data(info->attrs[NL80211_ATTR_FILS_ERP_USERNAME]);
		connect.fils_erp_username_len =
			nla_len(info->attrs[NL80211_ATTR_FILS_ERP_USERNAME]);
		connect.fils_erp_realm =
			nla_data(info->attrs[NL80211_ATTR_FILS_ERP_REALM]);
		connect.fils_erp_realm_len =
			nla_len(info->attrs[NL80211_ATTR_FILS_ERP_REALM]);
		connect.fils_erp_next_seq_num =
			nla_get_u16(
			   info->attrs[NL80211_ATTR_FILS_ERP_NEXT_SEQ_NUM]);
		connect.fils_erp_rrk =
			nla_data(info->attrs[NL80211_ATTR_FILS_ERP_RRK]);
		connect.fils_erp_rrk_len =
			nla_len(info->attrs[NL80211_ATTR_FILS_ERP_RRK]);
		changed |= UPDATE_FILS_ERP_INFO;
	} else if (info->attrs[NL80211_ATTR_FILS_ERP_USERNAME] ||
		   info->attrs[NL80211_ATTR_FILS_ERP_REALM] ||
		   info->attrs[NL80211_ATTR_FILS_ERP_NEXT_SEQ_NUM] ||
		   info->attrs[NL80211_ATTR_FILS_ERP_RRK]) {
		return -EINVAL;
	}

	if (info->attrs[NL80211_ATTR_AUTH_TYPE]) {
		u32 auth_type =
			nla_get_u32(info->attrs[NL80211_ATTR_AUTH_TYPE]);
		if (!nl80211_valid_auth_type(rdev, auth_type,
					     NL80211_CMD_CONNECT))
			return -EINVAL;
		connect.auth_type = auth_type;
		changed |= UPDATE_AUTH_TYPE;
	}

	wdev_lock(dev->ieee80211_ptr);
	if (!wdev->current_bss)
		ret = -ENOLINK;
	else
		ret = rdev_update_connect_params(rdev, dev, &connect, changed);
	wdev_unlock(dev->ieee80211_ptr);

	return ret;
}

static int nl80211_disconnect(struct sk_buff *skb, struct genl_info *info)
{
	struct cfg80211_registered_device *rdev = info->user_ptr[0];
	struct net_device *dev = info->user_ptr[1];
	u16 reason;
	int ret;

	if (!info->attrs[NL80211_ATTR_REASON_CODE])
		reason = WLAN_REASON_DEAUTH_LEAVING;
	else
		reason = nla_get_u16(info->attrs[NL80211_ATTR_REASON_CODE]);

	if (reason == 0)
		return -EINVAL;

	if (dev->ieee80211_ptr->iftype != NL80211_IFTYPE_STATION &&
	    dev->ieee80211_ptr->iftype != NL80211_IFTYPE_P2P_CLIENT)
		return -EOPNOTSUPP;

	wdev_lock(dev->ieee80211_ptr);
	ret = cfg80211_disconnect(rdev, dev, reason, true);
	wdev_unlock(dev->ieee80211_ptr);
	return ret;
}

static int nl80211_wiphy_netns(struct sk_buff *skb, struct genl_info *info)
{
	struct cfg80211_registered_device *rdev = info->user_ptr[0];
	struct net *net;
	int err;

	if (info->attrs[NL80211_ATTR_PID]) {
		u32 pid = nla_get_u32(info->attrs[NL80211_ATTR_PID]);

		net = get_net_ns_by_pid(pid);
	} else if (info->attrs[NL80211_ATTR_NETNS_FD]) {
		u32 fd = nla_get_u32(info->attrs[NL80211_ATTR_NETNS_FD]);

		net = get_net_ns_by_fd(fd);
	} else {
		return -EINVAL;
	}

	if (IS_ERR(net))
		return PTR_ERR(net);

	err = 0;

	/* check if anything to do */
	if (!net_eq(wiphy_net(&rdev->wiphy), net))
		err = cfg80211_switch_netns(rdev, net);

	put_net(net);
	return err;
}

static int nl80211_setdel_pmksa(struct sk_buff *skb, struct genl_info *info)
{
	struct cfg80211_registered_device *rdev = info->user_ptr[0];
	int (*rdev_ops)(struct wiphy *wiphy, struct net_device *dev,
			struct cfg80211_pmksa *pmksa) = NULL;
	struct net_device *dev = info->user_ptr[1];
	struct cfg80211_pmksa pmksa;

	memset(&pmksa, 0, sizeof(struct cfg80211_pmksa));

	if (!info->attrs[NL80211_ATTR_PMKID])
		return -EINVAL;

	pmksa.pmkid = nla_data(info->attrs[NL80211_ATTR_PMKID]);

	if (info->attrs[NL80211_ATTR_MAC]) {
		pmksa.bssid = nla_data(info->attrs[NL80211_ATTR_MAC]);
	} else if (info->attrs[NL80211_ATTR_SSID] &&
		   info->attrs[NL80211_ATTR_FILS_CACHE_ID] &&
		   (info->genlhdr->cmd == NL80211_CMD_DEL_PMKSA ||
		    info->attrs[NL80211_ATTR_PMK])) {
		pmksa.ssid = nla_data(info->attrs[NL80211_ATTR_SSID]);
		pmksa.ssid_len = nla_len(info->attrs[NL80211_ATTR_SSID]);
		pmksa.cache_id =
			nla_data(info->attrs[NL80211_ATTR_FILS_CACHE_ID]);
	} else {
		return -EINVAL;
	}
	if (info->attrs[NL80211_ATTR_PMK]) {
		pmksa.pmk = nla_data(info->attrs[NL80211_ATTR_PMK]);
		pmksa.pmk_len = nla_len(info->attrs[NL80211_ATTR_PMK]);
	}

	if (dev->ieee80211_ptr->iftype != NL80211_IFTYPE_STATION &&
	    dev->ieee80211_ptr->iftype != NL80211_IFTYPE_P2P_CLIENT)
		return -EOPNOTSUPP;

	switch (info->genlhdr->cmd) {
	case NL80211_CMD_SET_PMKSA:
		rdev_ops = rdev->ops->set_pmksa;
		break;
	case NL80211_CMD_DEL_PMKSA:
		rdev_ops = rdev->ops->del_pmksa;
		break;
	default:
		WARN_ON(1);
		break;
	}

	if (!rdev_ops)
		return -EOPNOTSUPP;

	return rdev_ops(&rdev->wiphy, dev, &pmksa);
}

static int nl80211_flush_pmksa(struct sk_buff *skb, struct genl_info *info)
{
	struct cfg80211_registered_device *rdev = info->user_ptr[0];
	struct net_device *dev = info->user_ptr[1];

	if (dev->ieee80211_ptr->iftype != NL80211_IFTYPE_STATION &&
	    dev->ieee80211_ptr->iftype != NL80211_IFTYPE_P2P_CLIENT)
		return -EOPNOTSUPP;

	if (!rdev->ops->flush_pmksa)
		return -EOPNOTSUPP;

	return rdev_flush_pmksa(rdev, dev);
}

static int nl80211_tdls_mgmt(struct sk_buff *skb, struct genl_info *info)
{
	struct cfg80211_registered_device *rdev = info->user_ptr[0];
	struct net_device *dev = info->user_ptr[1];
	u8 action_code, dialog_token;
	u32 peer_capability = 0;
	u16 status_code;
	u8 *peer;
	bool initiator;

	if (!(rdev->wiphy.flags & WIPHY_FLAG_SUPPORTS_TDLS) ||
	    !rdev->ops->tdls_mgmt)
		return -EOPNOTSUPP;

	if (!info->attrs[NL80211_ATTR_TDLS_ACTION] ||
	    !info->attrs[NL80211_ATTR_STATUS_CODE] ||
	    !info->attrs[NL80211_ATTR_TDLS_DIALOG_TOKEN] ||
	    !info->attrs[NL80211_ATTR_IE] ||
	    !info->attrs[NL80211_ATTR_MAC])
		return -EINVAL;

	peer = nla_data(info->attrs[NL80211_ATTR_MAC]);
	action_code = nla_get_u8(info->attrs[NL80211_ATTR_TDLS_ACTION]);
	status_code = nla_get_u16(info->attrs[NL80211_ATTR_STATUS_CODE]);
	dialog_token = nla_get_u8(info->attrs[NL80211_ATTR_TDLS_DIALOG_TOKEN]);
	initiator = nla_get_flag(info->attrs[NL80211_ATTR_TDLS_INITIATOR]);
	if (info->attrs[NL80211_ATTR_TDLS_PEER_CAPABILITY])
		peer_capability =
			nla_get_u32(info->attrs[NL80211_ATTR_TDLS_PEER_CAPABILITY]);

	return rdev_tdls_mgmt(rdev, dev, peer, action_code,
			      dialog_token, status_code, peer_capability,
			      initiator,
			      nla_data(info->attrs[NL80211_ATTR_IE]),
			      nla_len(info->attrs[NL80211_ATTR_IE]));
}

static int nl80211_tdls_oper(struct sk_buff *skb, struct genl_info *info)
{
	struct cfg80211_registered_device *rdev = info->user_ptr[0];
	struct net_device *dev = info->user_ptr[1];
	enum nl80211_tdls_operation operation;
	u8 *peer;

	if (!(rdev->wiphy.flags & WIPHY_FLAG_SUPPORTS_TDLS) ||
	    !rdev->ops->tdls_oper)
		return -EOPNOTSUPP;

	if (!info->attrs[NL80211_ATTR_TDLS_OPERATION] ||
	    !info->attrs[NL80211_ATTR_MAC])
		return -EINVAL;

	operation = nla_get_u8(info->attrs[NL80211_ATTR_TDLS_OPERATION]);
	peer = nla_data(info->attrs[NL80211_ATTR_MAC]);

	return rdev_tdls_oper(rdev, dev, peer, operation);
}

static int nl80211_remain_on_channel(struct sk_buff *skb,
				     struct genl_info *info)
{
	struct cfg80211_registered_device *rdev = info->user_ptr[0];
	struct wireless_dev *wdev = info->user_ptr[1];
	struct cfg80211_chan_def chandef;
	struct sk_buff *msg;
	void *hdr;
	u64 cookie;
	u32 duration;
	int err;

	if (!info->attrs[NL80211_ATTR_WIPHY_FREQ] ||
	    !info->attrs[NL80211_ATTR_DURATION])
		return -EINVAL;

	duration = nla_get_u32(info->attrs[NL80211_ATTR_DURATION]);

	if (!rdev->ops->remain_on_channel ||
	    !(rdev->wiphy.flags & WIPHY_FLAG_HAS_REMAIN_ON_CHANNEL))
		return -EOPNOTSUPP;

	/*
	 * We should be on that channel for at least a minimum amount of
	 * time (10ms) but no longer than the driver supports.
	 */
	if (duration < NL80211_MIN_REMAIN_ON_CHANNEL_TIME ||
	    duration > rdev->wiphy.max_remain_on_channel_duration)
		return -EINVAL;

	err = nl80211_parse_chandef(rdev, info, &chandef);
	if (err)
		return err;

	msg = nlmsg_new(NLMSG_DEFAULT_SIZE, GFP_KERNEL);
	if (!msg)
		return -ENOMEM;

	hdr = nl80211hdr_put(msg, info->snd_portid, info->snd_seq, 0,
			     NL80211_CMD_REMAIN_ON_CHANNEL);
	if (!hdr) {
		err = -ENOBUFS;
		goto free_msg;
	}

	err = rdev_remain_on_channel(rdev, wdev, chandef.chan,
				     duration, &cookie);

	if (err)
		goto free_msg;

	if (nla_put_u64(msg, NL80211_ATTR_COOKIE, cookie))
		goto nla_put_failure;

	genlmsg_end(msg, hdr);

	return genlmsg_reply(msg, info);

 nla_put_failure:
	err = -ENOBUFS;
 free_msg:
	nlmsg_free(msg);
	return err;
}

static int nl80211_cancel_remain_on_channel(struct sk_buff *skb,
					    struct genl_info *info)
{
	struct cfg80211_registered_device *rdev = info->user_ptr[0];
	struct wireless_dev *wdev = info->user_ptr[1];
	u64 cookie;

	if (!info->attrs[NL80211_ATTR_COOKIE])
		return -EINVAL;

	if (!rdev->ops->cancel_remain_on_channel)
		return -EOPNOTSUPP;

	cookie = nla_get_u64(info->attrs[NL80211_ATTR_COOKIE]);

	return rdev_cancel_remain_on_channel(rdev, wdev, cookie);
}

static int nl80211_set_tx_bitrate_mask(struct sk_buff *skb,
				       struct genl_info *info)
{
	struct cfg80211_bitrate_mask mask;
	struct cfg80211_registered_device *rdev = info->user_ptr[0];
	struct net_device *dev = info->user_ptr[1];
	int err;

	if (!rdev->ops->set_bitrate_mask)
		return -EOPNOTSUPP;

	err = nl80211_parse_tx_bitrate_mask(info, &mask);
	if (err)
		return err;

	return rdev_set_bitrate_mask(rdev, dev, NULL, &mask);
}

static int nl80211_register_mgmt(struct sk_buff *skb, struct genl_info *info)
{
	struct cfg80211_registered_device *rdev = info->user_ptr[0];
	struct wireless_dev *wdev = info->user_ptr[1];
	u16 frame_type = IEEE80211_FTYPE_MGMT | IEEE80211_STYPE_ACTION;

	if (!info->attrs[NL80211_ATTR_FRAME_MATCH])
		return -EINVAL;

	if (info->attrs[NL80211_ATTR_FRAME_TYPE])
		frame_type = nla_get_u16(info->attrs[NL80211_ATTR_FRAME_TYPE]);

	switch (wdev->iftype) {
	case NL80211_IFTYPE_STATION:
	case NL80211_IFTYPE_ADHOC:
	case NL80211_IFTYPE_P2P_CLIENT:
	case NL80211_IFTYPE_AP:
	case NL80211_IFTYPE_AP_VLAN:
	case NL80211_IFTYPE_MESH_POINT:
	case NL80211_IFTYPE_P2P_GO:
	case NL80211_IFTYPE_P2P_DEVICE:
		break;
	default:
		return -EOPNOTSUPP;
	}

	/* not much point in registering if we can't reply */
	if (!rdev->ops->mgmt_tx)
		return -EOPNOTSUPP;

	return cfg80211_mlme_register_mgmt(wdev, info->snd_portid, frame_type,
			nla_data(info->attrs[NL80211_ATTR_FRAME_MATCH]),
			nla_len(info->attrs[NL80211_ATTR_FRAME_MATCH]));
}

static int nl80211_tx_mgmt(struct sk_buff *skb, struct genl_info *info)
{
	struct cfg80211_registered_device *rdev = info->user_ptr[0];
	struct wireless_dev *wdev = info->user_ptr[1];
	struct cfg80211_chan_def chandef;
	int err;
	void *hdr = NULL;
	u64 cookie;
	struct sk_buff *msg = NULL;
	struct cfg80211_mgmt_tx_params params = {
		.dont_wait_for_ack =
			info->attrs[NL80211_ATTR_DONT_WAIT_FOR_ACK],
	};

	if (!info->attrs[NL80211_ATTR_FRAME])
		return -EINVAL;

	if (!rdev->ops->mgmt_tx)
		return -EOPNOTSUPP;

	switch (wdev->iftype) {
	case NL80211_IFTYPE_P2P_DEVICE:
		if (!info->attrs[NL80211_ATTR_WIPHY_FREQ])
			return -EINVAL;
	case NL80211_IFTYPE_STATION:
	case NL80211_IFTYPE_ADHOC:
	case NL80211_IFTYPE_P2P_CLIENT:
	case NL80211_IFTYPE_AP:
	case NL80211_IFTYPE_AP_VLAN:
	case NL80211_IFTYPE_MESH_POINT:
	case NL80211_IFTYPE_P2P_GO:
		break;
	default:
		return -EOPNOTSUPP;
	}

	if (info->attrs[NL80211_ATTR_DURATION]) {
		if (!(rdev->wiphy.flags & WIPHY_FLAG_OFFCHAN_TX))
			return -EINVAL;
		params.wait = nla_get_u32(info->attrs[NL80211_ATTR_DURATION]);

		/*
		 * We should wait on the channel for at least a minimum amount
		 * of time (10ms) but no longer than the driver supports.
		 */
		if (params.wait < NL80211_MIN_REMAIN_ON_CHANNEL_TIME ||
		    params.wait > rdev->wiphy.max_remain_on_channel_duration)
			return -EINVAL;

	}

	params.offchan = info->attrs[NL80211_ATTR_OFFCHANNEL_TX_OK];

	if (params.offchan && !(rdev->wiphy.flags & WIPHY_FLAG_OFFCHAN_TX))
		return -EINVAL;

	params.no_cck = nla_get_flag(info->attrs[NL80211_ATTR_TX_NO_CCK_RATE]);

	/* get the channel if any has been specified, otherwise pass NULL to
	 * the driver. The latter will use the current one
	 */
	chandef.chan = NULL;
	if (info->attrs[NL80211_ATTR_WIPHY_FREQ]) {
		err = nl80211_parse_chandef(rdev, info, &chandef);
		if (err)
			return err;
	}

	if (!chandef.chan && params.offchan)
		return -EINVAL;

	params.buf = nla_data(info->attrs[NL80211_ATTR_FRAME]);
	params.len = nla_len(info->attrs[NL80211_ATTR_FRAME]);

	if (info->attrs[NL80211_ATTR_CSA_C_OFFSETS_TX]) {
		int len = nla_len(info->attrs[NL80211_ATTR_CSA_C_OFFSETS_TX]);
		int i;

		if (len % sizeof(u16))
			return -EINVAL;

		params.n_csa_offsets = len / sizeof(u16);
		params.csa_offsets =
			nla_data(info->attrs[NL80211_ATTR_CSA_C_OFFSETS_TX]);

		/* check that all the offsets fit the frame */
		for (i = 0; i < params.n_csa_offsets; i++) {
			if (params.csa_offsets[i] >= params.len)
				return -EINVAL;
		}
	}

	if (!params.dont_wait_for_ack) {
		msg = nlmsg_new(NLMSG_DEFAULT_SIZE, GFP_KERNEL);
		if (!msg)
			return -ENOMEM;

		hdr = nl80211hdr_put(msg, info->snd_portid, info->snd_seq, 0,
				     NL80211_CMD_FRAME);
		if (!hdr) {
			err = -ENOBUFS;
			goto free_msg;
		}
	}

	params.chan = chandef.chan;
	err = cfg80211_mlme_mgmt_tx(rdev, wdev, &params, &cookie);
	if (err)
		goto free_msg;

	if (msg) {
		if (nla_put_u64(msg, NL80211_ATTR_COOKIE, cookie))
			goto nla_put_failure;

		genlmsg_end(msg, hdr);
		return genlmsg_reply(msg, info);
	}

	return 0;

 nla_put_failure:
	err = -ENOBUFS;
 free_msg:
	nlmsg_free(msg);
	return err;
}

static int nl80211_tx_mgmt_cancel_wait(struct sk_buff *skb, struct genl_info *info)
{
	struct cfg80211_registered_device *rdev = info->user_ptr[0];
	struct wireless_dev *wdev = info->user_ptr[1];
	u64 cookie;

	if (!info->attrs[NL80211_ATTR_COOKIE])
		return -EINVAL;

	if (!rdev->ops->mgmt_tx_cancel_wait)
		return -EOPNOTSUPP;

	switch (wdev->iftype) {
	case NL80211_IFTYPE_STATION:
	case NL80211_IFTYPE_ADHOC:
	case NL80211_IFTYPE_P2P_CLIENT:
	case NL80211_IFTYPE_AP:
	case NL80211_IFTYPE_AP_VLAN:
	case NL80211_IFTYPE_P2P_GO:
	case NL80211_IFTYPE_P2P_DEVICE:
		break;
	default:
		return -EOPNOTSUPP;
	}

	cookie = nla_get_u64(info->attrs[NL80211_ATTR_COOKIE]);

	return rdev_mgmt_tx_cancel_wait(rdev, wdev, cookie);
}

static int nl80211_set_power_save(struct sk_buff *skb, struct genl_info *info)
{
	struct cfg80211_registered_device *rdev = info->user_ptr[0];
	struct wireless_dev *wdev;
	struct net_device *dev = info->user_ptr[1];
	u8 ps_state;
	bool state;
	int err;

	if (!info->attrs[NL80211_ATTR_PS_STATE])
		return -EINVAL;

	ps_state = nla_get_u32(info->attrs[NL80211_ATTR_PS_STATE]);

	if (ps_state != NL80211_PS_DISABLED && ps_state != NL80211_PS_ENABLED)
		return -EINVAL;

	wdev = dev->ieee80211_ptr;

	if (!rdev->ops->set_power_mgmt)
		return -EOPNOTSUPP;

	state = (ps_state == NL80211_PS_ENABLED) ? true : false;

	if (state == wdev->ps)
		return 0;

	err = rdev_set_power_mgmt(rdev, dev, state, wdev->ps_timeout);
	if (!err)
		wdev->ps = state;
	return err;
}

static int nl80211_get_power_save(struct sk_buff *skb, struct genl_info *info)
{
	struct cfg80211_registered_device *rdev = info->user_ptr[0];
	enum nl80211_ps_state ps_state;
	struct wireless_dev *wdev;
	struct net_device *dev = info->user_ptr[1];
	struct sk_buff *msg;
	void *hdr;
	int err;

	wdev = dev->ieee80211_ptr;

	if (!rdev->ops->set_power_mgmt)
		return -EOPNOTSUPP;

	msg = nlmsg_new(NLMSG_DEFAULT_SIZE, GFP_KERNEL);
	if (!msg)
		return -ENOMEM;

	hdr = nl80211hdr_put(msg, info->snd_portid, info->snd_seq, 0,
			     NL80211_CMD_GET_POWER_SAVE);
	if (!hdr) {
		err = -ENOBUFS;
		goto free_msg;
	}

	if (wdev->ps)
		ps_state = NL80211_PS_ENABLED;
	else
		ps_state = NL80211_PS_DISABLED;

	if (nla_put_u32(msg, NL80211_ATTR_PS_STATE, ps_state))
		goto nla_put_failure;

	genlmsg_end(msg, hdr);
	return genlmsg_reply(msg, info);

 nla_put_failure:
	err = -ENOBUFS;
 free_msg:
	nlmsg_free(msg);
	return err;
}

static const struct nla_policy
nl80211_attr_cqm_policy[NL80211_ATTR_CQM_MAX + 1] = {
	[NL80211_ATTR_CQM_RSSI_THOLD] = { .type = NLA_U32 },
	[NL80211_ATTR_CQM_RSSI_HYST] = { .type = NLA_U32 },
	[NL80211_ATTR_CQM_RSSI_THRESHOLD_EVENT] = { .type = NLA_U32 },
	[NL80211_ATTR_CQM_TXE_RATE] = { .type = NLA_U32 },
	[NL80211_ATTR_CQM_TXE_PKTS] = { .type = NLA_U32 },
	[NL80211_ATTR_CQM_TXE_INTVL] = { .type = NLA_U32 },
};

static int nl80211_set_cqm_txe(struct genl_info *info,
			       u32 rate, u32 pkts, u32 intvl)
{
	struct cfg80211_registered_device *rdev = info->user_ptr[0];
	struct net_device *dev = info->user_ptr[1];
	struct wireless_dev *wdev = dev->ieee80211_ptr;

	if (rate > 100 || intvl > NL80211_CQM_TXE_MAX_INTVL)
		return -EINVAL;

	if (!rdev->ops->set_cqm_txe_config)
		return -EOPNOTSUPP;

	if (wdev->iftype != NL80211_IFTYPE_STATION &&
	    wdev->iftype != NL80211_IFTYPE_P2P_CLIENT)
		return -EOPNOTSUPP;

	return rdev_set_cqm_txe_config(rdev, dev, rate, pkts, intvl);
}

static int nl80211_set_cqm_rssi(struct genl_info *info,
				s32 threshold, u32 hysteresis)
{
	struct cfg80211_registered_device *rdev = info->user_ptr[0];
	struct net_device *dev = info->user_ptr[1];
	struct wireless_dev *wdev = dev->ieee80211_ptr;

	if (threshold > 0)
		return -EINVAL;

	/* disabling - hysteresis should also be zero then */
	if (threshold == 0)
		hysteresis = 0;

	if (!rdev->ops->set_cqm_rssi_config)
		return -EOPNOTSUPP;

	if (wdev->iftype != NL80211_IFTYPE_STATION &&
	    wdev->iftype != NL80211_IFTYPE_P2P_CLIENT)
		return -EOPNOTSUPP;

	return rdev_set_cqm_rssi_config(rdev, dev, threshold, hysteresis);
}

static int nl80211_set_cqm(struct sk_buff *skb, struct genl_info *info)
{
	struct nlattr *attrs[NL80211_ATTR_CQM_MAX + 1];
	struct nlattr *cqm;
	int err;

	cqm = info->attrs[NL80211_ATTR_CQM];
	if (!cqm)
		return -EINVAL;

	err = nla_parse_nested(attrs, NL80211_ATTR_CQM_MAX, cqm,
			       nl80211_attr_cqm_policy);
	if (err)
		return err;

	if (attrs[NL80211_ATTR_CQM_RSSI_THOLD] &&
	    attrs[NL80211_ATTR_CQM_RSSI_HYST]) {
		s32 threshold = nla_get_s32(attrs[NL80211_ATTR_CQM_RSSI_THOLD]);
		u32 hysteresis = nla_get_u32(attrs[NL80211_ATTR_CQM_RSSI_HYST]);

		return nl80211_set_cqm_rssi(info, threshold, hysteresis);
	}

	if (attrs[NL80211_ATTR_CQM_TXE_RATE] &&
	    attrs[NL80211_ATTR_CQM_TXE_PKTS] &&
	    attrs[NL80211_ATTR_CQM_TXE_INTVL]) {
		u32 rate = nla_get_u32(attrs[NL80211_ATTR_CQM_TXE_RATE]);
		u32 pkts = nla_get_u32(attrs[NL80211_ATTR_CQM_TXE_PKTS]);
		u32 intvl = nla_get_u32(attrs[NL80211_ATTR_CQM_TXE_INTVL]);

		return nl80211_set_cqm_txe(info, rate, pkts, intvl);
	}

	return -EINVAL;
}

static int nl80211_join_ocb(struct sk_buff *skb, struct genl_info *info)
{
	struct cfg80211_registered_device *rdev = info->user_ptr[0];
	struct net_device *dev = info->user_ptr[1];
	struct ocb_setup setup = {};
	int err;

	err = nl80211_parse_chandef(rdev, info, &setup.chandef);
	if (err)
		return err;

	return cfg80211_join_ocb(rdev, dev, &setup);
}

static int nl80211_leave_ocb(struct sk_buff *skb, struct genl_info *info)
{
	struct cfg80211_registered_device *rdev = info->user_ptr[0];
	struct net_device *dev = info->user_ptr[1];

	return cfg80211_leave_ocb(rdev, dev);
}

static int nl80211_join_mesh(struct sk_buff *skb, struct genl_info *info)
{
	struct cfg80211_registered_device *rdev = info->user_ptr[0];
	struct net_device *dev = info->user_ptr[1];
	struct mesh_config cfg;
	struct mesh_setup setup;
	int err;

	/* start with default */
	memcpy(&cfg, &default_mesh_config, sizeof(cfg));
	memcpy(&setup, &default_mesh_setup, sizeof(setup));

	if (info->attrs[NL80211_ATTR_MESH_CONFIG]) {
		/* and parse parameters if given */
		err = nl80211_parse_mesh_config(info, &cfg, NULL);
		if (err)
			return err;
	}

	if (!info->attrs[NL80211_ATTR_MESH_ID] ||
	    !nla_len(info->attrs[NL80211_ATTR_MESH_ID]))
		return -EINVAL;

	setup.mesh_id = nla_data(info->attrs[NL80211_ATTR_MESH_ID]);
	setup.mesh_id_len = nla_len(info->attrs[NL80211_ATTR_MESH_ID]);

	if (info->attrs[NL80211_ATTR_MCAST_RATE] &&
	    !nl80211_parse_mcast_rate(rdev, setup.mcast_rate,
			    nla_get_u32(info->attrs[NL80211_ATTR_MCAST_RATE])))
			return -EINVAL;

	if (info->attrs[NL80211_ATTR_BEACON_INTERVAL]) {
		setup.beacon_interval =
			nla_get_u32(info->attrs[NL80211_ATTR_BEACON_INTERVAL]);

		err = cfg80211_validate_beacon_int(rdev,
						   NL80211_IFTYPE_MESH_POINT,
						   setup.beacon_interval);
		if (err)
			return err;
	}

	if (info->attrs[NL80211_ATTR_DTIM_PERIOD]) {
		setup.dtim_period =
			nla_get_u32(info->attrs[NL80211_ATTR_DTIM_PERIOD]);
		if (setup.dtim_period < 1 || setup.dtim_period > 100)
			return -EINVAL;
	}

	if (info->attrs[NL80211_ATTR_MESH_SETUP]) {
		/* parse additional setup parameters if given */
		err = nl80211_parse_mesh_setup(info, &setup);
		if (err)
			return err;
	}

	if (setup.user_mpm)
		cfg.auto_open_plinks = false;

	if (info->attrs[NL80211_ATTR_WIPHY_FREQ]) {
		err = nl80211_parse_chandef(rdev, info, &setup.chandef);
		if (err)
			return err;
	} else {
		/* cfg80211_join_mesh() will sort it out */
		setup.chandef.chan = NULL;
	}

	if (info->attrs[NL80211_ATTR_BSS_BASIC_RATES]) {
		u8 *rates = nla_data(info->attrs[NL80211_ATTR_BSS_BASIC_RATES]);
		int n_rates =
			nla_len(info->attrs[NL80211_ATTR_BSS_BASIC_RATES]);
		struct ieee80211_supported_band *sband;

		if (!setup.chandef.chan)
			return -EINVAL;

		sband = rdev->wiphy.bands[setup.chandef.chan->band];

		err = ieee80211_get_ratemask(sband, rates, n_rates,
					     &setup.basic_rates);
		if (err)
			return err;
	}

	if (info->attrs[NL80211_ATTR_TX_RATES] && setup.chandef.chan != NULL) {
		err = nl80211_parse_tx_bitrate_mask(info, &setup.beacon_rate);
		if (err)
			return err;

		err = validate_beacon_tx_rate(rdev, setup.chandef.chan->band,
					      &setup.beacon_rate);
		if (err)
			return err;
	}

	return cfg80211_join_mesh(rdev, dev, &setup, &cfg);
}

static int nl80211_leave_mesh(struct sk_buff *skb, struct genl_info *info)
{
	struct cfg80211_registered_device *rdev = info->user_ptr[0];
	struct net_device *dev = info->user_ptr[1];

	return cfg80211_leave_mesh(rdev, dev);
}

#ifdef CONFIG_PM
static int nl80211_send_wowlan_patterns(struct sk_buff *msg,
					struct cfg80211_registered_device *rdev)
{
	struct cfg80211_wowlan *wowlan = rdev->wiphy.wowlan_config;
	struct nlattr *nl_pats, *nl_pat;
	int i, pat_len;

	if (!wowlan->n_patterns)
		return 0;

	nl_pats = nla_nest_start(msg, NL80211_WOWLAN_TRIG_PKT_PATTERN);
	if (!nl_pats)
		return -ENOBUFS;

	for (i = 0; i < wowlan->n_patterns; i++) {
		nl_pat = nla_nest_start(msg, i + 1);
		if (!nl_pat)
			return -ENOBUFS;
		pat_len = wowlan->patterns[i].pattern_len;
		if (nla_put(msg, NL80211_PKTPAT_MASK, DIV_ROUND_UP(pat_len, 8),
			    wowlan->patterns[i].mask) ||
		    nla_put(msg, NL80211_PKTPAT_PATTERN, pat_len,
			    wowlan->patterns[i].pattern) ||
		    nla_put_u32(msg, NL80211_PKTPAT_OFFSET,
				wowlan->patterns[i].pkt_offset))
			return -ENOBUFS;
		nla_nest_end(msg, nl_pat);
	}
	nla_nest_end(msg, nl_pats);

	return 0;
}

static int nl80211_send_wowlan_tcp(struct sk_buff *msg,
				   struct cfg80211_wowlan_tcp *tcp)
{
	struct nlattr *nl_tcp;

	if (!tcp)
		return 0;

	nl_tcp = nla_nest_start(msg, NL80211_WOWLAN_TRIG_TCP_CONNECTION);
	if (!nl_tcp)
		return -ENOBUFS;

	if (nla_put_in_addr(msg, NL80211_WOWLAN_TCP_SRC_IPV4, tcp->src) ||
	    nla_put_in_addr(msg, NL80211_WOWLAN_TCP_DST_IPV4, tcp->dst) ||
	    nla_put(msg, NL80211_WOWLAN_TCP_DST_MAC, ETH_ALEN, tcp->dst_mac) ||
	    nla_put_u16(msg, NL80211_WOWLAN_TCP_SRC_PORT, tcp->src_port) ||
	    nla_put_u16(msg, NL80211_WOWLAN_TCP_DST_PORT, tcp->dst_port) ||
	    nla_put(msg, NL80211_WOWLAN_TCP_DATA_PAYLOAD,
		    tcp->payload_len, tcp->payload) ||
	    nla_put_u32(msg, NL80211_WOWLAN_TCP_DATA_INTERVAL,
			tcp->data_interval) ||
	    nla_put(msg, NL80211_WOWLAN_TCP_WAKE_PAYLOAD,
		    tcp->wake_len, tcp->wake_data) ||
	    nla_put(msg, NL80211_WOWLAN_TCP_WAKE_MASK,
		    DIV_ROUND_UP(tcp->wake_len, 8), tcp->wake_mask))
		return -ENOBUFS;

	if (tcp->payload_seq.len &&
	    nla_put(msg, NL80211_WOWLAN_TCP_DATA_PAYLOAD_SEQ,
		    sizeof(tcp->payload_seq), &tcp->payload_seq))
		return -ENOBUFS;

	if (tcp->payload_tok.len &&
	    nla_put(msg, NL80211_WOWLAN_TCP_DATA_PAYLOAD_TOKEN,
		    sizeof(tcp->payload_tok) + tcp->tokens_size,
		    &tcp->payload_tok))
		return -ENOBUFS;

	nla_nest_end(msg, nl_tcp);

	return 0;
}

static int nl80211_send_wowlan_nd(struct sk_buff *msg,
				  struct cfg80211_sched_scan_request *req)
{
	struct nlattr *nd, *freqs, *matches, *match, *scan_plans, *scan_plan;
	int i;

	if (!req)
		return 0;

	nd = nla_nest_start(msg, NL80211_WOWLAN_TRIG_NET_DETECT);
	if (!nd)
		return -ENOBUFS;

	if (req->n_scan_plans == 1 &&
	    nla_put_u32(msg, NL80211_ATTR_SCHED_SCAN_INTERVAL,
			req->scan_plans[0].interval * 1000))
		return -ENOBUFS;

	if (nla_put_u32(msg, NL80211_ATTR_SCHED_SCAN_DELAY, req->delay))
		return -ENOBUFS;

	if (req->relative_rssi_set) {
		struct nl80211_bss_select_rssi_adjust rssi_adjust;

		if (nla_put_s8(msg, NL80211_ATTR_SCHED_SCAN_RELATIVE_RSSI,
			       req->relative_rssi))
			return -ENOBUFS;

		rssi_adjust.band = req->rssi_adjust.band;
		rssi_adjust.delta = req->rssi_adjust.delta;
		if (nla_put(msg, NL80211_ATTR_SCHED_SCAN_RSSI_ADJUST,
			    sizeof(rssi_adjust), &rssi_adjust))
			return -ENOBUFS;
	}

	freqs = nla_nest_start(msg, NL80211_ATTR_SCAN_FREQUENCIES);
	if (!freqs)
		return -ENOBUFS;

	for (i = 0; i < req->n_channels; i++)
		nla_put_u32(msg, i, req->channels[i]->center_freq);

	nla_nest_end(msg, freqs);

	if (req->n_match_sets) {
		matches = nla_nest_start(msg, NL80211_ATTR_SCHED_SCAN_MATCH);
		for (i = 0; i < req->n_match_sets; i++) {
			match = nla_nest_start(msg, i);
			nla_put(msg, NL80211_SCHED_SCAN_MATCH_ATTR_SSID,
				req->match_sets[i].ssid.ssid_len,
				req->match_sets[i].ssid.ssid);
			nla_nest_end(msg, match);
		}
		nla_nest_end(msg, matches);
	}

	scan_plans = nla_nest_start(msg, NL80211_ATTR_SCHED_SCAN_PLANS);
	if (!scan_plans)
		return -ENOBUFS;

	for (i = 0; i < req->n_scan_plans; i++) {
		scan_plan = nla_nest_start(msg, i + 1);
		if (!scan_plan ||
		    nla_put_u32(msg, NL80211_SCHED_SCAN_PLAN_INTERVAL,
				req->scan_plans[i].interval) ||
		    (req->scan_plans[i].iterations &&
		     nla_put_u32(msg, NL80211_SCHED_SCAN_PLAN_ITERATIONS,
				 req->scan_plans[i].iterations)))
			return -ENOBUFS;
		nla_nest_end(msg, scan_plan);
	}
	nla_nest_end(msg, scan_plans);

	nla_nest_end(msg, nd);

	return 0;
}

static int nl80211_get_wowlan(struct sk_buff *skb, struct genl_info *info)
{
	struct cfg80211_registered_device *rdev = info->user_ptr[0];
	struct sk_buff *msg;
	void *hdr;
	u32 size = NLMSG_DEFAULT_SIZE;

	if (!rdev->wiphy.wowlan)
		return -EOPNOTSUPP;

	if (rdev->wiphy.wowlan_config && rdev->wiphy.wowlan_config->tcp) {
		/* adjust size to have room for all the data */
		size += rdev->wiphy.wowlan_config->tcp->tokens_size +
			rdev->wiphy.wowlan_config->tcp->payload_len +
			rdev->wiphy.wowlan_config->tcp->wake_len +
			rdev->wiphy.wowlan_config->tcp->wake_len / 8;
	}

	msg = nlmsg_new(size, GFP_KERNEL);
	if (!msg)
		return -ENOMEM;

	hdr = nl80211hdr_put(msg, info->snd_portid, info->snd_seq, 0,
			     NL80211_CMD_GET_WOWLAN);
	if (!hdr)
		goto nla_put_failure;

	if (rdev->wiphy.wowlan_config) {
		struct nlattr *nl_wowlan;

		nl_wowlan = nla_nest_start(msg, NL80211_ATTR_WOWLAN_TRIGGERS);
		if (!nl_wowlan)
			goto nla_put_failure;

		if ((rdev->wiphy.wowlan_config->any &&
		     nla_put_flag(msg, NL80211_WOWLAN_TRIG_ANY)) ||
		    (rdev->wiphy.wowlan_config->disconnect &&
		     nla_put_flag(msg, NL80211_WOWLAN_TRIG_DISCONNECT)) ||
		    (rdev->wiphy.wowlan_config->magic_pkt &&
		     nla_put_flag(msg, NL80211_WOWLAN_TRIG_MAGIC_PKT)) ||
		    (rdev->wiphy.wowlan_config->gtk_rekey_failure &&
		     nla_put_flag(msg, NL80211_WOWLAN_TRIG_GTK_REKEY_FAILURE)) ||
		    (rdev->wiphy.wowlan_config->eap_identity_req &&
		     nla_put_flag(msg, NL80211_WOWLAN_TRIG_EAP_IDENT_REQUEST)) ||
		    (rdev->wiphy.wowlan_config->four_way_handshake &&
		     nla_put_flag(msg, NL80211_WOWLAN_TRIG_4WAY_HANDSHAKE)) ||
		    (rdev->wiphy.wowlan_config->rfkill_release &&
		     nla_put_flag(msg, NL80211_WOWLAN_TRIG_RFKILL_RELEASE)))
			goto nla_put_failure;

		if (nl80211_send_wowlan_patterns(msg, rdev))
			goto nla_put_failure;

		if (nl80211_send_wowlan_tcp(msg,
					    rdev->wiphy.wowlan_config->tcp))
			goto nla_put_failure;

		if (nl80211_send_wowlan_nd(
			    msg,
			    rdev->wiphy.wowlan_config->nd_config))
			goto nla_put_failure;

		nla_nest_end(msg, nl_wowlan);
	}

	genlmsg_end(msg, hdr);
	return genlmsg_reply(msg, info);

nla_put_failure:
	nlmsg_free(msg);
	return -ENOBUFS;
}

static int nl80211_parse_wowlan_tcp(struct cfg80211_registered_device *rdev,
				    struct nlattr *attr,
				    struct cfg80211_wowlan *trig)
{
	struct nlattr *tb[NUM_NL80211_WOWLAN_TCP];
	struct cfg80211_wowlan_tcp *cfg;
	struct nl80211_wowlan_tcp_data_token *tok = NULL;
	struct nl80211_wowlan_tcp_data_seq *seq = NULL;
	u32 size;
	u32 data_size, wake_size, tokens_size = 0, wake_mask_size;
	int err, port;

	if (!rdev->wiphy.wowlan->tcp)
		return -EINVAL;

	err = nla_parse(tb, MAX_NL80211_WOWLAN_TCP,
			nla_data(attr), nla_len(attr),
			nl80211_wowlan_tcp_policy);
	if (err)
		return err;

	if (!tb[NL80211_WOWLAN_TCP_SRC_IPV4] ||
	    !tb[NL80211_WOWLAN_TCP_DST_IPV4] ||
	    !tb[NL80211_WOWLAN_TCP_DST_MAC] ||
	    !tb[NL80211_WOWLAN_TCP_DST_PORT] ||
	    !tb[NL80211_WOWLAN_TCP_DATA_PAYLOAD] ||
	    !tb[NL80211_WOWLAN_TCP_DATA_INTERVAL] ||
	    !tb[NL80211_WOWLAN_TCP_WAKE_PAYLOAD] ||
	    !tb[NL80211_WOWLAN_TCP_WAKE_MASK])
		return -EINVAL;

	data_size = nla_len(tb[NL80211_WOWLAN_TCP_DATA_PAYLOAD]);
	if (data_size > rdev->wiphy.wowlan->tcp->data_payload_max)
		return -EINVAL;

	if (nla_get_u32(tb[NL80211_WOWLAN_TCP_DATA_INTERVAL]) >
			rdev->wiphy.wowlan->tcp->data_interval_max ||
	    nla_get_u32(tb[NL80211_WOWLAN_TCP_DATA_INTERVAL]) == 0)
		return -EINVAL;

	wake_size = nla_len(tb[NL80211_WOWLAN_TCP_WAKE_PAYLOAD]);
	if (wake_size > rdev->wiphy.wowlan->tcp->wake_payload_max)
		return -EINVAL;

	wake_mask_size = nla_len(tb[NL80211_WOWLAN_TCP_WAKE_MASK]);
	if (wake_mask_size != DIV_ROUND_UP(wake_size, 8))
		return -EINVAL;

	if (tb[NL80211_WOWLAN_TCP_DATA_PAYLOAD_TOKEN]) {
		u32 tokln = nla_len(tb[NL80211_WOWLAN_TCP_DATA_PAYLOAD_TOKEN]);

		tok = nla_data(tb[NL80211_WOWLAN_TCP_DATA_PAYLOAD_TOKEN]);
		tokens_size = tokln - sizeof(*tok);

		if (!tok->len || tokens_size % tok->len)
			return -EINVAL;
		if (!rdev->wiphy.wowlan->tcp->tok)
			return -EINVAL;
		if (tok->len > rdev->wiphy.wowlan->tcp->tok->max_len)
			return -EINVAL;
		if (tok->len < rdev->wiphy.wowlan->tcp->tok->min_len)
			return -EINVAL;
		if (tokens_size > rdev->wiphy.wowlan->tcp->tok->bufsize)
			return -EINVAL;
		if (tok->offset + tok->len > data_size)
			return -EINVAL;
	}

	if (tb[NL80211_WOWLAN_TCP_DATA_PAYLOAD_SEQ]) {
		seq = nla_data(tb[NL80211_WOWLAN_TCP_DATA_PAYLOAD_SEQ]);
		if (!rdev->wiphy.wowlan->tcp->seq)
			return -EINVAL;
		if (seq->len == 0 || seq->len > 4)
			return -EINVAL;
		if (seq->len + seq->offset > data_size)
			return -EINVAL;
	}

	size = sizeof(*cfg);
	size += data_size;
	size += wake_size + wake_mask_size;
	size += tokens_size;

	cfg = kzalloc(size, GFP_KERNEL);
	if (!cfg)
		return -ENOMEM;
	cfg->src = nla_get_in_addr(tb[NL80211_WOWLAN_TCP_SRC_IPV4]);
	cfg->dst = nla_get_in_addr(tb[NL80211_WOWLAN_TCP_DST_IPV4]);
	memcpy(cfg->dst_mac, nla_data(tb[NL80211_WOWLAN_TCP_DST_MAC]),
	       ETH_ALEN);
	if (tb[NL80211_WOWLAN_TCP_SRC_PORT])
		port = nla_get_u16(tb[NL80211_WOWLAN_TCP_SRC_PORT]);
	else
		port = 0;
#ifdef CONFIG_INET
	/* allocate a socket and port for it and use it */
	err = __sock_create(wiphy_net(&rdev->wiphy), PF_INET, SOCK_STREAM,
			    IPPROTO_TCP, &cfg->sock, 1);
	if (err) {
		kfree(cfg);
		return err;
	}
	if (inet_csk_get_port(cfg->sock->sk, port)) {
		sock_release(cfg->sock);
		kfree(cfg);
		return -EADDRINUSE;
	}
	cfg->src_port = inet_sk(cfg->sock->sk)->inet_num;
#else
	if (!port) {
		kfree(cfg);
		return -EINVAL;
	}
	cfg->src_port = port;
#endif

	cfg->dst_port = nla_get_u16(tb[NL80211_WOWLAN_TCP_DST_PORT]);
	cfg->payload_len = data_size;
	cfg->payload = (u8 *)cfg + sizeof(*cfg) + tokens_size;
	memcpy((void *)cfg->payload,
	       nla_data(tb[NL80211_WOWLAN_TCP_DATA_PAYLOAD]),
	       data_size);
	if (seq)
		cfg->payload_seq = *seq;
	cfg->data_interval = nla_get_u32(tb[NL80211_WOWLAN_TCP_DATA_INTERVAL]);
	cfg->wake_len = wake_size;
	cfg->wake_data = (u8 *)cfg + sizeof(*cfg) + tokens_size + data_size;
	memcpy((void *)cfg->wake_data,
	       nla_data(tb[NL80211_WOWLAN_TCP_WAKE_PAYLOAD]),
	       wake_size);
	cfg->wake_mask = (u8 *)cfg + sizeof(*cfg) + tokens_size +
			 data_size + wake_size;
	memcpy((void *)cfg->wake_mask,
	       nla_data(tb[NL80211_WOWLAN_TCP_WAKE_MASK]),
	       wake_mask_size);
	if (tok) {
		cfg->tokens_size = tokens_size;
		memcpy(&cfg->payload_tok, tok, sizeof(*tok) + tokens_size);
	}

	trig->tcp = cfg;

	return 0;
}

static int nl80211_parse_wowlan_nd(struct cfg80211_registered_device *rdev,
				   const struct wiphy_wowlan_support *wowlan,
				   struct nlattr *attr,
				   struct cfg80211_wowlan *trig)
{
	struct nlattr **tb;
	int err;

	tb = kzalloc(NUM_NL80211_ATTR * sizeof(*tb), GFP_KERNEL);
	if (!tb)
		return -ENOMEM;

	if (!(wowlan->flags & WIPHY_WOWLAN_NET_DETECT)) {
		err = -EOPNOTSUPP;
		goto out;
	}

	err = nla_parse(tb, NL80211_ATTR_MAX,
			nla_data(attr), nla_len(attr),
			nl80211_policy);
	if (err)
		goto out;

	trig->nd_config = nl80211_parse_sched_scan(&rdev->wiphy, NULL, tb);
	err = PTR_ERR_OR_ZERO(trig->nd_config);
	if (err)
		trig->nd_config = NULL;

out:
	kfree(tb);
	return err;
}

static int nl80211_set_wowlan(struct sk_buff *skb, struct genl_info *info)
{
	struct cfg80211_registered_device *rdev = info->user_ptr[0];
	struct nlattr *tb[NUM_NL80211_WOWLAN_TRIG];
	struct cfg80211_wowlan new_triggers = {};
	struct cfg80211_wowlan *ntrig;
	const struct wiphy_wowlan_support *wowlan = rdev->wiphy.wowlan;
	int err, i;
	bool prev_enabled = rdev->wiphy.wowlan_config;
	bool regular = false;

	if (!wowlan)
		return -EOPNOTSUPP;

	if (!info->attrs[NL80211_ATTR_WOWLAN_TRIGGERS]) {
		cfg80211_rdev_free_wowlan(rdev);
		rdev->wiphy.wowlan_config = NULL;
		goto set_wakeup;
	}

	err = nla_parse(tb, MAX_NL80211_WOWLAN_TRIG,
			nla_data(info->attrs[NL80211_ATTR_WOWLAN_TRIGGERS]),
			nla_len(info->attrs[NL80211_ATTR_WOWLAN_TRIGGERS]),
			nl80211_wowlan_policy);
	if (err)
		return err;

	if (tb[NL80211_WOWLAN_TRIG_ANY]) {
		if (!(wowlan->flags & WIPHY_WOWLAN_ANY))
			return -EINVAL;
		new_triggers.any = true;
	}

	if (tb[NL80211_WOWLAN_TRIG_DISCONNECT]) {
		if (!(wowlan->flags & WIPHY_WOWLAN_DISCONNECT))
			return -EINVAL;
		new_triggers.disconnect = true;
		regular = true;
	}

	if (tb[NL80211_WOWLAN_TRIG_MAGIC_PKT]) {
		if (!(wowlan->flags & WIPHY_WOWLAN_MAGIC_PKT))
			return -EINVAL;
		new_triggers.magic_pkt = true;
		regular = true;
	}

	if (tb[NL80211_WOWLAN_TRIG_GTK_REKEY_SUPPORTED])
		return -EINVAL;

	if (tb[NL80211_WOWLAN_TRIG_GTK_REKEY_FAILURE]) {
		if (!(wowlan->flags & WIPHY_WOWLAN_GTK_REKEY_FAILURE))
			return -EINVAL;
		new_triggers.gtk_rekey_failure = true;
		regular = true;
	}

	if (tb[NL80211_WOWLAN_TRIG_EAP_IDENT_REQUEST]) {
		if (!(wowlan->flags & WIPHY_WOWLAN_EAP_IDENTITY_REQ))
			return -EINVAL;
		new_triggers.eap_identity_req = true;
		regular = true;
	}

	if (tb[NL80211_WOWLAN_TRIG_4WAY_HANDSHAKE]) {
		if (!(wowlan->flags & WIPHY_WOWLAN_4WAY_HANDSHAKE))
			return -EINVAL;
		new_triggers.four_way_handshake = true;
		regular = true;
	}

	if (tb[NL80211_WOWLAN_TRIG_RFKILL_RELEASE]) {
		if (!(wowlan->flags & WIPHY_WOWLAN_RFKILL_RELEASE))
			return -EINVAL;
		new_triggers.rfkill_release = true;
		regular = true;
	}

	if (tb[NL80211_WOWLAN_TRIG_PKT_PATTERN]) {
		struct nlattr *pat;
		int n_patterns = 0;
		int rem, pat_len, mask_len, pkt_offset;
		struct nlattr *pat_tb[NUM_NL80211_PKTPAT];

		regular = true;

		nla_for_each_nested(pat, tb[NL80211_WOWLAN_TRIG_PKT_PATTERN],
				    rem)
			n_patterns++;
		if (n_patterns > wowlan->n_patterns)
			return -EINVAL;

		new_triggers.patterns = kcalloc(n_patterns,
						sizeof(new_triggers.patterns[0]),
						GFP_KERNEL);
		if (!new_triggers.patterns)
			return -ENOMEM;

		new_triggers.n_patterns = n_patterns;
		i = 0;

		nla_for_each_nested(pat, tb[NL80211_WOWLAN_TRIG_PKT_PATTERN],
				    rem) {
			u8 *mask_pat;

			nla_parse(pat_tb, MAX_NL80211_PKTPAT, nla_data(pat),
				  nla_len(pat), nl80211_packet_pattern_policy);
			err = -EINVAL;
			if (!pat_tb[NL80211_PKTPAT_MASK] ||
			    !pat_tb[NL80211_PKTPAT_PATTERN])
				goto error;
			pat_len = nla_len(pat_tb[NL80211_PKTPAT_PATTERN]);
			mask_len = DIV_ROUND_UP(pat_len, 8);
			if (nla_len(pat_tb[NL80211_PKTPAT_MASK]) != mask_len)
				goto error;
			if (pat_len > wowlan->pattern_max_len ||
			    pat_len < wowlan->pattern_min_len)
				goto error;

			if (!pat_tb[NL80211_PKTPAT_OFFSET])
				pkt_offset = 0;
			else
				pkt_offset = nla_get_u32(
					pat_tb[NL80211_PKTPAT_OFFSET]);
			if (pkt_offset > wowlan->max_pkt_offset)
				goto error;
			new_triggers.patterns[i].pkt_offset = pkt_offset;

			mask_pat = kmalloc(mask_len + pat_len, GFP_KERNEL);
			if (!mask_pat) {
				err = -ENOMEM;
				goto error;
			}
			new_triggers.patterns[i].mask = mask_pat;
			memcpy(mask_pat, nla_data(pat_tb[NL80211_PKTPAT_MASK]),
			       mask_len);
			mask_pat += mask_len;
			new_triggers.patterns[i].pattern = mask_pat;
			new_triggers.patterns[i].pattern_len = pat_len;
			memcpy(mask_pat,
			       nla_data(pat_tb[NL80211_PKTPAT_PATTERN]),
			       pat_len);
			i++;
		}
	}

	if (tb[NL80211_WOWLAN_TRIG_TCP_CONNECTION]) {
		regular = true;
		err = nl80211_parse_wowlan_tcp(
			rdev, tb[NL80211_WOWLAN_TRIG_TCP_CONNECTION],
			&new_triggers);
		if (err)
			goto error;
	}

	if (tb[NL80211_WOWLAN_TRIG_NET_DETECT]) {
		regular = true;
		err = nl80211_parse_wowlan_nd(
			rdev, wowlan, tb[NL80211_WOWLAN_TRIG_NET_DETECT],
			&new_triggers);
		if (err)
			goto error;
	}

	/* The 'any' trigger means the device continues operating more or less
	 * as in its normal operation mode and wakes up the host on most of the
	 * normal interrupts (like packet RX, ...)
	 * It therefore makes little sense to combine with the more constrained
	 * wakeup trigger modes.
	 */
	if (new_triggers.any && regular) {
		err = -EINVAL;
		goto error;
	}

	ntrig = kmemdup(&new_triggers, sizeof(new_triggers), GFP_KERNEL);
	if (!ntrig) {
		err = -ENOMEM;
		goto error;
	}
	cfg80211_rdev_free_wowlan(rdev);
	rdev->wiphy.wowlan_config = ntrig;

 set_wakeup:
	if (rdev->ops->set_wakeup &&
	    prev_enabled != !!rdev->wiphy.wowlan_config)
		rdev_set_wakeup(rdev, rdev->wiphy.wowlan_config);

	return 0;
 error:
	for (i = 0; i < new_triggers.n_patterns; i++)
		kfree(new_triggers.patterns[i].mask);
	kfree(new_triggers.patterns);
	if (new_triggers.tcp && new_triggers.tcp->sock)
		sock_release(new_triggers.tcp->sock);
	kfree(new_triggers.tcp);
	kfree(new_triggers.nd_config);
	return err;
}
#endif

static int nl80211_send_coalesce_rules(struct sk_buff *msg,
				       struct cfg80211_registered_device *rdev)
{
	struct nlattr *nl_pats, *nl_pat, *nl_rule, *nl_rules;
	int i, j, pat_len;
	struct cfg80211_coalesce_rules *rule;

	if (!rdev->coalesce->n_rules)
		return 0;

	nl_rules = nla_nest_start(msg, NL80211_ATTR_COALESCE_RULE);
	if (!nl_rules)
		return -ENOBUFS;

	for (i = 0; i < rdev->coalesce->n_rules; i++) {
		nl_rule = nla_nest_start(msg, i + 1);
		if (!nl_rule)
			return -ENOBUFS;

		rule = &rdev->coalesce->rules[i];
		if (nla_put_u32(msg, NL80211_ATTR_COALESCE_RULE_DELAY,
				rule->delay))
			return -ENOBUFS;

		if (nla_put_u32(msg, NL80211_ATTR_COALESCE_RULE_CONDITION,
				rule->condition))
			return -ENOBUFS;

		nl_pats = nla_nest_start(msg,
				NL80211_ATTR_COALESCE_RULE_PKT_PATTERN);
		if (!nl_pats)
			return -ENOBUFS;

		for (j = 0; j < rule->n_patterns; j++) {
			nl_pat = nla_nest_start(msg, j + 1);
			if (!nl_pat)
				return -ENOBUFS;
			pat_len = rule->patterns[j].pattern_len;
			if (nla_put(msg, NL80211_PKTPAT_MASK,
				    DIV_ROUND_UP(pat_len, 8),
				    rule->patterns[j].mask) ||
			    nla_put(msg, NL80211_PKTPAT_PATTERN, pat_len,
				    rule->patterns[j].pattern) ||
			    nla_put_u32(msg, NL80211_PKTPAT_OFFSET,
					rule->patterns[j].pkt_offset))
				return -ENOBUFS;
			nla_nest_end(msg, nl_pat);
		}
		nla_nest_end(msg, nl_pats);
		nla_nest_end(msg, nl_rule);
	}
	nla_nest_end(msg, nl_rules);

	return 0;
}

static int nl80211_get_coalesce(struct sk_buff *skb, struct genl_info *info)
{
	struct cfg80211_registered_device *rdev = info->user_ptr[0];
	struct sk_buff *msg;
	void *hdr;

	if (!rdev->wiphy.coalesce)
		return -EOPNOTSUPP;

	msg = nlmsg_new(NLMSG_DEFAULT_SIZE, GFP_KERNEL);
	if (!msg)
		return -ENOMEM;

	hdr = nl80211hdr_put(msg, info->snd_portid, info->snd_seq, 0,
			     NL80211_CMD_GET_COALESCE);
	if (!hdr)
		goto nla_put_failure;

	if (rdev->coalesce && nl80211_send_coalesce_rules(msg, rdev))
		goto nla_put_failure;

	genlmsg_end(msg, hdr);
	return genlmsg_reply(msg, info);

nla_put_failure:
	nlmsg_free(msg);
	return -ENOBUFS;
}

void cfg80211_rdev_free_coalesce(struct cfg80211_registered_device *rdev)
{
	struct cfg80211_coalesce *coalesce = rdev->coalesce;
	int i, j;
	struct cfg80211_coalesce_rules *rule;

	if (!coalesce)
		return;

	for (i = 0; i < coalesce->n_rules; i++) {
		rule = &coalesce->rules[i];
		for (j = 0; j < rule->n_patterns; j++)
			kfree(rule->patterns[j].mask);
		kfree(rule->patterns);
	}
	kfree(coalesce->rules);
	kfree(coalesce);
	rdev->coalesce = NULL;
}

static int nl80211_parse_coalesce_rule(struct cfg80211_registered_device *rdev,
				       struct nlattr *rule,
				       struct cfg80211_coalesce_rules *new_rule)
{
	int err, i;
	const struct wiphy_coalesce_support *coalesce = rdev->wiphy.coalesce;
	struct nlattr *tb[NUM_NL80211_ATTR_COALESCE_RULE], *pat;
	int rem, pat_len, mask_len, pkt_offset, n_patterns = 0;
	struct nlattr *pat_tb[NUM_NL80211_PKTPAT];

	err = nla_parse(tb, NL80211_ATTR_COALESCE_RULE_MAX, nla_data(rule),
			nla_len(rule), nl80211_coalesce_policy);
	if (err)
		return err;

	if (tb[NL80211_ATTR_COALESCE_RULE_DELAY])
		new_rule->delay =
			nla_get_u32(tb[NL80211_ATTR_COALESCE_RULE_DELAY]);
	if (new_rule->delay > coalesce->max_delay)
		return -EINVAL;

	if (tb[NL80211_ATTR_COALESCE_RULE_CONDITION])
		new_rule->condition =
			nla_get_u32(tb[NL80211_ATTR_COALESCE_RULE_CONDITION]);
	if (new_rule->condition != NL80211_COALESCE_CONDITION_MATCH &&
	    new_rule->condition != NL80211_COALESCE_CONDITION_NO_MATCH)
		return -EINVAL;

	if (!tb[NL80211_ATTR_COALESCE_RULE_PKT_PATTERN])
		return -EINVAL;

	nla_for_each_nested(pat, tb[NL80211_ATTR_COALESCE_RULE_PKT_PATTERN],
			    rem)
		n_patterns++;
	if (n_patterns > coalesce->n_patterns)
		return -EINVAL;

	new_rule->patterns = kcalloc(n_patterns, sizeof(new_rule->patterns[0]),
				     GFP_KERNEL);
	if (!new_rule->patterns)
		return -ENOMEM;

	new_rule->n_patterns = n_patterns;
	i = 0;

	nla_for_each_nested(pat, tb[NL80211_ATTR_COALESCE_RULE_PKT_PATTERN],
			    rem) {
		u8 *mask_pat;

		nla_parse(pat_tb, MAX_NL80211_PKTPAT, nla_data(pat),
			  nla_len(pat), nl80211_packet_pattern_policy);
		if (!pat_tb[NL80211_PKTPAT_MASK] ||
		    !pat_tb[NL80211_PKTPAT_PATTERN])
			return -EINVAL;
		pat_len = nla_len(pat_tb[NL80211_PKTPAT_PATTERN]);
		mask_len = DIV_ROUND_UP(pat_len, 8);
		if (nla_len(pat_tb[NL80211_PKTPAT_MASK]) != mask_len)
			return -EINVAL;
		if (pat_len > coalesce->pattern_max_len ||
		    pat_len < coalesce->pattern_min_len)
			return -EINVAL;

		if (!pat_tb[NL80211_PKTPAT_OFFSET])
			pkt_offset = 0;
		else
			pkt_offset = nla_get_u32(pat_tb[NL80211_PKTPAT_OFFSET]);
		if (pkt_offset > coalesce->max_pkt_offset)
			return -EINVAL;
		new_rule->patterns[i].pkt_offset = pkt_offset;

		mask_pat = kmalloc(mask_len + pat_len, GFP_KERNEL);
		if (!mask_pat)
			return -ENOMEM;

		new_rule->patterns[i].mask = mask_pat;
		memcpy(mask_pat, nla_data(pat_tb[NL80211_PKTPAT_MASK]),
		       mask_len);

		mask_pat += mask_len;
		new_rule->patterns[i].pattern = mask_pat;
		new_rule->patterns[i].pattern_len = pat_len;
		memcpy(mask_pat, nla_data(pat_tb[NL80211_PKTPAT_PATTERN]),
		       pat_len);
		i++;
	}

	return 0;
}

static int nl80211_set_coalesce(struct sk_buff *skb, struct genl_info *info)
{
	struct cfg80211_registered_device *rdev = info->user_ptr[0];
	const struct wiphy_coalesce_support *coalesce = rdev->wiphy.coalesce;
	struct cfg80211_coalesce new_coalesce = {};
	struct cfg80211_coalesce *n_coalesce;
	int err, rem_rule, n_rules = 0, i, j;
	struct nlattr *rule;
	struct cfg80211_coalesce_rules *tmp_rule;

	if (!rdev->wiphy.coalesce || !rdev->ops->set_coalesce)
		return -EOPNOTSUPP;

	if (!info->attrs[NL80211_ATTR_COALESCE_RULE]) {
		cfg80211_rdev_free_coalesce(rdev);
		rdev->ops->set_coalesce(&rdev->wiphy, NULL);
		return 0;
	}

	nla_for_each_nested(rule, info->attrs[NL80211_ATTR_COALESCE_RULE],
			    rem_rule)
		n_rules++;
	if (n_rules > coalesce->n_rules)
		return -EINVAL;

	new_coalesce.rules = kcalloc(n_rules, sizeof(new_coalesce.rules[0]),
				     GFP_KERNEL);
	if (!new_coalesce.rules)
		return -ENOMEM;

	new_coalesce.n_rules = n_rules;
	i = 0;

	nla_for_each_nested(rule, info->attrs[NL80211_ATTR_COALESCE_RULE],
			    rem_rule) {
		err = nl80211_parse_coalesce_rule(rdev, rule,
						  &new_coalesce.rules[i]);
		if (err)
			goto error;

		i++;
	}

	err = rdev->ops->set_coalesce(&rdev->wiphy, &new_coalesce);
	if (err)
		goto error;

	n_coalesce = kmemdup(&new_coalesce, sizeof(new_coalesce), GFP_KERNEL);
	if (!n_coalesce) {
		err = -ENOMEM;
		goto error;
	}
	cfg80211_rdev_free_coalesce(rdev);
	rdev->coalesce = n_coalesce;

	return 0;
error:
	for (i = 0; i < new_coalesce.n_rules; i++) {
		tmp_rule = &new_coalesce.rules[i];
		for (j = 0; j < tmp_rule->n_patterns; j++)
			kfree(tmp_rule->patterns[j].mask);
		kfree(tmp_rule->patterns);
	}
	kfree(new_coalesce.rules);

	return err;
}

static int nl80211_set_rekey_data(struct sk_buff *skb, struct genl_info *info)
{
	struct cfg80211_registered_device *rdev = info->user_ptr[0];
	struct net_device *dev = info->user_ptr[1];
	struct wireless_dev *wdev = dev->ieee80211_ptr;
	struct nlattr *tb[NUM_NL80211_REKEY_DATA];
	struct cfg80211_gtk_rekey_data rekey_data;
	int err;

	if (!info->attrs[NL80211_ATTR_REKEY_DATA])
		return -EINVAL;

	err = nla_parse(tb, MAX_NL80211_REKEY_DATA,
			nla_data(info->attrs[NL80211_ATTR_REKEY_DATA]),
			nla_len(info->attrs[NL80211_ATTR_REKEY_DATA]),
			nl80211_rekey_policy);
	if (err)
		return err;

	if (!tb[NL80211_REKEY_DATA_KEK] || !tb[NL80211_REKEY_DATA_REPLAY_CTR] ||
	    (!wiphy_ext_feature_isset(&rdev->wiphy,
				      NL80211_EXT_FEATURE_FILS_SK_OFFLOAD) &&
	     !wiphy_ext_feature_isset(&rdev->wiphy,
				      NL80211_EXT_FEATURE_FILS_STA) &&
	     !tb[NL80211_REKEY_DATA_KCK]))
		return -EINVAL;

	if (nla_len(tb[NL80211_REKEY_DATA_REPLAY_CTR]) != NL80211_REPLAY_CTR_LEN)
		return -ERANGE;
	if (nla_len(tb[NL80211_REKEY_DATA_KEK]) < NL80211_KEK_LEN)
		return -ERANGE;
	if (tb[NL80211_REKEY_DATA_KCK] &&
	    nla_len(tb[NL80211_REKEY_DATA_KCK]) != NL80211_KCK_LEN)
		return -ERANGE;

	memset(&rekey_data, 0, sizeof(rekey_data));
	rekey_data.kek = nla_data(tb[NL80211_REKEY_DATA_KEK]);
	rekey_data.kek_len = nla_len(tb[NL80211_REKEY_DATA_KEK]);
	if (tb[NL80211_REKEY_DATA_KCK])
		rekey_data.kck = nla_data(tb[NL80211_REKEY_DATA_KCK]);
	rekey_data.replay_ctr = nla_data(tb[NL80211_REKEY_DATA_REPLAY_CTR]);

	wdev_lock(wdev);
	if (!wdev->current_bss) {
		err = -ENOTCONN;
		goto out;
	}

	if (!rdev->ops->set_rekey_data) {
		err = -EOPNOTSUPP;
		goto out;
	}

	err = rdev_set_rekey_data(rdev, dev, &rekey_data);
 out:
	wdev_unlock(wdev);
	return err;
}

static int nl80211_register_unexpected_frame(struct sk_buff *skb,
					     struct genl_info *info)
{
	struct net_device *dev = info->user_ptr[1];
	struct wireless_dev *wdev = dev->ieee80211_ptr;

	if (wdev->iftype != NL80211_IFTYPE_AP &&
	    wdev->iftype != NL80211_IFTYPE_P2P_GO)
		return -EINVAL;

	if (wdev->ap_unexpected_nlportid)
		return -EBUSY;

	wdev->ap_unexpected_nlportid = info->snd_portid;
	return 0;
}

static int nl80211_probe_client(struct sk_buff *skb,
				struct genl_info *info)
{
	struct cfg80211_registered_device *rdev = info->user_ptr[0];
	struct net_device *dev = info->user_ptr[1];
	struct wireless_dev *wdev = dev->ieee80211_ptr;
	struct sk_buff *msg;
	void *hdr;
	const u8 *addr;
	u64 cookie;
	int err;

	if (wdev->iftype != NL80211_IFTYPE_AP &&
	    wdev->iftype != NL80211_IFTYPE_P2P_GO)
		return -EOPNOTSUPP;

	if (!info->attrs[NL80211_ATTR_MAC])
		return -EINVAL;

	if (!rdev->ops->probe_client)
		return -EOPNOTSUPP;

	msg = nlmsg_new(NLMSG_DEFAULT_SIZE, GFP_KERNEL);
	if (!msg)
		return -ENOMEM;

	hdr = nl80211hdr_put(msg, info->snd_portid, info->snd_seq, 0,
			     NL80211_CMD_PROBE_CLIENT);
	if (!hdr) {
		err = -ENOBUFS;
		goto free_msg;
	}

	addr = nla_data(info->attrs[NL80211_ATTR_MAC]);

	err = rdev_probe_client(rdev, dev, addr, &cookie);
	if (err)
		goto free_msg;

	if (nla_put_u64(msg, NL80211_ATTR_COOKIE, cookie))
		goto nla_put_failure;

	genlmsg_end(msg, hdr);

	return genlmsg_reply(msg, info);

 nla_put_failure:
	err = -ENOBUFS;
 free_msg:
	nlmsg_free(msg);
	return err;
}

static int nl80211_register_beacons(struct sk_buff *skb, struct genl_info *info)
{
	struct cfg80211_registered_device *rdev = info->user_ptr[0];
	struct cfg80211_beacon_registration *reg, *nreg;
	int rv;

	if (!(rdev->wiphy.flags & WIPHY_FLAG_REPORTS_OBSS))
		return -EOPNOTSUPP;

	nreg = kzalloc(sizeof(*nreg), GFP_KERNEL);
	if (!nreg)
		return -ENOMEM;

	/* First, check if already registered. */
	spin_lock_bh(&rdev->beacon_registrations_lock);
	list_for_each_entry(reg, &rdev->beacon_registrations, list) {
		if (reg->nlportid == info->snd_portid) {
			rv = -EALREADY;
			goto out_err;
		}
	}
	/* Add it to the list */
	nreg->nlportid = info->snd_portid;
	list_add(&nreg->list, &rdev->beacon_registrations);

	spin_unlock_bh(&rdev->beacon_registrations_lock);

	return 0;
out_err:
	spin_unlock_bh(&rdev->beacon_registrations_lock);
	kfree(nreg);
	return rv;
}

static int nl80211_start_p2p_device(struct sk_buff *skb, struct genl_info *info)
{
	struct cfg80211_registered_device *rdev = info->user_ptr[0];
	struct wireless_dev *wdev = info->user_ptr[1];
	int err;

	if (!rdev->ops->start_p2p_device)
		return -EOPNOTSUPP;

	if (wdev->iftype != NL80211_IFTYPE_P2P_DEVICE)
		return -EOPNOTSUPP;

	if (wdev->p2p_started)
		return 0;

	if (rfkill_blocked(rdev->rfkill))
		return -ERFKILL;

	err = rdev_start_p2p_device(rdev, wdev);
	if (err)
		return err;

	wdev->p2p_started = true;
	rdev->opencount++;

	return 0;
}

static int nl80211_stop_p2p_device(struct sk_buff *skb, struct genl_info *info)
{
	struct cfg80211_registered_device *rdev = info->user_ptr[0];
	struct wireless_dev *wdev = info->user_ptr[1];

	if (wdev->iftype != NL80211_IFTYPE_P2P_DEVICE)
		return -EOPNOTSUPP;

	if (!rdev->ops->stop_p2p_device)
		return -EOPNOTSUPP;

	cfg80211_stop_p2p_device(rdev, wdev);

	return 0;
}

static int nl80211_get_protocol_features(struct sk_buff *skb,
					 struct genl_info *info)
{
	void *hdr;
	struct sk_buff *msg;

	msg = nlmsg_new(NLMSG_DEFAULT_SIZE, GFP_KERNEL);
	if (!msg)
		return -ENOMEM;

	hdr = nl80211hdr_put(msg, info->snd_portid, info->snd_seq, 0,
			     NL80211_CMD_GET_PROTOCOL_FEATURES);
	if (!hdr)
		goto nla_put_failure;

	if (nla_put_u32(msg, NL80211_ATTR_PROTOCOL_FEATURES,
			NL80211_PROTOCOL_FEATURE_SPLIT_WIPHY_DUMP))
		goto nla_put_failure;

	genlmsg_end(msg, hdr);
	return genlmsg_reply(msg, info);

 nla_put_failure:
	kfree_skb(msg);
	return -ENOBUFS;
}

static int nl80211_update_ft_ies(struct sk_buff *skb, struct genl_info *info)
{
	struct cfg80211_registered_device *rdev = info->user_ptr[0];
	struct cfg80211_update_ft_ies_params ft_params;
	struct net_device *dev = info->user_ptr[1];

	if (!rdev->ops->update_ft_ies)
		return -EOPNOTSUPP;

	if (!info->attrs[NL80211_ATTR_MDID] ||
	    !info->attrs[NL80211_ATTR_IE] ||
	    !is_valid_ie_attr(info->attrs[NL80211_ATTR_IE]))
		return -EINVAL;

	memset(&ft_params, 0, sizeof(ft_params));
	ft_params.md = nla_get_u16(info->attrs[NL80211_ATTR_MDID]);
	ft_params.ie = nla_data(info->attrs[NL80211_ATTR_IE]);
	ft_params.ie_len = nla_len(info->attrs[NL80211_ATTR_IE]);

	return rdev_update_ft_ies(rdev, dev, &ft_params);
}

static int nl80211_crit_protocol_start(struct sk_buff *skb,
				       struct genl_info *info)
{
	struct cfg80211_registered_device *rdev = info->user_ptr[0];
	struct wireless_dev *wdev = info->user_ptr[1];
	enum nl80211_crit_proto_id proto = NL80211_CRIT_PROTO_UNSPEC;
	u16 duration;
	int ret;

	if (!rdev->ops->crit_proto_start)
		return -EOPNOTSUPP;

	if (WARN_ON(!rdev->ops->crit_proto_stop))
		return -EINVAL;

	if (rdev->crit_proto_nlportid)
		return -EBUSY;

	/* determine protocol if provided */
	if (info->attrs[NL80211_ATTR_CRIT_PROT_ID])
		proto = nla_get_u16(info->attrs[NL80211_ATTR_CRIT_PROT_ID]);

	if (proto >= NUM_NL80211_CRIT_PROTO)
		return -EINVAL;

	/* timeout must be provided */
	if (!info->attrs[NL80211_ATTR_MAX_CRIT_PROT_DURATION])
		return -EINVAL;

	duration =
		nla_get_u16(info->attrs[NL80211_ATTR_MAX_CRIT_PROT_DURATION]);

	if (duration > NL80211_CRIT_PROTO_MAX_DURATION)
		return -ERANGE;

	ret = rdev_crit_proto_start(rdev, wdev, proto, duration);
	if (!ret)
		rdev->crit_proto_nlportid = info->snd_portid;

	return ret;
}

static int nl80211_crit_protocol_stop(struct sk_buff *skb,
				      struct genl_info *info)
{
	struct cfg80211_registered_device *rdev = info->user_ptr[0];
	struct wireless_dev *wdev = info->user_ptr[1];

	if (!rdev->ops->crit_proto_stop)
		return -EOPNOTSUPP;

	if (rdev->crit_proto_nlportid) {
		rdev->crit_proto_nlportid = 0;
		rdev_crit_proto_stop(rdev, wdev);
	}
	return 0;
}

static int nl80211_vendor_cmd(struct sk_buff *skb, struct genl_info *info)
{
	struct cfg80211_registered_device *rdev = info->user_ptr[0];
	struct wireless_dev *wdev =
		__cfg80211_wdev_from_attrs(genl_info_net(info), info->attrs);
	int i, err;
	u32 vid, subcmd;

	if (!rdev->wiphy.vendor_commands)
		return -EOPNOTSUPP;

	if (IS_ERR(wdev)) {
		err = PTR_ERR(wdev);
		if (err != -EINVAL)
			return err;
		wdev = NULL;
	} else if (wdev->wiphy != &rdev->wiphy) {
		return -EINVAL;
	}

	if (!info->attrs[NL80211_ATTR_VENDOR_ID] ||
	    !info->attrs[NL80211_ATTR_VENDOR_SUBCMD])
		return -EINVAL;

	vid = nla_get_u32(info->attrs[NL80211_ATTR_VENDOR_ID]);
	subcmd = nla_get_u32(info->attrs[NL80211_ATTR_VENDOR_SUBCMD]);
	for (i = 0; i < rdev->wiphy.n_vendor_commands; i++) {
		const struct wiphy_vendor_command *vcmd;
		void *data = NULL;
		int len = 0;

		vcmd = &rdev->wiphy.vendor_commands[i];

		if (vcmd->info.vendor_id != vid || vcmd->info.subcmd != subcmd)
			continue;

		if (vcmd->flags & (WIPHY_VENDOR_CMD_NEED_WDEV |
				   WIPHY_VENDOR_CMD_NEED_NETDEV)) {
			if (!wdev)
				return -EINVAL;
			if (vcmd->flags & WIPHY_VENDOR_CMD_NEED_NETDEV &&
			    !wdev->netdev)
				return -EINVAL;

			if (vcmd->flags & WIPHY_VENDOR_CMD_NEED_RUNNING) {
				if (wdev->netdev &&
				    !netif_running(wdev->netdev))
					return -ENETDOWN;
				if (!wdev->netdev && !wdev->p2p_started)
					return -ENETDOWN;
			}

			if (!vcmd->doit)
				return -EOPNOTSUPP;
		} else {
			wdev = NULL;
		}

		if (info->attrs[NL80211_ATTR_VENDOR_DATA]) {
			data = nla_data(info->attrs[NL80211_ATTR_VENDOR_DATA]);
			len = nla_len(info->attrs[NL80211_ATTR_VENDOR_DATA]);
		}

		rdev->cur_cmd_info = info;
		err = rdev->wiphy.vendor_commands[i].doit(&rdev->wiphy, wdev,
							  data, len);
		rdev->cur_cmd_info = NULL;
		return err;
	}

	return -EOPNOTSUPP;
}

static int nl80211_prepare_vendor_dump(struct sk_buff *skb,
				       struct netlink_callback *cb,
				       struct cfg80211_registered_device **rdev,
				       struct wireless_dev **wdev)
{
	u32 vid, subcmd;
	unsigned int i;
	int vcmd_idx = -1;
	int err;
	void *data = NULL;
	unsigned int data_len = 0;

	if (cb->args[0]) {
		/* subtract the 1 again here */
		struct wiphy *wiphy = wiphy_idx_to_wiphy(cb->args[0] - 1);
		struct wireless_dev *tmp;

		if (!wiphy)
			return -ENODEV;
		*rdev = wiphy_to_rdev(wiphy);
		*wdev = NULL;

		if (cb->args[1]) {
			list_for_each_entry(tmp, &wiphy->wdev_list, list) {
				if (tmp->identifier == cb->args[1] - 1) {
					*wdev = tmp;
					break;
				}
			}
		}

		/* keep rtnl locked in successful case */
		return 0;
	}

	err = nlmsg_parse(cb->nlh, GENL_HDRLEN + nl80211_fam.hdrsize,
			  nl80211_fam.attrbuf, nl80211_fam.maxattr,
			  nl80211_policy);
	if (err)
		return err;

	if (!nl80211_fam.attrbuf[NL80211_ATTR_VENDOR_ID] ||
	    !nl80211_fam.attrbuf[NL80211_ATTR_VENDOR_SUBCMD])
		return -EINVAL;

	*wdev = __cfg80211_wdev_from_attrs(sock_net(skb->sk),
					   nl80211_fam.attrbuf);
	if (IS_ERR(*wdev))
		*wdev = NULL;

	*rdev = __cfg80211_rdev_from_attrs(sock_net(skb->sk),
					   nl80211_fam.attrbuf);
	if (IS_ERR(*rdev))
		return PTR_ERR(*rdev);

	vid = nla_get_u32(nl80211_fam.attrbuf[NL80211_ATTR_VENDOR_ID]);
	subcmd = nla_get_u32(nl80211_fam.attrbuf[NL80211_ATTR_VENDOR_SUBCMD]);

	for (i = 0; i < (*rdev)->wiphy.n_vendor_commands; i++) {
		const struct wiphy_vendor_command *vcmd;

		vcmd = &(*rdev)->wiphy.vendor_commands[i];

		if (vcmd->info.vendor_id != vid || vcmd->info.subcmd != subcmd)
			continue;

		if (!vcmd->dumpit)
			return -EOPNOTSUPP;

		vcmd_idx = i;
		break;
	}

	if (vcmd_idx < 0)
		return -EOPNOTSUPP;

	if (nl80211_fam.attrbuf[NL80211_ATTR_VENDOR_DATA]) {
		data = nla_data(nl80211_fam.attrbuf[NL80211_ATTR_VENDOR_DATA]);
		data_len = nla_len(nl80211_fam.attrbuf[NL80211_ATTR_VENDOR_DATA]);
	}

	/* 0 is the first index - add 1 to parse only once */
	cb->args[0] = (*rdev)->wiphy_idx + 1;
	/* add 1 to know if it was NULL */
	cb->args[1] = *wdev ? (*wdev)->identifier + 1 : 0;
	cb->args[2] = vcmd_idx;
	cb->args[3] = (unsigned long)data;
	cb->args[4] = data_len;

	/* keep rtnl locked in successful case */
	return 0;
}

static int nl80211_vendor_cmd_dump(struct sk_buff *skb,
				   struct netlink_callback *cb)
{
	struct cfg80211_registered_device *rdev;
	struct wireless_dev *wdev;
	unsigned int vcmd_idx;
	const struct wiphy_vendor_command *vcmd;
	void *data;
	int data_len;
	int err;
	struct nlattr *vendor_data;

	rtnl_lock();
	err = nl80211_prepare_vendor_dump(skb, cb, &rdev, &wdev);
	if (err)
		goto out;

	vcmd_idx = cb->args[2];
	data = (void *)cb->args[3];
	data_len = cb->args[4];
	vcmd = &rdev->wiphy.vendor_commands[vcmd_idx];

	if (vcmd->flags & (WIPHY_VENDOR_CMD_NEED_WDEV |
			   WIPHY_VENDOR_CMD_NEED_NETDEV)) {
		if (!wdev) {
			err = -EINVAL;
			goto out;
		}
		if (vcmd->flags & WIPHY_VENDOR_CMD_NEED_NETDEV &&
		    !wdev->netdev) {
			err = -EINVAL;
			goto out;
		}

		if (vcmd->flags & WIPHY_VENDOR_CMD_NEED_RUNNING) {
			if (wdev->netdev &&
			    !netif_running(wdev->netdev)) {
				err = -ENETDOWN;
				goto out;
			}
			if (!wdev->netdev && !wdev->p2p_started) {
				err = -ENETDOWN;
				goto out;
			}
		}
	}

	while (1) {
		void *hdr = nl80211hdr_put(skb, NETLINK_CB(cb->skb).portid,
					   cb->nlh->nlmsg_seq, NLM_F_MULTI,
					   NL80211_CMD_VENDOR);
		if (!hdr)
			break;

		if (nla_put_u32(skb, NL80211_ATTR_WIPHY, rdev->wiphy_idx) ||
		    (wdev && nla_put_u64(skb, NL80211_ATTR_WDEV,
					 wdev_id(wdev)))) {
			genlmsg_cancel(skb, hdr);
			break;
		}

		vendor_data = nla_nest_start(skb, NL80211_ATTR_VENDOR_DATA);
		if (!vendor_data) {
			genlmsg_cancel(skb, hdr);
			break;
		}

		err = vcmd->dumpit(&rdev->wiphy, wdev, skb, data, data_len,
				   (unsigned long *)&cb->args[5]);
		nla_nest_end(skb, vendor_data);

		if (err == -ENOBUFS || err == -ENOENT) {
			genlmsg_cancel(skb, hdr);
			break;
		} else if (err) {
			genlmsg_cancel(skb, hdr);
			goto out;
		}

		genlmsg_end(skb, hdr);
	}

	err = skb->len;
 out:
	rtnl_unlock();
	return err;
}

struct sk_buff *__cfg80211_alloc_reply_skb(struct wiphy *wiphy,
					   enum nl80211_commands cmd,
					   enum nl80211_attrs attr,
					   int approxlen)
{
	struct cfg80211_registered_device *rdev = wiphy_to_rdev(wiphy);

	if (WARN_ON(!rdev->cur_cmd_info))
		return NULL;

	return __cfg80211_alloc_vendor_skb(rdev, NULL, approxlen,
					   rdev->cur_cmd_info->snd_portid,
					   rdev->cur_cmd_info->snd_seq,
					   cmd, attr, NULL, GFP_KERNEL);
}
EXPORT_SYMBOL(__cfg80211_alloc_reply_skb);

int cfg80211_vendor_cmd_reply(struct sk_buff *skb)
{
	struct cfg80211_registered_device *rdev = ((void **)skb->cb)[0];
	void *hdr = ((void **)skb->cb)[1];
	struct nlattr *data = ((void **)skb->cb)[2];

	/* clear CB data for netlink core to own from now on */
	memset(skb->cb, 0, sizeof(skb->cb));

	if (WARN_ON(!rdev->cur_cmd_info)) {
		kfree_skb(skb);
		return -EINVAL;
	}

	nla_nest_end(skb, data);
	genlmsg_end(skb, hdr);
	return genlmsg_reply(skb, rdev->cur_cmd_info);
}
EXPORT_SYMBOL_GPL(cfg80211_vendor_cmd_reply);


static int nl80211_set_qos_map(struct sk_buff *skb,
			       struct genl_info *info)
{
	struct cfg80211_registered_device *rdev = info->user_ptr[0];
	struct cfg80211_qos_map *qos_map = NULL;
	struct net_device *dev = info->user_ptr[1];
	u8 *pos, len, num_des, des_len, des;
	int ret;

	if (!rdev->ops->set_qos_map)
		return -EOPNOTSUPP;

	if (info->attrs[NL80211_ATTR_QOS_MAP]) {
		pos = nla_data(info->attrs[NL80211_ATTR_QOS_MAP]);
		len = nla_len(info->attrs[NL80211_ATTR_QOS_MAP]);

		if (len % 2 || len < IEEE80211_QOS_MAP_LEN_MIN ||
		    len > IEEE80211_QOS_MAP_LEN_MAX)
			return -EINVAL;

		qos_map = kzalloc(sizeof(struct cfg80211_qos_map), GFP_KERNEL);
		if (!qos_map)
			return -ENOMEM;

		num_des = (len - IEEE80211_QOS_MAP_LEN_MIN) >> 1;
		if (num_des) {
			des_len = num_des *
				sizeof(struct cfg80211_dscp_exception);
			memcpy(qos_map->dscp_exception, pos, des_len);
			qos_map->num_des = num_des;
			for (des = 0; des < num_des; des++) {
				if (qos_map->dscp_exception[des].up > 7) {
					kfree(qos_map);
					return -EINVAL;
				}
			}
			pos += des_len;
		}
		memcpy(qos_map->up, pos, IEEE80211_QOS_MAP_LEN_MIN);
	}

	wdev_lock(dev->ieee80211_ptr);
	ret = nl80211_key_allowed(dev->ieee80211_ptr);
	if (!ret)
		ret = rdev_set_qos_map(rdev, dev, qos_map);
	wdev_unlock(dev->ieee80211_ptr);

	kfree(qos_map);
	return ret;
}

static int nl80211_add_tx_ts(struct sk_buff *skb, struct genl_info *info)
{
	struct cfg80211_registered_device *rdev = info->user_ptr[0];
	struct net_device *dev = info->user_ptr[1];
	struct wireless_dev *wdev = dev->ieee80211_ptr;
	const u8 *peer;
	u8 tsid, up;
	u16 admitted_time = 0;
	int err;

	if (!(rdev->wiphy.features & NL80211_FEATURE_SUPPORTS_WMM_ADMISSION))
		return -EOPNOTSUPP;

	if (!info->attrs[NL80211_ATTR_TSID] || !info->attrs[NL80211_ATTR_MAC] ||
	    !info->attrs[NL80211_ATTR_USER_PRIO])
		return -EINVAL;

	tsid = nla_get_u8(info->attrs[NL80211_ATTR_TSID]);
	if (tsid >= IEEE80211_NUM_TIDS)
		return -EINVAL;

	up = nla_get_u8(info->attrs[NL80211_ATTR_USER_PRIO]);
	if (up >= IEEE80211_NUM_UPS)
		return -EINVAL;

	/* WMM uses TIDs 0-7 even for TSPEC */
	if (tsid >= IEEE80211_FIRST_TSPEC_TSID) {
		/* TODO: handle 802.11 TSPEC/admission control
		 * need more attributes for that (e.g. BA session requirement);
		 * change the WMM adminssion test above to allow both then
		 */
		return -EINVAL;
	}

	peer = nla_data(info->attrs[NL80211_ATTR_MAC]);

	if (info->attrs[NL80211_ATTR_ADMITTED_TIME]) {
		admitted_time =
			nla_get_u16(info->attrs[NL80211_ATTR_ADMITTED_TIME]);
		if (!admitted_time)
			return -EINVAL;
	}

	wdev_lock(wdev);
	switch (wdev->iftype) {
	case NL80211_IFTYPE_STATION:
	case NL80211_IFTYPE_P2P_CLIENT:
		if (wdev->current_bss)
			break;
		err = -ENOTCONN;
		goto out;
	default:
		err = -EOPNOTSUPP;
		goto out;
	}

	err = rdev_add_tx_ts(rdev, dev, tsid, peer, up, admitted_time);

 out:
	wdev_unlock(wdev);
	return err;
}

static int nl80211_del_tx_ts(struct sk_buff *skb, struct genl_info *info)
{
	struct cfg80211_registered_device *rdev = info->user_ptr[0];
	struct net_device *dev = info->user_ptr[1];
	struct wireless_dev *wdev = dev->ieee80211_ptr;
	const u8 *peer;
	u8 tsid;
	int err;

	if (!info->attrs[NL80211_ATTR_TSID] || !info->attrs[NL80211_ATTR_MAC])
		return -EINVAL;

	tsid = nla_get_u8(info->attrs[NL80211_ATTR_TSID]);
	peer = nla_data(info->attrs[NL80211_ATTR_MAC]);

	wdev_lock(wdev);
	err = rdev_del_tx_ts(rdev, dev, tsid, peer);
	wdev_unlock(wdev);

	return err;
}

static int nl80211_tdls_channel_switch(struct sk_buff *skb,
				       struct genl_info *info)
{
	struct cfg80211_registered_device *rdev = info->user_ptr[0];
	struct net_device *dev = info->user_ptr[1];
	struct wireless_dev *wdev = dev->ieee80211_ptr;
	struct cfg80211_chan_def chandef = {};
	const u8 *addr;
	u8 oper_class;
	int err;

	if (!rdev->ops->tdls_channel_switch ||
	    !(rdev->wiphy.features & NL80211_FEATURE_TDLS_CHANNEL_SWITCH))
		return -EOPNOTSUPP;

	switch (dev->ieee80211_ptr->iftype) {
	case NL80211_IFTYPE_STATION:
	case NL80211_IFTYPE_P2P_CLIENT:
		break;
	default:
		return -EOPNOTSUPP;
	}

	if (!info->attrs[NL80211_ATTR_MAC] ||
	    !info->attrs[NL80211_ATTR_OPER_CLASS])
		return -EINVAL;

	err = nl80211_parse_chandef(rdev, info, &chandef);
	if (err)
		return err;

	/*
	 * Don't allow wide channels on the 2.4Ghz band, as per IEEE802.11-2012
	 * section 10.22.6.2.1. Disallow 5/10Mhz channels as well for now, the
	 * specification is not defined for them.
	 */
	if (chandef.chan->band == IEEE80211_BAND_2GHZ &&
	    chandef.width != NL80211_CHAN_WIDTH_20_NOHT &&
	    chandef.width != NL80211_CHAN_WIDTH_20)
		return -EINVAL;

	/* we will be active on the TDLS link */
	if (!cfg80211_reg_can_beacon_relax(&rdev->wiphy, &chandef,
					   wdev->iftype))
		return -EINVAL;

	/* don't allow switching to DFS channels */
	if (cfg80211_chandef_dfs_required(wdev->wiphy, &chandef, wdev->iftype))
		return -EINVAL;

	addr = nla_data(info->attrs[NL80211_ATTR_MAC]);
	oper_class = nla_get_u8(info->attrs[NL80211_ATTR_OPER_CLASS]);

	wdev_lock(wdev);
	err = rdev_tdls_channel_switch(rdev, dev, addr, oper_class, &chandef);
	wdev_unlock(wdev);

	return err;
}

static int nl80211_tdls_cancel_channel_switch(struct sk_buff *skb,
					      struct genl_info *info)
{
	struct cfg80211_registered_device *rdev = info->user_ptr[0];
	struct net_device *dev = info->user_ptr[1];
	struct wireless_dev *wdev = dev->ieee80211_ptr;
	const u8 *addr;

	if (!rdev->ops->tdls_channel_switch ||
	    !rdev->ops->tdls_cancel_channel_switch ||
	    !(rdev->wiphy.features & NL80211_FEATURE_TDLS_CHANNEL_SWITCH))
		return -EOPNOTSUPP;

	switch (dev->ieee80211_ptr->iftype) {
	case NL80211_IFTYPE_STATION:
	case NL80211_IFTYPE_P2P_CLIENT:
		break;
	default:
		return -EOPNOTSUPP;
	}

	if (!info->attrs[NL80211_ATTR_MAC])
		return -EINVAL;

	addr = nla_data(info->attrs[NL80211_ATTR_MAC]);

	wdev_lock(wdev);
	rdev_tdls_cancel_channel_switch(rdev, dev, addr);
	wdev_unlock(wdev);

	return 0;
}

static int nl80211_external_auth(struct sk_buff *skb, struct genl_info *info)
{
	struct cfg80211_registered_device *rdev = info->user_ptr[0];
	struct net_device *dev = info->user_ptr[1];
	struct cfg80211_external_auth_params params;

	if (rdev->ops->external_auth)
		return -EOPNOTSUPP;

	if (!info->attrs[NL80211_ATTR_SSID])
		return -EINVAL;

	if (!info->attrs[NL80211_ATTR_BSSID])
		return -EINVAL;

	if (!info->attrs[NL80211_ATTR_STATUS_CODE])
		return -EINVAL;

	memset(&params, 0, sizeof(params));

	params.ssid.ssid_len = nla_len(info->attrs[NL80211_ATTR_SSID]);
	if (params.ssid.ssid_len == 0 ||
	    params.ssid.ssid_len > IEEE80211_MAX_SSID_LEN)
		return -EINVAL;
	memcpy(params.ssid.ssid, nla_data(info->attrs[NL80211_ATTR_SSID]),
	       params.ssid.ssid_len);

	memcpy(params.bssid, nla_data(info->attrs[NL80211_ATTR_BSSID]),
	       ETH_ALEN);

	params.status = nla_get_u16(info->attrs[NL80211_ATTR_STATUS_CODE]);

	return rdev_external_auth(rdev, dev, &params);
}

#define NL80211_FLAG_NEED_WIPHY		0x01
#define NL80211_FLAG_NEED_NETDEV	0x02
#define NL80211_FLAG_NEED_RTNL		0x04
#define NL80211_FLAG_CHECK_NETDEV_UP	0x08
#define NL80211_FLAG_NEED_NETDEV_UP	(NL80211_FLAG_NEED_NETDEV |\
					 NL80211_FLAG_CHECK_NETDEV_UP)
#define NL80211_FLAG_NEED_WDEV		0x10
/* If a netdev is associated, it must be UP, P2P must be started */
#define NL80211_FLAG_NEED_WDEV_UP	(NL80211_FLAG_NEED_WDEV |\
					 NL80211_FLAG_CHECK_NETDEV_UP)
#define NL80211_FLAG_CLEAR_SKB		0x20

static int nl80211_pre_doit(const struct genl_ops *ops, struct sk_buff *skb,
			    struct genl_info *info)
{
	struct cfg80211_registered_device *rdev;
	struct wireless_dev *wdev;
	struct net_device *dev;
	bool rtnl = ops->internal_flags & NL80211_FLAG_NEED_RTNL;

	if (rtnl)
		rtnl_lock();

	if (ops->internal_flags & NL80211_FLAG_NEED_WIPHY) {
		rdev = cfg80211_get_dev_from_info(genl_info_net(info), info);
		if (IS_ERR(rdev)) {
			if (rtnl)
				rtnl_unlock();
			return PTR_ERR(rdev);
		}
		info->user_ptr[0] = rdev;
	} else if (ops->internal_flags & NL80211_FLAG_NEED_NETDEV ||
		   ops->internal_flags & NL80211_FLAG_NEED_WDEV) {
		ASSERT_RTNL();

		wdev = __cfg80211_wdev_from_attrs(genl_info_net(info),
						  info->attrs);
		if (IS_ERR(wdev)) {
			if (rtnl)
				rtnl_unlock();
			return PTR_ERR(wdev);
		}

		dev = wdev->netdev;
		rdev = wiphy_to_rdev(wdev->wiphy);

		if (ops->internal_flags & NL80211_FLAG_NEED_NETDEV) {
			if (!dev) {
				if (rtnl)
					rtnl_unlock();
				return -EINVAL;
			}

			info->user_ptr[1] = dev;
		} else {
			info->user_ptr[1] = wdev;
		}

		if (dev) {
			if (ops->internal_flags & NL80211_FLAG_CHECK_NETDEV_UP &&
			    !netif_running(dev)) {
				if (rtnl)
					rtnl_unlock();
				return -ENETDOWN;
			}

			dev_hold(dev);
		} else if (ops->internal_flags & NL80211_FLAG_CHECK_NETDEV_UP) {
			if (!wdev->p2p_started) {
				if (rtnl)
					rtnl_unlock();
				return -ENETDOWN;
			}
		}

		info->user_ptr[0] = rdev;
	}

	return 0;
}

static void nl80211_post_doit(const struct genl_ops *ops, struct sk_buff *skb,
			      struct genl_info *info)
{
	if (info->user_ptr[1]) {
		if (ops->internal_flags & NL80211_FLAG_NEED_WDEV) {
			struct wireless_dev *wdev = info->user_ptr[1];

			if (wdev->netdev)
				dev_put(wdev->netdev);
		} else {
			dev_put(info->user_ptr[1]);
		}
	}

	if (ops->internal_flags & NL80211_FLAG_NEED_RTNL)
		rtnl_unlock();

	/* If needed, clear the netlink message payload from the SKB
	 * as it might contain key data that shouldn't stick around on
	 * the heap after the SKB is freed. The netlink message header
	 * is still needed for further processing, so leave it intact.
	 */
	if (ops->internal_flags & NL80211_FLAG_CLEAR_SKB) {
		struct nlmsghdr *nlh = nlmsg_hdr(skb);

		memset(nlmsg_data(nlh), 0, nlmsg_len(nlh));
	}
}

static const struct genl_ops nl80211_ops[] = {
	{
		.cmd = NL80211_CMD_GET_WIPHY,
		.doit = nl80211_get_wiphy,
		.dumpit = nl80211_dump_wiphy,
		.done = nl80211_dump_wiphy_done,
		.policy = nl80211_policy,
		/* can be retrieved by unprivileged users */
		.internal_flags = NL80211_FLAG_NEED_WIPHY |
				  NL80211_FLAG_NEED_RTNL,
	},
	{
		.cmd = NL80211_CMD_SET_WIPHY,
		.doit = nl80211_set_wiphy,
		.policy = nl80211_policy,
		.flags = GENL_ADMIN_PERM,
		.internal_flags = NL80211_FLAG_NEED_RTNL,
	},
	{
		.cmd = NL80211_CMD_GET_INTERFACE,
		.doit = nl80211_get_interface,
		.dumpit = nl80211_dump_interface,
		.policy = nl80211_policy,
		/* can be retrieved by unprivileged users */
		.internal_flags = NL80211_FLAG_NEED_WDEV |
				  NL80211_FLAG_NEED_RTNL,
	},
	{
		.cmd = NL80211_CMD_SET_INTERFACE,
		.doit = nl80211_set_interface,
		.policy = nl80211_policy,
		.flags = GENL_ADMIN_PERM,
		.internal_flags = NL80211_FLAG_NEED_NETDEV |
				  NL80211_FLAG_NEED_RTNL,
	},
	{
		.cmd = NL80211_CMD_NEW_INTERFACE,
		.doit = nl80211_new_interface,
		.policy = nl80211_policy,
		.flags = GENL_ADMIN_PERM,
		.internal_flags = NL80211_FLAG_NEED_WIPHY |
				  NL80211_FLAG_NEED_RTNL,
	},
	{
		.cmd = NL80211_CMD_DEL_INTERFACE,
		.doit = nl80211_del_interface,
		.policy = nl80211_policy,
		.flags = GENL_ADMIN_PERM,
		.internal_flags = NL80211_FLAG_NEED_WDEV |
				  NL80211_FLAG_NEED_RTNL,
	},
	{
		.cmd = NL80211_CMD_GET_KEY,
		.doit = nl80211_get_key,
		.policy = nl80211_policy,
		.flags = GENL_ADMIN_PERM,
		.internal_flags = NL80211_FLAG_NEED_NETDEV_UP |
				  NL80211_FLAG_NEED_RTNL,
	},
	{
		.cmd = NL80211_CMD_SET_KEY,
		.doit = nl80211_set_key,
		.policy = nl80211_policy,
		.flags = GENL_ADMIN_PERM,
		.internal_flags = NL80211_FLAG_NEED_NETDEV_UP |
				  NL80211_FLAG_NEED_RTNL |
				  NL80211_FLAG_CLEAR_SKB,
	},
	{
		.cmd = NL80211_CMD_NEW_KEY,
		.doit = nl80211_new_key,
		.policy = nl80211_policy,
		.flags = GENL_ADMIN_PERM,
		.internal_flags = NL80211_FLAG_NEED_NETDEV_UP |
				  NL80211_FLAG_NEED_RTNL |
				  NL80211_FLAG_CLEAR_SKB,
	},
	{
		.cmd = NL80211_CMD_DEL_KEY,
		.doit = nl80211_del_key,
		.policy = nl80211_policy,
		.flags = GENL_ADMIN_PERM,
		.internal_flags = NL80211_FLAG_NEED_NETDEV_UP |
				  NL80211_FLAG_NEED_RTNL,
	},
	{
		.cmd = NL80211_CMD_SET_BEACON,
		.policy = nl80211_policy,
		.flags = GENL_ADMIN_PERM,
		.doit = nl80211_set_beacon,
		.internal_flags = NL80211_FLAG_NEED_NETDEV_UP |
				  NL80211_FLAG_NEED_RTNL,
	},
	{
		.cmd = NL80211_CMD_START_AP,
		.policy = nl80211_policy,
		.flags = GENL_ADMIN_PERM,
		.doit = nl80211_start_ap,
		.internal_flags = NL80211_FLAG_NEED_NETDEV_UP |
				  NL80211_FLAG_NEED_RTNL,
	},
	{
		.cmd = NL80211_CMD_STOP_AP,
		.policy = nl80211_policy,
		.flags = GENL_ADMIN_PERM,
		.doit = nl80211_stop_ap,
		.internal_flags = NL80211_FLAG_NEED_NETDEV_UP |
				  NL80211_FLAG_NEED_RTNL,
	},
	{
		.cmd = NL80211_CMD_GET_STATION,
		.doit = nl80211_get_station,
		.dumpit = nl80211_dump_station,
		.policy = nl80211_policy,
		.internal_flags = NL80211_FLAG_NEED_NETDEV |
				  NL80211_FLAG_NEED_RTNL,
	},
	{
		.cmd = NL80211_CMD_SET_STATION,
		.doit = nl80211_set_station,
		.policy = nl80211_policy,
		.flags = GENL_ADMIN_PERM,
		.internal_flags = NL80211_FLAG_NEED_NETDEV_UP |
				  NL80211_FLAG_NEED_RTNL,
	},
	{
		.cmd = NL80211_CMD_NEW_STATION,
		.doit = nl80211_new_station,
		.policy = nl80211_policy,
		.flags = GENL_ADMIN_PERM,
		.internal_flags = NL80211_FLAG_NEED_NETDEV_UP |
				  NL80211_FLAG_NEED_RTNL,
	},
	{
		.cmd = NL80211_CMD_DEL_STATION,
		.doit = nl80211_del_station,
		.policy = nl80211_policy,
		.flags = GENL_ADMIN_PERM,
		.internal_flags = NL80211_FLAG_NEED_NETDEV_UP |
				  NL80211_FLAG_NEED_RTNL,
	},
	{
		.cmd = NL80211_CMD_GET_MPATH,
		.doit = nl80211_get_mpath,
		.dumpit = nl80211_dump_mpath,
		.policy = nl80211_policy,
		.flags = GENL_ADMIN_PERM,
		.internal_flags = NL80211_FLAG_NEED_NETDEV_UP |
				  NL80211_FLAG_NEED_RTNL,
	},
	{
		.cmd = NL80211_CMD_GET_MPP,
		.doit = nl80211_get_mpp,
		.dumpit = nl80211_dump_mpp,
		.policy = nl80211_policy,
		.flags = GENL_ADMIN_PERM,
		.internal_flags = NL80211_FLAG_NEED_NETDEV_UP |
				  NL80211_FLAG_NEED_RTNL,
	},
	{
		.cmd = NL80211_CMD_SET_MPATH,
		.doit = nl80211_set_mpath,
		.policy = nl80211_policy,
		.flags = GENL_ADMIN_PERM,
		.internal_flags = NL80211_FLAG_NEED_NETDEV_UP |
				  NL80211_FLAG_NEED_RTNL,
	},
	{
		.cmd = NL80211_CMD_NEW_MPATH,
		.doit = nl80211_new_mpath,
		.policy = nl80211_policy,
		.flags = GENL_ADMIN_PERM,
		.internal_flags = NL80211_FLAG_NEED_NETDEV_UP |
				  NL80211_FLAG_NEED_RTNL,
	},
	{
		.cmd = NL80211_CMD_DEL_MPATH,
		.doit = nl80211_del_mpath,
		.policy = nl80211_policy,
		.flags = GENL_ADMIN_PERM,
		.internal_flags = NL80211_FLAG_NEED_NETDEV_UP |
				  NL80211_FLAG_NEED_RTNL,
	},
	{
		.cmd = NL80211_CMD_SET_BSS,
		.doit = nl80211_set_bss,
		.policy = nl80211_policy,
		.flags = GENL_ADMIN_PERM,
		.internal_flags = NL80211_FLAG_NEED_NETDEV_UP |
				  NL80211_FLAG_NEED_RTNL,
	},
	{
		.cmd = NL80211_CMD_GET_REG,
		.doit = nl80211_get_reg_do,
		.dumpit = nl80211_get_reg_dump,
		.policy = nl80211_policy,
		.internal_flags = NL80211_FLAG_NEED_RTNL,
		/* can be retrieved by unprivileged users */
	},
#ifdef CONFIG_CFG80211_CRDA_SUPPORT
	{
		.cmd = NL80211_CMD_SET_REG,
		.doit = nl80211_set_reg,
		.policy = nl80211_policy,
		.flags = GENL_ADMIN_PERM,
		.internal_flags = NL80211_FLAG_NEED_RTNL,
	},
#endif
	{
		.cmd = NL80211_CMD_REQ_SET_REG,
		.doit = nl80211_req_set_reg,
		.policy = nl80211_policy,
		.flags = GENL_ADMIN_PERM,
	},
	{
		.cmd = NL80211_CMD_GET_MESH_CONFIG,
		.doit = nl80211_get_mesh_config,
		.policy = nl80211_policy,
		/* can be retrieved by unprivileged users */
		.internal_flags = NL80211_FLAG_NEED_NETDEV_UP |
				  NL80211_FLAG_NEED_RTNL,
	},
	{
		.cmd = NL80211_CMD_SET_MESH_CONFIG,
		.doit = nl80211_update_mesh_config,
		.policy = nl80211_policy,
		.flags = GENL_ADMIN_PERM,
		.internal_flags = NL80211_FLAG_NEED_NETDEV_UP |
				  NL80211_FLAG_NEED_RTNL,
	},
	{
		.cmd = NL80211_CMD_TRIGGER_SCAN,
		.doit = nl80211_trigger_scan,
		.policy = nl80211_policy,
		.flags = GENL_ADMIN_PERM,
		.internal_flags = NL80211_FLAG_NEED_WDEV_UP |
				  NL80211_FLAG_NEED_RTNL,
	},
	{
		.cmd = NL80211_CMD_ABORT_SCAN,
		.doit = nl80211_abort_scan,
		.policy = nl80211_policy,
		.flags = GENL_ADMIN_PERM,
		.internal_flags = NL80211_FLAG_NEED_WDEV_UP |
				  NL80211_FLAG_NEED_RTNL,
	},
	{
		.cmd = NL80211_CMD_GET_SCAN,
		.policy = nl80211_policy,
		.dumpit = nl80211_dump_scan,
	},
	{
		.cmd = NL80211_CMD_START_SCHED_SCAN,
		.doit = nl80211_start_sched_scan,
		.policy = nl80211_policy,
		.flags = GENL_ADMIN_PERM,
		.internal_flags = NL80211_FLAG_NEED_NETDEV_UP |
				  NL80211_FLAG_NEED_RTNL,
	},
	{
		.cmd = NL80211_CMD_STOP_SCHED_SCAN,
		.doit = nl80211_stop_sched_scan,
		.policy = nl80211_policy,
		.flags = GENL_ADMIN_PERM,
		.internal_flags = NL80211_FLAG_NEED_NETDEV_UP |
				  NL80211_FLAG_NEED_RTNL,
	},
	{
		.cmd = NL80211_CMD_AUTHENTICATE,
		.doit = nl80211_authenticate,
		.policy = nl80211_policy,
		.flags = GENL_ADMIN_PERM,
		.internal_flags = NL80211_FLAG_NEED_NETDEV_UP |
				  NL80211_FLAG_NEED_RTNL |
				  NL80211_FLAG_CLEAR_SKB,
	},
	{
		.cmd = NL80211_CMD_ASSOCIATE,
		.doit = nl80211_associate,
		.policy = nl80211_policy,
		.flags = GENL_ADMIN_PERM,
		.internal_flags = NL80211_FLAG_NEED_NETDEV_UP |
				  NL80211_FLAG_NEED_RTNL,
	},
	{
		.cmd = NL80211_CMD_DEAUTHENTICATE,
		.doit = nl80211_deauthenticate,
		.policy = nl80211_policy,
		.flags = GENL_ADMIN_PERM,
		.internal_flags = NL80211_FLAG_NEED_NETDEV_UP |
				  NL80211_FLAG_NEED_RTNL,
	},
	{
		.cmd = NL80211_CMD_DISASSOCIATE,
		.doit = nl80211_disassociate,
		.policy = nl80211_policy,
		.flags = GENL_ADMIN_PERM,
		.internal_flags = NL80211_FLAG_NEED_NETDEV_UP |
				  NL80211_FLAG_NEED_RTNL,
	},
	{
		.cmd = NL80211_CMD_JOIN_IBSS,
		.doit = nl80211_join_ibss,
		.policy = nl80211_policy,
		.flags = GENL_ADMIN_PERM,
		.internal_flags = NL80211_FLAG_NEED_NETDEV_UP |
				  NL80211_FLAG_NEED_RTNL,
	},
	{
		.cmd = NL80211_CMD_LEAVE_IBSS,
		.doit = nl80211_leave_ibss,
		.policy = nl80211_policy,
		.flags = GENL_ADMIN_PERM,
		.internal_flags = NL80211_FLAG_NEED_NETDEV_UP |
				  NL80211_FLAG_NEED_RTNL,
	},
#ifdef CONFIG_NL80211_TESTMODE
	{
		.cmd = NL80211_CMD_TESTMODE,
		.doit = nl80211_testmode_do,
		.dumpit = nl80211_testmode_dump,
		.policy = nl80211_policy,
		.flags = GENL_ADMIN_PERM,
		.internal_flags = NL80211_FLAG_NEED_WIPHY |
				  NL80211_FLAG_NEED_RTNL,
	},
#endif
	{
		.cmd = NL80211_CMD_CONNECT,
		.doit = nl80211_connect,
		.policy = nl80211_policy,
		.flags = GENL_ADMIN_PERM,
		.internal_flags = NL80211_FLAG_NEED_NETDEV_UP |
				  NL80211_FLAG_NEED_RTNL,
	},
	{
		.cmd = NL80211_CMD_UPDATE_CONNECT_PARAMS,
		.doit = nl80211_update_connect_params,
		.policy = nl80211_policy,
		.flags = GENL_ADMIN_PERM,
		.internal_flags = NL80211_FLAG_NEED_NETDEV_UP |
				  NL80211_FLAG_NEED_RTNL,
	},
	{
		.cmd = NL80211_CMD_DISCONNECT,
		.doit = nl80211_disconnect,
		.policy = nl80211_policy,
		.flags = GENL_ADMIN_PERM,
		.internal_flags = NL80211_FLAG_NEED_NETDEV_UP |
				  NL80211_FLAG_NEED_RTNL,
	},
	{
		.cmd = NL80211_CMD_SET_WIPHY_NETNS,
		.doit = nl80211_wiphy_netns,
		.policy = nl80211_policy,
		.flags = GENL_ADMIN_PERM,
		.internal_flags = NL80211_FLAG_NEED_WIPHY |
				  NL80211_FLAG_NEED_RTNL,
	},
	{
		.cmd = NL80211_CMD_GET_SURVEY,
		.policy = nl80211_policy,
		.dumpit = nl80211_dump_survey,
	},
	{
		.cmd = NL80211_CMD_SET_PMKSA,
		.doit = nl80211_setdel_pmksa,
		.policy = nl80211_policy,
		.flags = GENL_ADMIN_PERM,
		.internal_flags = NL80211_FLAG_NEED_NETDEV_UP |
				  NL80211_FLAG_NEED_RTNL,
	},
	{
		.cmd = NL80211_CMD_DEL_PMKSA,
		.doit = nl80211_setdel_pmksa,
		.policy = nl80211_policy,
		.flags = GENL_ADMIN_PERM,
		.internal_flags = NL80211_FLAG_NEED_NETDEV_UP |
				  NL80211_FLAG_NEED_RTNL,
	},
	{
		.cmd = NL80211_CMD_FLUSH_PMKSA,
		.doit = nl80211_flush_pmksa,
		.policy = nl80211_policy,
		.flags = GENL_ADMIN_PERM,
		.internal_flags = NL80211_FLAG_NEED_NETDEV_UP |
				  NL80211_FLAG_NEED_RTNL,
	},
	{
		.cmd = NL80211_CMD_REMAIN_ON_CHANNEL,
		.doit = nl80211_remain_on_channel,
		.policy = nl80211_policy,
		.flags = GENL_ADMIN_PERM,
		.internal_flags = NL80211_FLAG_NEED_WDEV_UP |
				  NL80211_FLAG_NEED_RTNL,
	},
	{
		.cmd = NL80211_CMD_CANCEL_REMAIN_ON_CHANNEL,
		.doit = nl80211_cancel_remain_on_channel,
		.policy = nl80211_policy,
		.flags = GENL_ADMIN_PERM,
		.internal_flags = NL80211_FLAG_NEED_WDEV_UP |
				  NL80211_FLAG_NEED_RTNL,
	},
	{
		.cmd = NL80211_CMD_SET_TX_BITRATE_MASK,
		.doit = nl80211_set_tx_bitrate_mask,
		.policy = nl80211_policy,
		.flags = GENL_ADMIN_PERM,
		.internal_flags = NL80211_FLAG_NEED_NETDEV |
				  NL80211_FLAG_NEED_RTNL,
	},
	{
		.cmd = NL80211_CMD_REGISTER_FRAME,
		.doit = nl80211_register_mgmt,
		.policy = nl80211_policy,
		.flags = GENL_ADMIN_PERM,
		.internal_flags = NL80211_FLAG_NEED_WDEV |
				  NL80211_FLAG_NEED_RTNL,
	},
	{
		.cmd = NL80211_CMD_FRAME,
		.doit = nl80211_tx_mgmt,
		.policy = nl80211_policy,
		.flags = GENL_ADMIN_PERM,
		.internal_flags = NL80211_FLAG_NEED_WDEV_UP |
				  NL80211_FLAG_NEED_RTNL,
	},
	{
		.cmd = NL80211_CMD_FRAME_WAIT_CANCEL,
		.doit = nl80211_tx_mgmt_cancel_wait,
		.policy = nl80211_policy,
		.flags = GENL_ADMIN_PERM,
		.internal_flags = NL80211_FLAG_NEED_WDEV_UP |
				  NL80211_FLAG_NEED_RTNL,
	},
	{
		.cmd = NL80211_CMD_SET_POWER_SAVE,
		.doit = nl80211_set_power_save,
		.policy = nl80211_policy,
		.flags = GENL_ADMIN_PERM,
		.internal_flags = NL80211_FLAG_NEED_NETDEV |
				  NL80211_FLAG_NEED_RTNL,
	},
	{
		.cmd = NL80211_CMD_GET_POWER_SAVE,
		.doit = nl80211_get_power_save,
		.policy = nl80211_policy,
		/* can be retrieved by unprivileged users */
		.internal_flags = NL80211_FLAG_NEED_NETDEV |
				  NL80211_FLAG_NEED_RTNL,
	},
	{
		.cmd = NL80211_CMD_SET_CQM,
		.doit = nl80211_set_cqm,
		.policy = nl80211_policy,
		.flags = GENL_ADMIN_PERM,
		.internal_flags = NL80211_FLAG_NEED_NETDEV |
				  NL80211_FLAG_NEED_RTNL,
	},
	{
		.cmd = NL80211_CMD_SET_CHANNEL,
		.doit = nl80211_set_channel,
		.policy = nl80211_policy,
		.flags = GENL_ADMIN_PERM,
		.internal_flags = NL80211_FLAG_NEED_NETDEV |
				  NL80211_FLAG_NEED_RTNL,
	},
	{
		.cmd = NL80211_CMD_SET_WDS_PEER,
		.doit = nl80211_set_wds_peer,
		.policy = nl80211_policy,
		.flags = GENL_ADMIN_PERM,
		.internal_flags = NL80211_FLAG_NEED_NETDEV |
				  NL80211_FLAG_NEED_RTNL,
	},
	{
		.cmd = NL80211_CMD_JOIN_MESH,
		.doit = nl80211_join_mesh,
		.policy = nl80211_policy,
		.flags = GENL_ADMIN_PERM,
		.internal_flags = NL80211_FLAG_NEED_NETDEV_UP |
				  NL80211_FLAG_NEED_RTNL,
	},
	{
		.cmd = NL80211_CMD_LEAVE_MESH,
		.doit = nl80211_leave_mesh,
		.policy = nl80211_policy,
		.flags = GENL_ADMIN_PERM,
		.internal_flags = NL80211_FLAG_NEED_NETDEV_UP |
				  NL80211_FLAG_NEED_RTNL,
	},
	{
		.cmd = NL80211_CMD_JOIN_OCB,
		.doit = nl80211_join_ocb,
		.policy = nl80211_policy,
		.flags = GENL_ADMIN_PERM,
		.internal_flags = NL80211_FLAG_NEED_NETDEV_UP |
				  NL80211_FLAG_NEED_RTNL,
	},
	{
		.cmd = NL80211_CMD_LEAVE_OCB,
		.doit = nl80211_leave_ocb,
		.policy = nl80211_policy,
		.flags = GENL_ADMIN_PERM,
		.internal_flags = NL80211_FLAG_NEED_NETDEV_UP |
				  NL80211_FLAG_NEED_RTNL,
	},
#ifdef CONFIG_PM
	{
		.cmd = NL80211_CMD_GET_WOWLAN,
		.doit = nl80211_get_wowlan,
		.policy = nl80211_policy,
		/* can be retrieved by unprivileged users */
		.internal_flags = NL80211_FLAG_NEED_WIPHY |
				  NL80211_FLAG_NEED_RTNL,
	},
	{
		.cmd = NL80211_CMD_SET_WOWLAN,
		.doit = nl80211_set_wowlan,
		.policy = nl80211_policy,
		.flags = GENL_ADMIN_PERM,
		.internal_flags = NL80211_FLAG_NEED_WIPHY |
				  NL80211_FLAG_NEED_RTNL,
	},
#endif
	{
		.cmd = NL80211_CMD_SET_REKEY_OFFLOAD,
		.doit = nl80211_set_rekey_data,
		.policy = nl80211_policy,
		.flags = GENL_ADMIN_PERM,
		.internal_flags = NL80211_FLAG_NEED_NETDEV_UP |
				  NL80211_FLAG_NEED_RTNL |
				  NL80211_FLAG_CLEAR_SKB,
	},
	{
		.cmd = NL80211_CMD_TDLS_MGMT,
		.doit = nl80211_tdls_mgmt,
		.policy = nl80211_policy,
		.flags = GENL_ADMIN_PERM,
		.internal_flags = NL80211_FLAG_NEED_NETDEV_UP |
				  NL80211_FLAG_NEED_RTNL,
	},
	{
		.cmd = NL80211_CMD_TDLS_OPER,
		.doit = nl80211_tdls_oper,
		.policy = nl80211_policy,
		.flags = GENL_ADMIN_PERM,
		.internal_flags = NL80211_FLAG_NEED_NETDEV_UP |
				  NL80211_FLAG_NEED_RTNL,
	},
	{
		.cmd = NL80211_CMD_UNEXPECTED_FRAME,
		.doit = nl80211_register_unexpected_frame,
		.policy = nl80211_policy,
		.flags = GENL_ADMIN_PERM,
		.internal_flags = NL80211_FLAG_NEED_NETDEV |
				  NL80211_FLAG_NEED_RTNL,
	},
	{
		.cmd = NL80211_CMD_PROBE_CLIENT,
		.doit = nl80211_probe_client,
		.policy = nl80211_policy,
		.flags = GENL_ADMIN_PERM,
		.internal_flags = NL80211_FLAG_NEED_NETDEV_UP |
				  NL80211_FLAG_NEED_RTNL,
	},
	{
		.cmd = NL80211_CMD_REGISTER_BEACONS,
		.doit = nl80211_register_beacons,
		.policy = nl80211_policy,
		.flags = GENL_ADMIN_PERM,
		.internal_flags = NL80211_FLAG_NEED_WIPHY |
				  NL80211_FLAG_NEED_RTNL,
	},
	{
		.cmd = NL80211_CMD_SET_NOACK_MAP,
		.doit = nl80211_set_noack_map,
		.policy = nl80211_policy,
		.flags = GENL_ADMIN_PERM,
		.internal_flags = NL80211_FLAG_NEED_NETDEV |
				  NL80211_FLAG_NEED_RTNL,
	},
	{
		.cmd = NL80211_CMD_START_P2P_DEVICE,
		.doit = nl80211_start_p2p_device,
		.policy = nl80211_policy,
		.flags = GENL_ADMIN_PERM,
		.internal_flags = NL80211_FLAG_NEED_WDEV |
				  NL80211_FLAG_NEED_RTNL,
	},
	{
		.cmd = NL80211_CMD_STOP_P2P_DEVICE,
		.doit = nl80211_stop_p2p_device,
		.policy = nl80211_policy,
		.flags = GENL_ADMIN_PERM,
		.internal_flags = NL80211_FLAG_NEED_WDEV_UP |
				  NL80211_FLAG_NEED_RTNL,
	},
	{
		.cmd = NL80211_CMD_SET_MCAST_RATE,
		.doit = nl80211_set_mcast_rate,
		.policy = nl80211_policy,
		.flags = GENL_ADMIN_PERM,
		.internal_flags = NL80211_FLAG_NEED_NETDEV |
				  NL80211_FLAG_NEED_RTNL,
	},
	{
		.cmd = NL80211_CMD_SET_MAC_ACL,
		.doit = nl80211_set_mac_acl,
		.policy = nl80211_policy,
		.flags = GENL_ADMIN_PERM,
		.internal_flags = NL80211_FLAG_NEED_NETDEV |
				  NL80211_FLAG_NEED_RTNL,
	},
	{
		.cmd = NL80211_CMD_RADAR_DETECT,
		.doit = nl80211_start_radar_detection,
		.policy = nl80211_policy,
		.flags = GENL_ADMIN_PERM,
		.internal_flags = NL80211_FLAG_NEED_NETDEV_UP |
				  NL80211_FLAG_NEED_RTNL,
	},
	{
		.cmd = NL80211_CMD_GET_PROTOCOL_FEATURES,
		.doit = nl80211_get_protocol_features,
		.policy = nl80211_policy,
	},
	{
		.cmd = NL80211_CMD_UPDATE_FT_IES,
		.doit = nl80211_update_ft_ies,
		.policy = nl80211_policy,
		.flags = GENL_ADMIN_PERM,
		.internal_flags = NL80211_FLAG_NEED_NETDEV_UP |
				  NL80211_FLAG_NEED_RTNL,
	},
	{
		.cmd = NL80211_CMD_CRIT_PROTOCOL_START,
		.doit = nl80211_crit_protocol_start,
		.policy = nl80211_policy,
		.flags = GENL_ADMIN_PERM,
		.internal_flags = NL80211_FLAG_NEED_WDEV_UP |
				  NL80211_FLAG_NEED_RTNL,
	},
	{
		.cmd = NL80211_CMD_CRIT_PROTOCOL_STOP,
		.doit = nl80211_crit_protocol_stop,
		.policy = nl80211_policy,
		.flags = GENL_ADMIN_PERM,
		.internal_flags = NL80211_FLAG_NEED_WDEV_UP |
				  NL80211_FLAG_NEED_RTNL,
	},
	{
		.cmd = NL80211_CMD_GET_COALESCE,
		.doit = nl80211_get_coalesce,
		.policy = nl80211_policy,
		.internal_flags = NL80211_FLAG_NEED_WIPHY |
				  NL80211_FLAG_NEED_RTNL,
	},
	{
		.cmd = NL80211_CMD_SET_COALESCE,
		.doit = nl80211_set_coalesce,
		.policy = nl80211_policy,
		.flags = GENL_ADMIN_PERM,
		.internal_flags = NL80211_FLAG_NEED_WIPHY |
				  NL80211_FLAG_NEED_RTNL,
	},
	{
		.cmd = NL80211_CMD_CHANNEL_SWITCH,
		.doit = nl80211_channel_switch,
		.policy = nl80211_policy,
		.flags = GENL_ADMIN_PERM,
		.internal_flags = NL80211_FLAG_NEED_NETDEV_UP |
				  NL80211_FLAG_NEED_RTNL,
	},
	{
		.cmd = NL80211_CMD_VENDOR,
		.doit = nl80211_vendor_cmd,
		.dumpit = nl80211_vendor_cmd_dump,
		.policy = nl80211_policy,
		.flags = GENL_ADMIN_PERM,
		.internal_flags = NL80211_FLAG_NEED_WIPHY |
				  NL80211_FLAG_NEED_RTNL,
	},
	{
		.cmd = NL80211_CMD_SET_QOS_MAP,
		.doit = nl80211_set_qos_map,
		.policy = nl80211_policy,
		.flags = GENL_ADMIN_PERM,
		.internal_flags = NL80211_FLAG_NEED_NETDEV_UP |
				  NL80211_FLAG_NEED_RTNL,
	},
	{
		.cmd = NL80211_CMD_ADD_TX_TS,
		.doit = nl80211_add_tx_ts,
		.policy = nl80211_policy,
		.flags = GENL_ADMIN_PERM,
		.internal_flags = NL80211_FLAG_NEED_NETDEV_UP |
				  NL80211_FLAG_NEED_RTNL,
	},
	{
		.cmd = NL80211_CMD_DEL_TX_TS,
		.doit = nl80211_del_tx_ts,
		.policy = nl80211_policy,
		.flags = GENL_ADMIN_PERM,
		.internal_flags = NL80211_FLAG_NEED_NETDEV_UP |
				  NL80211_FLAG_NEED_RTNL,
	},
	{
		.cmd = NL80211_CMD_TDLS_CHANNEL_SWITCH,
		.doit = nl80211_tdls_channel_switch,
		.policy = nl80211_policy,
		.flags = GENL_ADMIN_PERM,
		.internal_flags = NL80211_FLAG_NEED_NETDEV_UP |
				  NL80211_FLAG_NEED_RTNL,
	},
	{
		.cmd = NL80211_CMD_TDLS_CANCEL_CHANNEL_SWITCH,
		.doit = nl80211_tdls_cancel_channel_switch,
		.policy = nl80211_policy,
		.flags = GENL_ADMIN_PERM,
		.internal_flags = NL80211_FLAG_NEED_NETDEV_UP |
				  NL80211_FLAG_NEED_RTNL,
	},
	{
		.cmd = NL80211_CMD_EXTERNAL_AUTH,
		.doit = nl80211_external_auth,
		.policy = nl80211_policy,
		.flags = GENL_ADMIN_PERM,
		.internal_flags = NL80211_FLAG_NEED_NETDEV_UP |
				  NL80211_FLAG_NEED_RTNL,
	},
};

/* notification functions */

void nl80211_notify_wiphy(struct cfg80211_registered_device *rdev,
			  enum nl80211_commands cmd)
{
	struct sk_buff *msg;
	struct nl80211_dump_wiphy_state state = {};

	WARN_ON(cmd != NL80211_CMD_NEW_WIPHY &&
		cmd != NL80211_CMD_DEL_WIPHY);

	msg = nlmsg_new(NLMSG_DEFAULT_SIZE, GFP_KERNEL);
	if (!msg)
		return;

	if (nl80211_send_wiphy(rdev, cmd, msg, 0, 0, 0, &state) < 0) {
		nlmsg_free(msg);
		return;
	}

	genlmsg_multicast_netns(&nl80211_fam, wiphy_net(&rdev->wiphy), msg, 0,
				NL80211_MCGRP_CONFIG, GFP_KERNEL);
}

static int nl80211_add_scan_req(struct sk_buff *msg,
				struct cfg80211_registered_device *rdev)
{
	struct cfg80211_scan_request *req = rdev->scan_req;
	struct nlattr *nest;
	int i;

	if (WARN_ON(!req))
		return 0;

	nest = nla_nest_start(msg, NL80211_ATTR_SCAN_SSIDS);
	if (!nest)
		goto nla_put_failure;
	for (i = 0; i < req->n_ssids; i++) {
		if (nla_put(msg, i, req->ssids[i].ssid_len, req->ssids[i].ssid))
			goto nla_put_failure;
	}
	nla_nest_end(msg, nest);

	nest = nla_nest_start(msg, NL80211_ATTR_SCAN_FREQUENCIES);
	if (!nest)
		goto nla_put_failure;
	for (i = 0; i < req->n_channels; i++) {
		if (nla_put_u32(msg, i, req->channels[i]->center_freq))
			goto nla_put_failure;
	}
	nla_nest_end(msg, nest);

	if (req->ie &&
	    nla_put(msg, NL80211_ATTR_IE, req->ie_len, req->ie))
		goto nla_put_failure;

	if (req->flags &&
	    nla_put_u32(msg, NL80211_ATTR_SCAN_FLAGS, req->flags))
		goto nla_put_failure;

	return 0;
 nla_put_failure:
	return -ENOBUFS;
}

static int nl80211_send_scan_msg(struct sk_buff *msg,
				 struct cfg80211_registered_device *rdev,
				 struct wireless_dev *wdev,
				 u32 portid, u32 seq, int flags,
				 u32 cmd)
{
	void *hdr;

	hdr = nl80211hdr_put(msg, portid, seq, flags, cmd);
	if (!hdr)
		return -1;

	if (nla_put_u32(msg, NL80211_ATTR_WIPHY, rdev->wiphy_idx) ||
	    (wdev->netdev && nla_put_u32(msg, NL80211_ATTR_IFINDEX,
					 wdev->netdev->ifindex)) ||
	    nla_put_u64(msg, NL80211_ATTR_WDEV, wdev_id(wdev)))
		goto nla_put_failure;

	/* ignore errors and send incomplete event anyway */
	nl80211_add_scan_req(msg, rdev);

	genlmsg_end(msg, hdr);
	return 0;

 nla_put_failure:
	genlmsg_cancel(msg, hdr);
	return -EMSGSIZE;
}

static int
nl80211_send_sched_scan_msg(struct sk_buff *msg,
			    struct cfg80211_registered_device *rdev,
			    struct net_device *netdev,
			    u32 portid, u32 seq, int flags, u32 cmd)
{
	void *hdr;

	hdr = nl80211hdr_put(msg, portid, seq, flags, cmd);
	if (!hdr)
		return -1;

	if (nla_put_u32(msg, NL80211_ATTR_WIPHY, rdev->wiphy_idx) ||
	    nla_put_u32(msg, NL80211_ATTR_IFINDEX, netdev->ifindex))
		goto nla_put_failure;

	genlmsg_end(msg, hdr);
	return 0;

 nla_put_failure:
	genlmsg_cancel(msg, hdr);
	return -EMSGSIZE;
}

void nl80211_send_scan_start(struct cfg80211_registered_device *rdev,
			     struct wireless_dev *wdev)
{
	struct sk_buff *msg;

	msg = nlmsg_new(NLMSG_DEFAULT_SIZE, GFP_KERNEL);
	if (!msg)
		return;

	if (nl80211_send_scan_msg(msg, rdev, wdev, 0, 0, 0,
				  NL80211_CMD_TRIGGER_SCAN) < 0) {
		nlmsg_free(msg);
		return;
	}

	genlmsg_multicast_netns(&nl80211_fam, wiphy_net(&rdev->wiphy), msg, 0,
				NL80211_MCGRP_SCAN, GFP_KERNEL);
}

struct sk_buff *nl80211_build_scan_msg(struct cfg80211_registered_device *rdev,
				       struct wireless_dev *wdev, bool aborted)
{
	struct sk_buff *msg;

	msg = nlmsg_new(NLMSG_DEFAULT_SIZE, GFP_KERNEL);
	if (!msg)
		return NULL;

	if (nl80211_send_scan_msg(msg, rdev, wdev, 0, 0, 0,
				  aborted ? NL80211_CMD_SCAN_ABORTED :
					    NL80211_CMD_NEW_SCAN_RESULTS) < 0) {
		nlmsg_free(msg);
		return NULL;
	}

	return msg;
}

void nl80211_send_scan_result(struct cfg80211_registered_device *rdev,
			      struct sk_buff *msg)
{
	if (!msg)
		return;

	genlmsg_multicast_netns(&nl80211_fam, wiphy_net(&rdev->wiphy), msg, 0,
				NL80211_MCGRP_SCAN, GFP_KERNEL);
}

void nl80211_send_sched_scan_results(struct cfg80211_registered_device *rdev,
				     struct net_device *netdev)
{
	struct sk_buff *msg;

	msg = nlmsg_new(NLMSG_DEFAULT_SIZE, GFP_KERNEL);
	if (!msg)
		return;

	if (nl80211_send_sched_scan_msg(msg, rdev, netdev, 0, 0, 0,
					NL80211_CMD_SCHED_SCAN_RESULTS) < 0) {
		nlmsg_free(msg);
		return;
	}

	genlmsg_multicast_netns(&nl80211_fam, wiphy_net(&rdev->wiphy), msg, 0,
				NL80211_MCGRP_SCAN, GFP_KERNEL);
}

void nl80211_send_sched_scan(struct cfg80211_registered_device *rdev,
			     struct net_device *netdev, u32 cmd)
{
	struct sk_buff *msg;

	msg = nlmsg_new(NLMSG_DEFAULT_SIZE, GFP_KERNEL);
	if (!msg)
		return;

	if (nl80211_send_sched_scan_msg(msg, rdev, netdev, 0, 0, 0, cmd) < 0) {
		nlmsg_free(msg);
		return;
	}

	genlmsg_multicast_netns(&nl80211_fam, wiphy_net(&rdev->wiphy), msg, 0,
				NL80211_MCGRP_SCAN, GFP_KERNEL);
}

static bool nl80211_reg_change_event_fill(struct sk_buff *msg,
					  struct regulatory_request *request)
{
	/* Userspace can always count this one always being set */
	if (nla_put_u8(msg, NL80211_ATTR_REG_INITIATOR, request->initiator))
		goto nla_put_failure;

	if (request->alpha2[0] == '0' && request->alpha2[1] == '0') {
		if (nla_put_u8(msg, NL80211_ATTR_REG_TYPE,
			       NL80211_REGDOM_TYPE_WORLD))
			goto nla_put_failure;
	} else if (request->alpha2[0] == '9' && request->alpha2[1] == '9') {
		if (nla_put_u8(msg, NL80211_ATTR_REG_TYPE,
			       NL80211_REGDOM_TYPE_CUSTOM_WORLD))
			goto nla_put_failure;
	} else if ((request->alpha2[0] == '9' && request->alpha2[1] == '8') ||
		   request->intersect) {
		if (nla_put_u8(msg, NL80211_ATTR_REG_TYPE,
			       NL80211_REGDOM_TYPE_INTERSECTION))
			goto nla_put_failure;
	} else {
		if (nla_put_u8(msg, NL80211_ATTR_REG_TYPE,
			       NL80211_REGDOM_TYPE_COUNTRY) ||
		    nla_put_string(msg, NL80211_ATTR_REG_ALPHA2,
				   request->alpha2))
			goto nla_put_failure;
	}

	if (request->wiphy_idx != WIPHY_IDX_INVALID) {
		struct wiphy *wiphy = wiphy_idx_to_wiphy(request->wiphy_idx);

		if (wiphy &&
		    nla_put_u32(msg, NL80211_ATTR_WIPHY, request->wiphy_idx))
			goto nla_put_failure;

		if (wiphy &&
		    wiphy->regulatory_flags & REGULATORY_WIPHY_SELF_MANAGED &&
		    nla_put_flag(msg, NL80211_ATTR_WIPHY_SELF_MANAGED_REG))
			goto nla_put_failure;
	}

	return true;

nla_put_failure:
	return false;
}

/*
 * This can happen on global regulatory changes or device specific settings
 * based on custom regulatory domains.
 */
void nl80211_common_reg_change_event(enum nl80211_commands cmd_id,
				     struct regulatory_request *request)
{
	struct sk_buff *msg;
	void *hdr;

	msg = nlmsg_new(NLMSG_DEFAULT_SIZE, GFP_KERNEL);
	if (!msg)
		return;

	hdr = nl80211hdr_put(msg, 0, 0, 0, cmd_id);
	if (!hdr) {
		nlmsg_free(msg);
		return;
	}

	if (nl80211_reg_change_event_fill(msg, request) == false)
		goto nla_put_failure;

	genlmsg_end(msg, hdr);

	rcu_read_lock();
	genlmsg_multicast_allns(&nl80211_fam, msg, 0,
				NL80211_MCGRP_REGULATORY, GFP_ATOMIC);
	rcu_read_unlock();

	return;

nla_put_failure:
	genlmsg_cancel(msg, hdr);
	nlmsg_free(msg);
}

static void nl80211_send_mlme_event(struct cfg80211_registered_device *rdev,
				    struct net_device *netdev,
				    const u8 *buf, size_t len,
				    enum nl80211_commands cmd, gfp_t gfp,
				    int uapsd_queues)
{
	struct sk_buff *msg;
	void *hdr;

	msg = nlmsg_new(100 + len, gfp);
	if (!msg)
		return;

	hdr = nl80211hdr_put(msg, 0, 0, 0, cmd);
	if (!hdr) {
		nlmsg_free(msg);
		return;
	}

	if (nla_put_u32(msg, NL80211_ATTR_WIPHY, rdev->wiphy_idx) ||
	    nla_put_u32(msg, NL80211_ATTR_IFINDEX, netdev->ifindex) ||
	    nla_put(msg, NL80211_ATTR_FRAME, len, buf))
		goto nla_put_failure;

	if (uapsd_queues >= 0) {
		struct nlattr *nla_wmm =
			nla_nest_start(msg, NL80211_ATTR_STA_WME);
		if (!nla_wmm)
			goto nla_put_failure;

		if (nla_put_u8(msg, NL80211_STA_WME_UAPSD_QUEUES,
			       uapsd_queues))
			goto nla_put_failure;

		nla_nest_end(msg, nla_wmm);
	}

	genlmsg_end(msg, hdr);

	genlmsg_multicast_netns(&nl80211_fam, wiphy_net(&rdev->wiphy), msg, 0,
				NL80211_MCGRP_MLME, gfp);
	return;

 nla_put_failure:
	genlmsg_cancel(msg, hdr);
	nlmsg_free(msg);
}

void nl80211_send_rx_auth(struct cfg80211_registered_device *rdev,
			  struct net_device *netdev, const u8 *buf,
			  size_t len, gfp_t gfp)
{
	nl80211_send_mlme_event(rdev, netdev, buf, len,
				NL80211_CMD_AUTHENTICATE, gfp, -1);
}

void nl80211_send_rx_assoc(struct cfg80211_registered_device *rdev,
			   struct net_device *netdev, const u8 *buf,
			   size_t len, gfp_t gfp, int uapsd_queues)
{
	nl80211_send_mlme_event(rdev, netdev, buf, len,
				NL80211_CMD_ASSOCIATE, gfp, uapsd_queues);
}

void nl80211_send_deauth(struct cfg80211_registered_device *rdev,
			 struct net_device *netdev, const u8 *buf,
			 size_t len, gfp_t gfp)
{
	nl80211_send_mlme_event(rdev, netdev, buf, len,
				NL80211_CMD_DEAUTHENTICATE, gfp, -1);
}

void nl80211_send_disassoc(struct cfg80211_registered_device *rdev,
			   struct net_device *netdev, const u8 *buf,
			   size_t len, gfp_t gfp)
{
	nl80211_send_mlme_event(rdev, netdev, buf, len,
				NL80211_CMD_DISASSOCIATE, gfp, -1);
}

void cfg80211_rx_unprot_mlme_mgmt(struct net_device *dev, const u8 *buf,
				  size_t len)
{
	struct wireless_dev *wdev = dev->ieee80211_ptr;
	struct wiphy *wiphy = wdev->wiphy;
	struct cfg80211_registered_device *rdev = wiphy_to_rdev(wiphy);
	const struct ieee80211_mgmt *mgmt = (void *)buf;
	u32 cmd;

	if (WARN_ON(len < 2))
		return;

	if (ieee80211_is_deauth(mgmt->frame_control))
		cmd = NL80211_CMD_UNPROT_DEAUTHENTICATE;
	else
		cmd = NL80211_CMD_UNPROT_DISASSOCIATE;

	trace_cfg80211_rx_unprot_mlme_mgmt(dev, buf, len);
	nl80211_send_mlme_event(rdev, dev, buf, len, cmd, GFP_ATOMIC, -1);
}
EXPORT_SYMBOL(cfg80211_rx_unprot_mlme_mgmt);

static void nl80211_send_mlme_timeout(struct cfg80211_registered_device *rdev,
				      struct net_device *netdev, int cmd,
				      const u8 *addr, gfp_t gfp)
{
	struct sk_buff *msg;
	void *hdr;

	msg = nlmsg_new(NLMSG_DEFAULT_SIZE, gfp);
	if (!msg)
		return;

	hdr = nl80211hdr_put(msg, 0, 0, 0, cmd);
	if (!hdr) {
		nlmsg_free(msg);
		return;
	}

	if (nla_put_u32(msg, NL80211_ATTR_WIPHY, rdev->wiphy_idx) ||
	    nla_put_u32(msg, NL80211_ATTR_IFINDEX, netdev->ifindex) ||
	    nla_put_flag(msg, NL80211_ATTR_TIMED_OUT) ||
	    nla_put(msg, NL80211_ATTR_MAC, ETH_ALEN, addr))
		goto nla_put_failure;

	genlmsg_end(msg, hdr);

	genlmsg_multicast_netns(&nl80211_fam, wiphy_net(&rdev->wiphy), msg, 0,
				NL80211_MCGRP_MLME, gfp);
	return;

 nla_put_failure:
	genlmsg_cancel(msg, hdr);
	nlmsg_free(msg);
}

void nl80211_send_auth_timeout(struct cfg80211_registered_device *rdev,
			       struct net_device *netdev, const u8 *addr,
			       gfp_t gfp)
{
	nl80211_send_mlme_timeout(rdev, netdev, NL80211_CMD_AUTHENTICATE,
				  addr, gfp);
}

void nl80211_send_assoc_timeout(struct cfg80211_registered_device *rdev,
				struct net_device *netdev, const u8 *addr,
				gfp_t gfp)
{
	nl80211_send_mlme_timeout(rdev, netdev, NL80211_CMD_ASSOCIATE,
				  addr, gfp);
}

void nl80211_send_connect_result(struct cfg80211_registered_device *rdev,
				 struct net_device *netdev,
				 struct cfg80211_connect_resp_params *cr,
				 gfp_t gfp)
{
	struct sk_buff *msg;
	void *hdr;

	msg = nlmsg_new(100 + cr->req_ie_len + cr->resp_ie_len +
			cr->fils_kek_len + cr->pmk_len +
			(cr->pmkid ? WLAN_PMKID_LEN : 0), gfp);
	if (!msg)
		return;

	hdr = nl80211hdr_put(msg, 0, 0, 0, NL80211_CMD_CONNECT);
	if (!hdr) {
		nlmsg_free(msg);
		return;
	}

	if (nla_put_u32(msg, NL80211_ATTR_WIPHY, rdev->wiphy_idx) ||
	    nla_put_u32(msg, NL80211_ATTR_IFINDEX, netdev->ifindex) ||
	    (cr->bssid &&
	     nla_put(msg, NL80211_ATTR_MAC, ETH_ALEN, cr->bssid)) ||
	    nla_put_u16(msg, NL80211_ATTR_STATUS_CODE,
			cr->status < 0 ? WLAN_STATUS_UNSPECIFIED_FAILURE :
			cr->status) ||
	    (cr->status < 0 &&
	     (nla_put_flag(msg, NL80211_ATTR_TIMED_OUT) ||
	      nla_put_u32(msg, NL80211_ATTR_TIMEOUT_REASON,
			  cr->timeout_reason))) ||
	    (cr->req_ie &&
	     nla_put(msg, NL80211_ATTR_REQ_IE, cr->req_ie_len, cr->req_ie)) ||
	    (cr->resp_ie &&
	     nla_put(msg, NL80211_ATTR_RESP_IE, cr->resp_ie_len,
		     cr->resp_ie)) ||
	    (cr->update_erp_next_seq_num &&
	     nla_put_u16(msg, NL80211_ATTR_FILS_ERP_NEXT_SEQ_NUM,
			 cr->fils_erp_next_seq_num)) ||
	    (cr->status == WLAN_STATUS_SUCCESS &&
	     ((cr->fils_kek &&
	       nla_put(msg, NL80211_ATTR_FILS_KEK, cr->fils_kek_len,
		       cr->fils_kek)) ||
	      (cr->pmk &&
	       nla_put(msg, NL80211_ATTR_PMK, cr->pmk_len, cr->pmk)) ||
	      (cr->pmkid &&
	       nla_put(msg, NL80211_ATTR_PMKID, WLAN_PMKID_LEN, cr->pmkid)))))
		goto nla_put_failure;

	genlmsg_end(msg, hdr);

	genlmsg_multicast_netns(&nl80211_fam, wiphy_net(&rdev->wiphy), msg, 0,
				NL80211_MCGRP_MLME, gfp);
	return;

 nla_put_failure:
	genlmsg_cancel(msg, hdr);
	nlmsg_free(msg);

}

void nl80211_send_roamed(struct cfg80211_registered_device *rdev,
			 struct net_device *netdev, const u8 *bssid,
			 const u8 *req_ie, size_t req_ie_len,
			 const u8 *resp_ie, size_t resp_ie_len, gfp_t gfp)
{
	struct sk_buff *msg;
	void *hdr;

	msg = nlmsg_new(100 + req_ie_len + resp_ie_len, gfp);
	if (!msg)
		return;

	hdr = nl80211hdr_put(msg, 0, 0, 0, NL80211_CMD_ROAM);
	if (!hdr) {
		nlmsg_free(msg);
		return;
	}

	if (nla_put_u32(msg, NL80211_ATTR_WIPHY, rdev->wiphy_idx) ||
	    nla_put_u32(msg, NL80211_ATTR_IFINDEX, netdev->ifindex) ||
	    nla_put(msg, NL80211_ATTR_MAC, ETH_ALEN, bssid) ||
	    (req_ie &&
	     nla_put(msg, NL80211_ATTR_REQ_IE, req_ie_len, req_ie)) ||
	    (resp_ie &&
	     nla_put(msg, NL80211_ATTR_RESP_IE, resp_ie_len, resp_ie)))
		goto nla_put_failure;

	genlmsg_end(msg, hdr);

	genlmsg_multicast_netns(&nl80211_fam, wiphy_net(&rdev->wiphy), msg, 0,
				NL80211_MCGRP_MLME, gfp);
	return;

 nla_put_failure:
	genlmsg_cancel(msg, hdr);
	nlmsg_free(msg);

}

void nl80211_send_disconnected(struct cfg80211_registered_device *rdev,
			       struct net_device *netdev, u16 reason,
			       const u8 *ie, size_t ie_len, bool from_ap)
{
	struct sk_buff *msg;
	void *hdr;

	msg = nlmsg_new(100 + ie_len, GFP_KERNEL);
	if (!msg)
		return;

	hdr = nl80211hdr_put(msg, 0, 0, 0, NL80211_CMD_DISCONNECT);
	if (!hdr) {
		nlmsg_free(msg);
		return;
	}

	if (nla_put_u32(msg, NL80211_ATTR_WIPHY, rdev->wiphy_idx) ||
	    nla_put_u32(msg, NL80211_ATTR_IFINDEX, netdev->ifindex) ||
	    (from_ap && reason &&
	     nla_put_u16(msg, NL80211_ATTR_REASON_CODE, reason)) ||
	    (from_ap &&
	     nla_put_flag(msg, NL80211_ATTR_DISCONNECTED_BY_AP)) ||
	    (ie && nla_put(msg, NL80211_ATTR_IE, ie_len, ie)))
		goto nla_put_failure;

	genlmsg_end(msg, hdr);

	genlmsg_multicast_netns(&nl80211_fam, wiphy_net(&rdev->wiphy), msg, 0,
				NL80211_MCGRP_MLME, GFP_KERNEL);
	return;

 nla_put_failure:
	genlmsg_cancel(msg, hdr);
	nlmsg_free(msg);

}

void nl80211_send_ibss_bssid(struct cfg80211_registered_device *rdev,
			     struct net_device *netdev, const u8 *bssid,
			     gfp_t gfp)
{
	struct sk_buff *msg;
	void *hdr;

	msg = nlmsg_new(NLMSG_DEFAULT_SIZE, gfp);
	if (!msg)
		return;

	hdr = nl80211hdr_put(msg, 0, 0, 0, NL80211_CMD_JOIN_IBSS);
	if (!hdr) {
		nlmsg_free(msg);
		return;
	}

	if (nla_put_u32(msg, NL80211_ATTR_WIPHY, rdev->wiphy_idx) ||
	    nla_put_u32(msg, NL80211_ATTR_IFINDEX, netdev->ifindex) ||
	    nla_put(msg, NL80211_ATTR_MAC, ETH_ALEN, bssid))
		goto nla_put_failure;

	genlmsg_end(msg, hdr);

	genlmsg_multicast_netns(&nl80211_fam, wiphy_net(&rdev->wiphy), msg, 0,
				NL80211_MCGRP_MLME, gfp);
	return;

 nla_put_failure:
	genlmsg_cancel(msg, hdr);
	nlmsg_free(msg);
}

void cfg80211_notify_new_peer_candidate(struct net_device *dev, const u8 *addr,
					const u8* ie, u8 ie_len, gfp_t gfp)
{
	struct wireless_dev *wdev = dev->ieee80211_ptr;
	struct cfg80211_registered_device *rdev = wiphy_to_rdev(wdev->wiphy);
	struct sk_buff *msg;
	void *hdr;

	if (WARN_ON(wdev->iftype != NL80211_IFTYPE_MESH_POINT))
		return;

	trace_cfg80211_notify_new_peer_candidate(dev, addr);

	msg = nlmsg_new(100 + ie_len, gfp);
	if (!msg)
		return;

	hdr = nl80211hdr_put(msg, 0, 0, 0, NL80211_CMD_NEW_PEER_CANDIDATE);
	if (!hdr) {
		nlmsg_free(msg);
		return;
	}

	if (nla_put_u32(msg, NL80211_ATTR_WIPHY, rdev->wiphy_idx) ||
	    nla_put_u32(msg, NL80211_ATTR_IFINDEX, dev->ifindex) ||
	    nla_put(msg, NL80211_ATTR_MAC, ETH_ALEN, addr) ||
	    (ie_len && ie &&
	     nla_put(msg, NL80211_ATTR_IE, ie_len , ie)))
		goto nla_put_failure;

	genlmsg_end(msg, hdr);

	genlmsg_multicast_netns(&nl80211_fam, wiphy_net(&rdev->wiphy), msg, 0,
				NL80211_MCGRP_MLME, gfp);
	return;

 nla_put_failure:
	genlmsg_cancel(msg, hdr);
	nlmsg_free(msg);
}
EXPORT_SYMBOL(cfg80211_notify_new_peer_candidate);

void nl80211_michael_mic_failure(struct cfg80211_registered_device *rdev,
				 struct net_device *netdev, const u8 *addr,
				 enum nl80211_key_type key_type, int key_id,
				 const u8 *tsc, gfp_t gfp)
{
	struct sk_buff *msg;
	void *hdr;

	msg = nlmsg_new(NLMSG_DEFAULT_SIZE, gfp);
	if (!msg)
		return;

	hdr = nl80211hdr_put(msg, 0, 0, 0, NL80211_CMD_MICHAEL_MIC_FAILURE);
	if (!hdr) {
		nlmsg_free(msg);
		return;
	}

	if (nla_put_u32(msg, NL80211_ATTR_WIPHY, rdev->wiphy_idx) ||
	    nla_put_u32(msg, NL80211_ATTR_IFINDEX, netdev->ifindex) ||
	    (addr && nla_put(msg, NL80211_ATTR_MAC, ETH_ALEN, addr)) ||
	    nla_put_u32(msg, NL80211_ATTR_KEY_TYPE, key_type) ||
	    (key_id != -1 &&
	     nla_put_u8(msg, NL80211_ATTR_KEY_IDX, key_id)) ||
	    (tsc && nla_put(msg, NL80211_ATTR_KEY_SEQ, 6, tsc)))
		goto nla_put_failure;

	genlmsg_end(msg, hdr);

	genlmsg_multicast_netns(&nl80211_fam, wiphy_net(&rdev->wiphy), msg, 0,
				NL80211_MCGRP_MLME, gfp);
	return;

 nla_put_failure:
	genlmsg_cancel(msg, hdr);
	nlmsg_free(msg);
}

void nl80211_send_beacon_hint_event(struct wiphy *wiphy,
				    struct ieee80211_channel *channel_before,
				    struct ieee80211_channel *channel_after)
{
	struct sk_buff *msg;
	void *hdr;
	struct nlattr *nl_freq;

	msg = nlmsg_new(NLMSG_DEFAULT_SIZE, GFP_ATOMIC);
	if (!msg)
		return;

	hdr = nl80211hdr_put(msg, 0, 0, 0, NL80211_CMD_REG_BEACON_HINT);
	if (!hdr) {
		nlmsg_free(msg);
		return;
	}

	/*
	 * Since we are applying the beacon hint to a wiphy we know its
	 * wiphy_idx is valid
	 */
	if (nla_put_u32(msg, NL80211_ATTR_WIPHY, get_wiphy_idx(wiphy)))
		goto nla_put_failure;

	/* Before */
	nl_freq = nla_nest_start(msg, NL80211_ATTR_FREQ_BEFORE);
	if (!nl_freq)
		goto nla_put_failure;
	if (nl80211_msg_put_channel(msg, channel_before, false))
		goto nla_put_failure;
	nla_nest_end(msg, nl_freq);

	/* After */
	nl_freq = nla_nest_start(msg, NL80211_ATTR_FREQ_AFTER);
	if (!nl_freq)
		goto nla_put_failure;
	if (nl80211_msg_put_channel(msg, channel_after, false))
		goto nla_put_failure;
	nla_nest_end(msg, nl_freq);

	genlmsg_end(msg, hdr);

	rcu_read_lock();
	genlmsg_multicast_allns(&nl80211_fam, msg, 0,
				NL80211_MCGRP_REGULATORY, GFP_ATOMIC);
	rcu_read_unlock();

	return;

nla_put_failure:
	genlmsg_cancel(msg, hdr);
	nlmsg_free(msg);
}

static void nl80211_send_remain_on_chan_event(
	int cmd, struct cfg80211_registered_device *rdev,
	struct wireless_dev *wdev, u64 cookie,
	struct ieee80211_channel *chan,
	unsigned int duration, gfp_t gfp)
{
	struct sk_buff *msg;
	void *hdr;

	msg = nlmsg_new(NLMSG_DEFAULT_SIZE, gfp);
	if (!msg)
		return;

	hdr = nl80211hdr_put(msg, 0, 0, 0, cmd);
	if (!hdr) {
		nlmsg_free(msg);
		return;
	}

	if (nla_put_u32(msg, NL80211_ATTR_WIPHY, rdev->wiphy_idx) ||
	    (wdev->netdev && nla_put_u32(msg, NL80211_ATTR_IFINDEX,
					 wdev->netdev->ifindex)) ||
	    nla_put_u64(msg, NL80211_ATTR_WDEV, wdev_id(wdev)) ||
	    nla_put_u32(msg, NL80211_ATTR_WIPHY_FREQ, chan->center_freq) ||
	    nla_put_u32(msg, NL80211_ATTR_WIPHY_CHANNEL_TYPE,
			NL80211_CHAN_NO_HT) ||
	    nla_put_u64(msg, NL80211_ATTR_COOKIE, cookie))
		goto nla_put_failure;

	if (cmd == NL80211_CMD_REMAIN_ON_CHANNEL &&
	    nla_put_u32(msg, NL80211_ATTR_DURATION, duration))
		goto nla_put_failure;

	genlmsg_end(msg, hdr);

	genlmsg_multicast_netns(&nl80211_fam, wiphy_net(&rdev->wiphy), msg, 0,
				NL80211_MCGRP_MLME, gfp);
	return;

 nla_put_failure:
	genlmsg_cancel(msg, hdr);
	nlmsg_free(msg);
}

void cfg80211_ready_on_channel(struct wireless_dev *wdev, u64 cookie,
			       struct ieee80211_channel *chan,
			       unsigned int duration, gfp_t gfp)
{
	struct wiphy *wiphy = wdev->wiphy;
	struct cfg80211_registered_device *rdev = wiphy_to_rdev(wiphy);

	trace_cfg80211_ready_on_channel(wdev, cookie, chan, duration);
	nl80211_send_remain_on_chan_event(NL80211_CMD_REMAIN_ON_CHANNEL,
					  rdev, wdev, cookie, chan,
					  duration, gfp);
}
EXPORT_SYMBOL(cfg80211_ready_on_channel);

void cfg80211_remain_on_channel_expired(struct wireless_dev *wdev, u64 cookie,
					struct ieee80211_channel *chan,
					gfp_t gfp)
{
	struct wiphy *wiphy = wdev->wiphy;
	struct cfg80211_registered_device *rdev = wiphy_to_rdev(wiphy);

	trace_cfg80211_ready_on_channel_expired(wdev, cookie, chan);
	nl80211_send_remain_on_chan_event(NL80211_CMD_CANCEL_REMAIN_ON_CHANNEL,
					  rdev, wdev, cookie, chan, 0, gfp);
}
EXPORT_SYMBOL(cfg80211_remain_on_channel_expired);

void cfg80211_new_sta(struct net_device *dev, const u8 *mac_addr,
		      struct station_info *sinfo, gfp_t gfp)
{
	struct wiphy *wiphy = dev->ieee80211_ptr->wiphy;
	struct cfg80211_registered_device *rdev = wiphy_to_rdev(wiphy);
	struct sk_buff *msg;

	trace_cfg80211_new_sta(dev, mac_addr, sinfo);

	msg = nlmsg_new(NLMSG_DEFAULT_SIZE, gfp);
	if (!msg)
		return;

	if (nl80211_send_station(msg, NL80211_CMD_NEW_STATION, 0, 0, 0,
				 rdev, dev, mac_addr, sinfo) < 0) {
		nlmsg_free(msg);
		return;
	}

	genlmsg_multicast_netns(&nl80211_fam, wiphy_net(&rdev->wiphy), msg, 0,
				NL80211_MCGRP_MLME, gfp);
}
EXPORT_SYMBOL(cfg80211_new_sta);

void cfg80211_del_sta_sinfo(struct net_device *dev, const u8 *mac_addr,
			    struct station_info *sinfo, gfp_t gfp)
{
	struct wiphy *wiphy = dev->ieee80211_ptr->wiphy;
	struct cfg80211_registered_device *rdev = wiphy_to_rdev(wiphy);
	struct sk_buff *msg;
	struct station_info empty_sinfo = {};

	if (!sinfo)
		sinfo = &empty_sinfo;

	trace_cfg80211_del_sta(dev, mac_addr);

	msg = nlmsg_new(NLMSG_DEFAULT_SIZE, gfp);
	if (!msg)
		return;

	if (nl80211_send_station(msg, NL80211_CMD_DEL_STATION, 0, 0, 0,
				 rdev, dev, mac_addr, sinfo) < 0) {
		nlmsg_free(msg);
		return;
	}

	genlmsg_multicast_netns(&nl80211_fam, wiphy_net(&rdev->wiphy), msg, 0,
				NL80211_MCGRP_MLME, gfp);
}
EXPORT_SYMBOL(cfg80211_del_sta_sinfo);

void cfg80211_conn_failed(struct net_device *dev, const u8 *mac_addr,
			  enum nl80211_connect_failed_reason reason,
			  gfp_t gfp)
{
	struct wiphy *wiphy = dev->ieee80211_ptr->wiphy;
	struct cfg80211_registered_device *rdev = wiphy_to_rdev(wiphy);
	struct sk_buff *msg;
	void *hdr;

	msg = nlmsg_new(NLMSG_GOODSIZE, gfp);
	if (!msg)
		return;

	hdr = nl80211hdr_put(msg, 0, 0, 0, NL80211_CMD_CONN_FAILED);
	if (!hdr) {
		nlmsg_free(msg);
		return;
	}

	if (nla_put_u32(msg, NL80211_ATTR_IFINDEX, dev->ifindex) ||
	    nla_put(msg, NL80211_ATTR_MAC, ETH_ALEN, mac_addr) ||
	    nla_put_u32(msg, NL80211_ATTR_CONN_FAILED_REASON, reason))
		goto nla_put_failure;

	genlmsg_end(msg, hdr);

	genlmsg_multicast_netns(&nl80211_fam, wiphy_net(&rdev->wiphy), msg, 0,
				NL80211_MCGRP_MLME, gfp);
	return;

 nla_put_failure:
	genlmsg_cancel(msg, hdr);
	nlmsg_free(msg);
}
EXPORT_SYMBOL(cfg80211_conn_failed);

static bool __nl80211_unexpected_frame(struct net_device *dev, u8 cmd,
				       const u8 *addr, gfp_t gfp)
{
	struct wireless_dev *wdev = dev->ieee80211_ptr;
	struct cfg80211_registered_device *rdev = wiphy_to_rdev(wdev->wiphy);
	struct sk_buff *msg;
	void *hdr;
	u32 nlportid = ACCESS_ONCE(wdev->ap_unexpected_nlportid);

	if (!nlportid)
		return false;

	msg = nlmsg_new(100, gfp);
	if (!msg)
		return true;

	hdr = nl80211hdr_put(msg, 0, 0, 0, cmd);
	if (!hdr) {
		nlmsg_free(msg);
		return true;
	}

	if (nla_put_u32(msg, NL80211_ATTR_WIPHY, rdev->wiphy_idx) ||
	    nla_put_u32(msg, NL80211_ATTR_IFINDEX, dev->ifindex) ||
	    nla_put(msg, NL80211_ATTR_MAC, ETH_ALEN, addr))
		goto nla_put_failure;

	genlmsg_end(msg, hdr);
	genlmsg_unicast(wiphy_net(&rdev->wiphy), msg, nlportid);
	return true;

 nla_put_failure:
	genlmsg_cancel(msg, hdr);
	nlmsg_free(msg);
	return true;
}

bool cfg80211_rx_spurious_frame(struct net_device *dev,
				const u8 *addr, gfp_t gfp)
{
	struct wireless_dev *wdev = dev->ieee80211_ptr;
	bool ret;

	trace_cfg80211_rx_spurious_frame(dev, addr);

	if (WARN_ON(wdev->iftype != NL80211_IFTYPE_AP &&
		    wdev->iftype != NL80211_IFTYPE_P2P_GO)) {
		trace_cfg80211_return_bool(false);
		return false;
	}
	ret = __nl80211_unexpected_frame(dev, NL80211_CMD_UNEXPECTED_FRAME,
					 addr, gfp);
	trace_cfg80211_return_bool(ret);
	return ret;
}
EXPORT_SYMBOL(cfg80211_rx_spurious_frame);

bool cfg80211_rx_unexpected_4addr_frame(struct net_device *dev,
					const u8 *addr, gfp_t gfp)
{
	struct wireless_dev *wdev = dev->ieee80211_ptr;
	bool ret;

	trace_cfg80211_rx_unexpected_4addr_frame(dev, addr);

	if (WARN_ON(wdev->iftype != NL80211_IFTYPE_AP &&
		    wdev->iftype != NL80211_IFTYPE_P2P_GO &&
		    wdev->iftype != NL80211_IFTYPE_AP_VLAN)) {
		trace_cfg80211_return_bool(false);
		return false;
	}
	ret = __nl80211_unexpected_frame(dev,
					 NL80211_CMD_UNEXPECTED_4ADDR_FRAME,
					 addr, gfp);
	trace_cfg80211_return_bool(ret);
	return ret;
}
EXPORT_SYMBOL(cfg80211_rx_unexpected_4addr_frame);

int nl80211_send_mgmt(struct cfg80211_registered_device *rdev,
		      struct wireless_dev *wdev, u32 nlportid,
		      int freq, int sig_dbm,
		      const u8 *buf, size_t len, u32 flags, gfp_t gfp)
{
	struct net_device *netdev = wdev->netdev;
	struct sk_buff *msg;
	void *hdr;

	msg = nlmsg_new(100 + len, gfp);
	if (!msg)
		return -ENOMEM;

	hdr = nl80211hdr_put(msg, 0, 0, 0, NL80211_CMD_FRAME);
	if (!hdr) {
		nlmsg_free(msg);
		return -ENOMEM;
	}

	if (nla_put_u32(msg, NL80211_ATTR_WIPHY, rdev->wiphy_idx) ||
	    (netdev && nla_put_u32(msg, NL80211_ATTR_IFINDEX,
					netdev->ifindex)) ||
	    nla_put_u64(msg, NL80211_ATTR_WDEV, wdev_id(wdev)) ||
	    nla_put_u32(msg, NL80211_ATTR_WIPHY_FREQ, freq) ||
	    (sig_dbm &&
	     nla_put_u32(msg, NL80211_ATTR_RX_SIGNAL_DBM, sig_dbm)) ||
	    nla_put(msg, NL80211_ATTR_FRAME, len, buf) ||
	    (flags &&
	     nla_put_u32(msg, NL80211_ATTR_RXMGMT_FLAGS, flags)))
		goto nla_put_failure;

	genlmsg_end(msg, hdr);

	return genlmsg_unicast(wiphy_net(&rdev->wiphy), msg, nlportid);

 nla_put_failure:
	genlmsg_cancel(msg, hdr);
	nlmsg_free(msg);
	return -ENOBUFS;
}

void cfg80211_mgmt_tx_status(struct wireless_dev *wdev, u64 cookie,
			     const u8 *buf, size_t len, bool ack, gfp_t gfp)
{
	struct wiphy *wiphy = wdev->wiphy;
	struct cfg80211_registered_device *rdev = wiphy_to_rdev(wiphy);
	struct net_device *netdev = wdev->netdev;
	struct sk_buff *msg;
	void *hdr;

	trace_cfg80211_mgmt_tx_status(wdev, cookie, ack);

	msg = nlmsg_new(100 + len, gfp);
	if (!msg)
		return;

	hdr = nl80211hdr_put(msg, 0, 0, 0, NL80211_CMD_FRAME_TX_STATUS);
	if (!hdr) {
		nlmsg_free(msg);
		return;
	}

	if (nla_put_u32(msg, NL80211_ATTR_WIPHY, rdev->wiphy_idx) ||
	    (netdev && nla_put_u32(msg, NL80211_ATTR_IFINDEX,
				   netdev->ifindex)) ||
	    nla_put_u64(msg, NL80211_ATTR_WDEV, wdev_id(wdev)) ||
	    nla_put(msg, NL80211_ATTR_FRAME, len, buf) ||
	    nla_put_u64(msg, NL80211_ATTR_COOKIE, cookie) ||
	    (ack && nla_put_flag(msg, NL80211_ATTR_ACK)))
		goto nla_put_failure;

	genlmsg_end(msg, hdr);

	genlmsg_multicast_netns(&nl80211_fam, wiphy_net(&rdev->wiphy), msg, 0,
				NL80211_MCGRP_MLME, gfp);
	return;

 nla_put_failure:
	genlmsg_cancel(msg, hdr);
	nlmsg_free(msg);
}
EXPORT_SYMBOL(cfg80211_mgmt_tx_status);

static struct sk_buff *cfg80211_prepare_cqm(struct net_device *dev,
					    const char *mac, gfp_t gfp)
{
	struct wireless_dev *wdev = dev->ieee80211_ptr;
	struct cfg80211_registered_device *rdev = wiphy_to_rdev(wdev->wiphy);
	struct sk_buff *msg = nlmsg_new(NLMSG_DEFAULT_SIZE, gfp);
	void **cb;

	if (!msg)
		return NULL;

	cb = (void **)msg->cb;

	cb[0] = nl80211hdr_put(msg, 0, 0, 0, NL80211_CMD_NOTIFY_CQM);
	if (!cb[0]) {
		nlmsg_free(msg);
		return NULL;
	}

	if (nla_put_u32(msg, NL80211_ATTR_WIPHY, rdev->wiphy_idx) ||
	    nla_put_u32(msg, NL80211_ATTR_IFINDEX, dev->ifindex))
		goto nla_put_failure;

	if (mac && nla_put(msg, NL80211_ATTR_MAC, ETH_ALEN, mac))
		goto nla_put_failure;

	cb[1] = nla_nest_start(msg, NL80211_ATTR_CQM);
	if (!cb[1])
		goto nla_put_failure;

	cb[2] = rdev;

	return msg;
 nla_put_failure:
	nlmsg_free(msg);
	return NULL;
}

static void cfg80211_send_cqm(struct sk_buff *msg, gfp_t gfp)
{
	void **cb = (void **)msg->cb;
	struct cfg80211_registered_device *rdev = cb[2];

	nla_nest_end(msg, cb[1]);
	genlmsg_end(msg, cb[0]);

	memset(msg->cb, 0, sizeof(msg->cb));

	genlmsg_multicast_netns(&nl80211_fam, wiphy_net(&rdev->wiphy), msg, 0,
				NL80211_MCGRP_MLME, gfp);
}

void cfg80211_cqm_rssi_notify(struct net_device *dev,
			      enum nl80211_cqm_rssi_threshold_event rssi_event,
			      gfp_t gfp)
{
	struct sk_buff *msg;

	trace_cfg80211_cqm_rssi_notify(dev, rssi_event);

	if (WARN_ON(rssi_event != NL80211_CQM_RSSI_THRESHOLD_EVENT_LOW &&
		    rssi_event != NL80211_CQM_RSSI_THRESHOLD_EVENT_HIGH))
		return;

	msg = cfg80211_prepare_cqm(dev, NULL, gfp);
	if (!msg)
		return;

	if (nla_put_u32(msg, NL80211_ATTR_CQM_RSSI_THRESHOLD_EVENT,
			rssi_event))
		goto nla_put_failure;

	cfg80211_send_cqm(msg, gfp);

	return;

 nla_put_failure:
	nlmsg_free(msg);
}
EXPORT_SYMBOL(cfg80211_cqm_rssi_notify);

void cfg80211_cqm_txe_notify(struct net_device *dev,
			     const u8 *peer, u32 num_packets,
			     u32 rate, u32 intvl, gfp_t gfp)
{
	struct sk_buff *msg;

	msg = cfg80211_prepare_cqm(dev, peer, gfp);
	if (!msg)
		return;

	if (nla_put_u32(msg, NL80211_ATTR_CQM_TXE_PKTS, num_packets))
		goto nla_put_failure;

	if (nla_put_u32(msg, NL80211_ATTR_CQM_TXE_RATE, rate))
		goto nla_put_failure;

	if (nla_put_u32(msg, NL80211_ATTR_CQM_TXE_INTVL, intvl))
		goto nla_put_failure;

	cfg80211_send_cqm(msg, gfp);
	return;

 nla_put_failure:
	nlmsg_free(msg);
}
EXPORT_SYMBOL(cfg80211_cqm_txe_notify);

void cfg80211_cqm_pktloss_notify(struct net_device *dev,
				 const u8 *peer, u32 num_packets, gfp_t gfp)
{
	struct sk_buff *msg;

	trace_cfg80211_cqm_pktloss_notify(dev, peer, num_packets);

	msg = cfg80211_prepare_cqm(dev, peer, gfp);
	if (!msg)
		return;

	if (nla_put_u32(msg, NL80211_ATTR_CQM_PKT_LOSS_EVENT, num_packets))
		goto nla_put_failure;

	cfg80211_send_cqm(msg, gfp);
	return;

 nla_put_failure:
	nlmsg_free(msg);
}
EXPORT_SYMBOL(cfg80211_cqm_pktloss_notify);

void cfg80211_cqm_beacon_loss_notify(struct net_device *dev, gfp_t gfp)
{
	struct sk_buff *msg;

	msg = cfg80211_prepare_cqm(dev, NULL, gfp);
	if (!msg)
		return;

	if (nla_put_flag(msg, NL80211_ATTR_CQM_BEACON_LOSS_EVENT))
		goto nla_put_failure;

	cfg80211_send_cqm(msg, gfp);
	return;

 nla_put_failure:
	nlmsg_free(msg);
}
EXPORT_SYMBOL(cfg80211_cqm_beacon_loss_notify);

static void nl80211_gtk_rekey_notify(struct cfg80211_registered_device *rdev,
				     struct net_device *netdev, const u8 *bssid,
				     const u8 *replay_ctr, gfp_t gfp)
{
	struct sk_buff *msg;
	struct nlattr *rekey_attr;
	void *hdr;

	msg = nlmsg_new(NLMSG_DEFAULT_SIZE, gfp);
	if (!msg)
		return;

	hdr = nl80211hdr_put(msg, 0, 0, 0, NL80211_CMD_SET_REKEY_OFFLOAD);
	if (!hdr) {
		nlmsg_free(msg);
		return;
	}

	if (nla_put_u32(msg, NL80211_ATTR_WIPHY, rdev->wiphy_idx) ||
	    nla_put_u32(msg, NL80211_ATTR_IFINDEX, netdev->ifindex) ||
	    nla_put(msg, NL80211_ATTR_MAC, ETH_ALEN, bssid))
		goto nla_put_failure;

	rekey_attr = nla_nest_start(msg, NL80211_ATTR_REKEY_DATA);
	if (!rekey_attr)
		goto nla_put_failure;

	if (nla_put(msg, NL80211_REKEY_DATA_REPLAY_CTR,
		    NL80211_REPLAY_CTR_LEN, replay_ctr))
		goto nla_put_failure;

	nla_nest_end(msg, rekey_attr);

	genlmsg_end(msg, hdr);

	genlmsg_multicast_netns(&nl80211_fam, wiphy_net(&rdev->wiphy), msg, 0,
				NL80211_MCGRP_MLME, gfp);
	return;

 nla_put_failure:
	genlmsg_cancel(msg, hdr);
	nlmsg_free(msg);
}

void cfg80211_gtk_rekey_notify(struct net_device *dev, const u8 *bssid,
			       const u8 *replay_ctr, gfp_t gfp)
{
	struct wireless_dev *wdev = dev->ieee80211_ptr;
	struct wiphy *wiphy = wdev->wiphy;
	struct cfg80211_registered_device *rdev = wiphy_to_rdev(wiphy);

	trace_cfg80211_gtk_rekey_notify(dev, bssid);
	nl80211_gtk_rekey_notify(rdev, dev, bssid, replay_ctr, gfp);
}
EXPORT_SYMBOL(cfg80211_gtk_rekey_notify);

static void
nl80211_pmksa_candidate_notify(struct cfg80211_registered_device *rdev,
			       struct net_device *netdev, int index,
			       const u8 *bssid, bool preauth, gfp_t gfp)
{
	struct sk_buff *msg;
	struct nlattr *attr;
	void *hdr;

	msg = nlmsg_new(NLMSG_DEFAULT_SIZE, gfp);
	if (!msg)
		return;

	hdr = nl80211hdr_put(msg, 0, 0, 0, NL80211_CMD_PMKSA_CANDIDATE);
	if (!hdr) {
		nlmsg_free(msg);
		return;
	}

	if (nla_put_u32(msg, NL80211_ATTR_WIPHY, rdev->wiphy_idx) ||
	    nla_put_u32(msg, NL80211_ATTR_IFINDEX, netdev->ifindex))
		goto nla_put_failure;

	attr = nla_nest_start(msg, NL80211_ATTR_PMKSA_CANDIDATE);
	if (!attr)
		goto nla_put_failure;

	if (nla_put_u32(msg, NL80211_PMKSA_CANDIDATE_INDEX, index) ||
	    nla_put(msg, NL80211_PMKSA_CANDIDATE_BSSID, ETH_ALEN, bssid) ||
	    (preauth &&
	     nla_put_flag(msg, NL80211_PMKSA_CANDIDATE_PREAUTH)))
		goto nla_put_failure;

	nla_nest_end(msg, attr);

	genlmsg_end(msg, hdr);

	genlmsg_multicast_netns(&nl80211_fam, wiphy_net(&rdev->wiphy), msg, 0,
				NL80211_MCGRP_MLME, gfp);
	return;

 nla_put_failure:
	genlmsg_cancel(msg, hdr);
	nlmsg_free(msg);
}

void cfg80211_pmksa_candidate_notify(struct net_device *dev, int index,
				     const u8 *bssid, bool preauth, gfp_t gfp)
{
	struct wireless_dev *wdev = dev->ieee80211_ptr;
	struct wiphy *wiphy = wdev->wiphy;
	struct cfg80211_registered_device *rdev = wiphy_to_rdev(wiphy);

	trace_cfg80211_pmksa_candidate_notify(dev, index, bssid, preauth);
	nl80211_pmksa_candidate_notify(rdev, dev, index, bssid, preauth, gfp);
}
EXPORT_SYMBOL(cfg80211_pmksa_candidate_notify);

static void nl80211_ch_switch_notify(struct cfg80211_registered_device *rdev,
				     struct net_device *netdev,
				     struct cfg80211_chan_def *chandef,
				     gfp_t gfp,
				     enum nl80211_commands notif,
				     u8 count)
{
	struct sk_buff *msg;
	void *hdr;

	msg = nlmsg_new(NLMSG_DEFAULT_SIZE, gfp);
	if (!msg)
		return;

	hdr = nl80211hdr_put(msg, 0, 0, 0, notif);
	if (!hdr) {
		nlmsg_free(msg);
		return;
	}

	if (nla_put_u32(msg, NL80211_ATTR_IFINDEX, netdev->ifindex))
		goto nla_put_failure;

	if (nl80211_send_chandef(msg, chandef))
		goto nla_put_failure;

	if ((notif == NL80211_CMD_CH_SWITCH_STARTED_NOTIFY) &&
	    (nla_put_u32(msg, NL80211_ATTR_CH_SWITCH_COUNT, count)))
			goto nla_put_failure;

	genlmsg_end(msg, hdr);

	genlmsg_multicast_netns(&nl80211_fam, wiphy_net(&rdev->wiphy), msg, 0,
				NL80211_MCGRP_MLME, gfp);
	return;

 nla_put_failure:
	genlmsg_cancel(msg, hdr);
	nlmsg_free(msg);
}

void cfg80211_ch_switch_notify(struct net_device *dev,
			       struct cfg80211_chan_def *chandef)
{
	struct wireless_dev *wdev = dev->ieee80211_ptr;
	struct wiphy *wiphy = wdev->wiphy;
	struct cfg80211_registered_device *rdev = wiphy_to_rdev(wiphy);

	ASSERT_WDEV_LOCK(wdev);

	trace_cfg80211_ch_switch_notify(dev, chandef);

	wdev->chandef = *chandef;
	wdev->preset_chandef = *chandef;

	if (wdev->iftype == NL80211_IFTYPE_STATION &&
	    !WARN_ON(!wdev->current_bss))
		wdev->current_bss->pub.channel = chandef->chan;

	nl80211_ch_switch_notify(rdev, dev, chandef, GFP_KERNEL,
				 NL80211_CMD_CH_SWITCH_NOTIFY, 0);
}
EXPORT_SYMBOL(cfg80211_ch_switch_notify);

void cfg80211_ch_switch_started_notify(struct net_device *dev,
				       struct cfg80211_chan_def *chandef,
				       u8 count)
{
	struct wireless_dev *wdev = dev->ieee80211_ptr;
	struct wiphy *wiphy = wdev->wiphy;
	struct cfg80211_registered_device *rdev = wiphy_to_rdev(wiphy);

	trace_cfg80211_ch_switch_started_notify(dev, chandef);

	nl80211_ch_switch_notify(rdev, dev, chandef, GFP_KERNEL,
				 NL80211_CMD_CH_SWITCH_STARTED_NOTIFY, count);
}
EXPORT_SYMBOL(cfg80211_ch_switch_started_notify);

void
nl80211_radar_notify(struct cfg80211_registered_device *rdev,
		     const struct cfg80211_chan_def *chandef,
		     enum nl80211_radar_event event,
		     struct net_device *netdev, gfp_t gfp)
{
	struct sk_buff *msg;
	void *hdr;

	msg = nlmsg_new(NLMSG_DEFAULT_SIZE, gfp);
	if (!msg)
		return;

	hdr = nl80211hdr_put(msg, 0, 0, 0, NL80211_CMD_RADAR_DETECT);
	if (!hdr) {
		nlmsg_free(msg);
		return;
	}

	if (nla_put_u32(msg, NL80211_ATTR_WIPHY, rdev->wiphy_idx))
		goto nla_put_failure;

	/* NOP and radar events don't need a netdev parameter */
	if (netdev) {
		struct wireless_dev *wdev = netdev->ieee80211_ptr;

		if (nla_put_u32(msg, NL80211_ATTR_IFINDEX, netdev->ifindex) ||
		    nla_put_u64(msg, NL80211_ATTR_WDEV, wdev_id(wdev)))
			goto nla_put_failure;
	}

	if (nla_put_u32(msg, NL80211_ATTR_RADAR_EVENT, event))
		goto nla_put_failure;

	if (nl80211_send_chandef(msg, chandef))
		goto nla_put_failure;

	genlmsg_end(msg, hdr);

	genlmsg_multicast_netns(&nl80211_fam, wiphy_net(&rdev->wiphy), msg, 0,
				NL80211_MCGRP_MLME, gfp);
	return;

 nla_put_failure:
	genlmsg_cancel(msg, hdr);
	nlmsg_free(msg);
}

void cfg80211_probe_status(struct net_device *dev, const u8 *addr,
			   u64 cookie, bool acked, gfp_t gfp)
{
	struct wireless_dev *wdev = dev->ieee80211_ptr;
	struct cfg80211_registered_device *rdev = wiphy_to_rdev(wdev->wiphy);
	struct sk_buff *msg;
	void *hdr;

	trace_cfg80211_probe_status(dev, addr, cookie, acked);

	msg = nlmsg_new(NLMSG_DEFAULT_SIZE, gfp);

	if (!msg)
		return;

	hdr = nl80211hdr_put(msg, 0, 0, 0, NL80211_CMD_PROBE_CLIENT);
	if (!hdr) {
		nlmsg_free(msg);
		return;
	}

	if (nla_put_u32(msg, NL80211_ATTR_WIPHY, rdev->wiphy_idx) ||
	    nla_put_u32(msg, NL80211_ATTR_IFINDEX, dev->ifindex) ||
	    nla_put(msg, NL80211_ATTR_MAC, ETH_ALEN, addr) ||
	    nla_put_u64(msg, NL80211_ATTR_COOKIE, cookie) ||
	    (acked && nla_put_flag(msg, NL80211_ATTR_ACK)))
		goto nla_put_failure;

	genlmsg_end(msg, hdr);

	genlmsg_multicast_netns(&nl80211_fam, wiphy_net(&rdev->wiphy), msg, 0,
				NL80211_MCGRP_MLME, gfp);
	return;

 nla_put_failure:
	genlmsg_cancel(msg, hdr);
	nlmsg_free(msg);
}
EXPORT_SYMBOL(cfg80211_probe_status);

void cfg80211_report_obss_beacon(struct wiphy *wiphy,
				 const u8 *frame, size_t len,
				 int freq, int sig_dbm)
{
	struct cfg80211_registered_device *rdev = wiphy_to_rdev(wiphy);
	struct sk_buff *msg;
	void *hdr;
	struct cfg80211_beacon_registration *reg;

	trace_cfg80211_report_obss_beacon(wiphy, frame, len, freq, sig_dbm);

	spin_lock_bh(&rdev->beacon_registrations_lock);
	list_for_each_entry(reg, &rdev->beacon_registrations, list) {
		msg = nlmsg_new(len + 100, GFP_ATOMIC);
		if (!msg) {
			spin_unlock_bh(&rdev->beacon_registrations_lock);
			return;
		}

		hdr = nl80211hdr_put(msg, 0, 0, 0, NL80211_CMD_FRAME);
		if (!hdr)
			goto nla_put_failure;

		if (nla_put_u32(msg, NL80211_ATTR_WIPHY, rdev->wiphy_idx) ||
		    (freq &&
		     nla_put_u32(msg, NL80211_ATTR_WIPHY_FREQ, freq)) ||
		    (sig_dbm &&
		     nla_put_u32(msg, NL80211_ATTR_RX_SIGNAL_DBM, sig_dbm)) ||
		    nla_put(msg, NL80211_ATTR_FRAME, len, frame))
			goto nla_put_failure;

		genlmsg_end(msg, hdr);

		genlmsg_unicast(wiphy_net(&rdev->wiphy), msg, reg->nlportid);
	}
	spin_unlock_bh(&rdev->beacon_registrations_lock);
	return;

 nla_put_failure:
	spin_unlock_bh(&rdev->beacon_registrations_lock);
	if (hdr)
		genlmsg_cancel(msg, hdr);
	nlmsg_free(msg);
}
EXPORT_SYMBOL(cfg80211_report_obss_beacon);

#ifdef CONFIG_PM
static int cfg80211_net_detect_results(struct sk_buff *msg,
				       struct cfg80211_wowlan_wakeup *wakeup)
{
	struct cfg80211_wowlan_nd_info *nd = wakeup->net_detect;
	struct nlattr *nl_results, *nl_match, *nl_freqs;
	int i, j;

	nl_results = nla_nest_start(
		msg, NL80211_WOWLAN_TRIG_NET_DETECT_RESULTS);
	if (!nl_results)
		return -EMSGSIZE;

	for (i = 0; i < nd->n_matches; i++) {
		struct cfg80211_wowlan_nd_match *match = nd->matches[i];

		nl_match = nla_nest_start(msg, i);
		if (!nl_match)
			break;

		/* The SSID attribute is optional in nl80211, but for
		 * simplicity reasons it's always present in the
		 * cfg80211 structure.  If a driver can't pass the
		 * SSID, that needs to be changed.  A zero length SSID
		 * is still a valid SSID (wildcard), so it cannot be
		 * used for this purpose.
		 */
		if (nla_put(msg, NL80211_ATTR_SSID, match->ssid.ssid_len,
			    match->ssid.ssid)) {
			nla_nest_cancel(msg, nl_match);
			goto out;
		}

		if (match->n_channels) {
			nl_freqs = nla_nest_start(
				msg, NL80211_ATTR_SCAN_FREQUENCIES);
			if (!nl_freqs) {
				nla_nest_cancel(msg, nl_match);
				goto out;
			}

			for (j = 0; j < match->n_channels; j++) {
				if (nla_put_u32(msg, j, match->channels[j])) {
					nla_nest_cancel(msg, nl_freqs);
					nla_nest_cancel(msg, nl_match);
					goto out;
				}
			}

			nla_nest_end(msg, nl_freqs);
		}

		nla_nest_end(msg, nl_match);
	}

out:
	nla_nest_end(msg, nl_results);
	return 0;
}

void cfg80211_report_wowlan_wakeup(struct wireless_dev *wdev,
				   struct cfg80211_wowlan_wakeup *wakeup,
				   gfp_t gfp)
{
	struct cfg80211_registered_device *rdev = wiphy_to_rdev(wdev->wiphy);
	struct sk_buff *msg;
	void *hdr;
	int size = 200;

	trace_cfg80211_report_wowlan_wakeup(wdev->wiphy, wdev, wakeup);

	if (wakeup)
		size += wakeup->packet_present_len;

	msg = nlmsg_new(size, gfp);
	if (!msg)
		return;

	hdr = nl80211hdr_put(msg, 0, 0, 0, NL80211_CMD_SET_WOWLAN);
	if (!hdr)
		goto free_msg;

	if (nla_put_u32(msg, NL80211_ATTR_WIPHY, rdev->wiphy_idx) ||
	    nla_put_u64(msg, NL80211_ATTR_WDEV, wdev_id(wdev)))
		goto free_msg;

	if (wdev->netdev && nla_put_u32(msg, NL80211_ATTR_IFINDEX,
					wdev->netdev->ifindex))
		goto free_msg;

	if (wakeup) {
		struct nlattr *reasons;

		reasons = nla_nest_start(msg, NL80211_ATTR_WOWLAN_TRIGGERS);
		if (!reasons)
			goto free_msg;

		if (wakeup->disconnect &&
		    nla_put_flag(msg, NL80211_WOWLAN_TRIG_DISCONNECT))
			goto free_msg;
		if (wakeup->magic_pkt &&
		    nla_put_flag(msg, NL80211_WOWLAN_TRIG_MAGIC_PKT))
			goto free_msg;
		if (wakeup->gtk_rekey_failure &&
		    nla_put_flag(msg, NL80211_WOWLAN_TRIG_GTK_REKEY_FAILURE))
			goto free_msg;
		if (wakeup->eap_identity_req &&
		    nla_put_flag(msg, NL80211_WOWLAN_TRIG_EAP_IDENT_REQUEST))
			goto free_msg;
		if (wakeup->four_way_handshake &&
		    nla_put_flag(msg, NL80211_WOWLAN_TRIG_4WAY_HANDSHAKE))
			goto free_msg;
		if (wakeup->rfkill_release &&
		    nla_put_flag(msg, NL80211_WOWLAN_TRIG_RFKILL_RELEASE))
			goto free_msg;

		if (wakeup->pattern_idx >= 0 &&
		    nla_put_u32(msg, NL80211_WOWLAN_TRIG_PKT_PATTERN,
				wakeup->pattern_idx))
			goto free_msg;

		if (wakeup->tcp_match &&
		    nla_put_flag(msg, NL80211_WOWLAN_TRIG_WAKEUP_TCP_MATCH))
			goto free_msg;

		if (wakeup->tcp_connlost &&
		    nla_put_flag(msg, NL80211_WOWLAN_TRIG_WAKEUP_TCP_CONNLOST))
			goto free_msg;

		if (wakeup->tcp_nomoretokens &&
		    nla_put_flag(msg,
				 NL80211_WOWLAN_TRIG_WAKEUP_TCP_NOMORETOKENS))
			goto free_msg;

		if (wakeup->packet) {
			u32 pkt_attr = NL80211_WOWLAN_TRIG_WAKEUP_PKT_80211;
			u32 len_attr = NL80211_WOWLAN_TRIG_WAKEUP_PKT_80211_LEN;

			if (!wakeup->packet_80211) {
				pkt_attr =
					NL80211_WOWLAN_TRIG_WAKEUP_PKT_8023;
				len_attr =
					NL80211_WOWLAN_TRIG_WAKEUP_PKT_8023_LEN;
			}

			if (wakeup->packet_len &&
			    nla_put_u32(msg, len_attr, wakeup->packet_len))
				goto free_msg;

			if (nla_put(msg, pkt_attr, wakeup->packet_present_len,
				    wakeup->packet))
				goto free_msg;
		}

		if (wakeup->net_detect &&
		    cfg80211_net_detect_results(msg, wakeup))
				goto free_msg;

		nla_nest_end(msg, reasons);
	}

	genlmsg_end(msg, hdr);

	genlmsg_multicast_netns(&nl80211_fam, wiphy_net(&rdev->wiphy), msg, 0,
				NL80211_MCGRP_MLME, gfp);
	return;

 free_msg:
	nlmsg_free(msg);
}
EXPORT_SYMBOL(cfg80211_report_wowlan_wakeup);
#endif

void cfg80211_tdls_oper_request(struct net_device *dev, const u8 *peer,
				enum nl80211_tdls_operation oper,
				u16 reason_code, gfp_t gfp)
{
	struct wireless_dev *wdev = dev->ieee80211_ptr;
	struct cfg80211_registered_device *rdev = wiphy_to_rdev(wdev->wiphy);
	struct sk_buff *msg;
	void *hdr;

	trace_cfg80211_tdls_oper_request(wdev->wiphy, dev, peer, oper,
					 reason_code);

	msg = nlmsg_new(NLMSG_DEFAULT_SIZE, gfp);
	if (!msg)
		return;

	hdr = nl80211hdr_put(msg, 0, 0, 0, NL80211_CMD_TDLS_OPER);
	if (!hdr) {
		nlmsg_free(msg);
		return;
	}

	if (nla_put_u32(msg, NL80211_ATTR_WIPHY, rdev->wiphy_idx) ||
	    nla_put_u32(msg, NL80211_ATTR_IFINDEX, dev->ifindex) ||
	    nla_put_u8(msg, NL80211_ATTR_TDLS_OPERATION, oper) ||
	    nla_put(msg, NL80211_ATTR_MAC, ETH_ALEN, peer) ||
	    (reason_code > 0 &&
	     nla_put_u16(msg, NL80211_ATTR_REASON_CODE, reason_code)))
		goto nla_put_failure;

	genlmsg_end(msg, hdr);

	genlmsg_multicast_netns(&nl80211_fam, wiphy_net(&rdev->wiphy), msg, 0,
				NL80211_MCGRP_MLME, gfp);
	return;

 nla_put_failure:
	genlmsg_cancel(msg, hdr);
	nlmsg_free(msg);
}
EXPORT_SYMBOL(cfg80211_tdls_oper_request);

static int nl80211_netlink_notify(struct notifier_block * nb,
				  unsigned long state,
				  void *_notify)
{
	struct netlink_notify *notify = _notify;
	struct cfg80211_registered_device *rdev;
	struct wireless_dev *wdev;
	struct cfg80211_beacon_registration *reg, *tmp;

	if (state != NETLINK_URELEASE || notify->protocol != NETLINK_GENERIC)
		return NOTIFY_DONE;

	rcu_read_lock();

	list_for_each_entry_rcu(rdev, &cfg80211_rdev_list, list) {
		bool schedule_destroy_work = false;
		struct cfg80211_sched_scan_request *sched_scan_req =
			rcu_dereference(rdev->sched_scan_req);

		if (sched_scan_req && notify->portid &&
		    sched_scan_req->owner_nlportid == notify->portid) {
			sched_scan_req->owner_nlportid = 0;

			if (rdev->ops->sched_scan_stop &&
			    rdev->wiphy.flags & WIPHY_FLAG_SUPPORTS_SCHED_SCAN)
				schedule_work(&rdev->sched_scan_stop_wk);
		}

		list_for_each_entry_rcu(wdev, &rdev->wiphy.wdev_list, list) {
			cfg80211_mlme_unregister_socket(wdev, notify->portid);

			if (wdev->owner_nlportid == notify->portid)
				schedule_destroy_work = true;
			else if (wdev->conn_owner_nlportid == notify->portid)
				schedule_work(&wdev->disconnect_wk);
		}

		spin_lock_bh(&rdev->beacon_registrations_lock);
		list_for_each_entry_safe(reg, tmp, &rdev->beacon_registrations,
					 list) {
			if (reg->nlportid == notify->portid) {
				list_del(&reg->list);
				kfree(reg);
				break;
			}
		}
		spin_unlock_bh(&rdev->beacon_registrations_lock);

		if (schedule_destroy_work) {
			struct cfg80211_iface_destroy *destroy;

			destroy = kzalloc(sizeof(*destroy), GFP_ATOMIC);
			if (destroy) {
				destroy->nlportid = notify->portid;
				spin_lock(&rdev->destroy_list_lock);
				list_add(&destroy->list, &rdev->destroy_list);
				spin_unlock(&rdev->destroy_list_lock);
				schedule_work(&rdev->destroy_work);
			}
		}
	}

	rcu_read_unlock();

	/*
	 * It is possible that the user space process that is controlling the
	 * indoor setting disappeared, so notify the regulatory core.
	 */
	regulatory_netlink_notify(notify->portid);
	return NOTIFY_OK;
}

static struct notifier_block nl80211_netlink_notifier = {
	.notifier_call = nl80211_netlink_notify,
};

void cfg80211_ft_event(struct net_device *netdev,
		       struct cfg80211_ft_event_params *ft_event)
{
	struct wiphy *wiphy = netdev->ieee80211_ptr->wiphy;
	struct cfg80211_registered_device *rdev = wiphy_to_rdev(wiphy);
	struct sk_buff *msg;
	void *hdr;

	trace_cfg80211_ft_event(wiphy, netdev, ft_event);

	if (!ft_event->target_ap)
		return;

	msg = nlmsg_new(100 + ft_event->ies_len + ft_event->ric_ies_len,
			GFP_KERNEL);
	if (!msg)
		return;

	hdr = nl80211hdr_put(msg, 0, 0, 0, NL80211_CMD_FT_EVENT);
	if (!hdr)
		goto out;

	if (nla_put_u32(msg, NL80211_ATTR_WIPHY, rdev->wiphy_idx) ||
	    nla_put_u32(msg, NL80211_ATTR_IFINDEX, netdev->ifindex) ||
	    nla_put(msg, NL80211_ATTR_MAC, ETH_ALEN, ft_event->target_ap))
		goto out;

	if (ft_event->ies &&
	    nla_put(msg, NL80211_ATTR_IE, ft_event->ies_len, ft_event->ies))
		goto out;
	if (ft_event->ric_ies &&
	    nla_put(msg, NL80211_ATTR_IE_RIC, ft_event->ric_ies_len,
		    ft_event->ric_ies))
		goto out;

	genlmsg_end(msg, hdr);

	genlmsg_multicast_netns(&nl80211_fam, wiphy_net(&rdev->wiphy), msg, 0,
				NL80211_MCGRP_MLME, GFP_KERNEL);
	return;
 out:
	nlmsg_free(msg);
}
EXPORT_SYMBOL(cfg80211_ft_event);

void cfg80211_crit_proto_stopped(struct wireless_dev *wdev, gfp_t gfp)
{
	struct cfg80211_registered_device *rdev;
	struct sk_buff *msg;
	void *hdr;
	u32 nlportid;

	rdev = wiphy_to_rdev(wdev->wiphy);
	if (!rdev->crit_proto_nlportid)
		return;

	nlportid = rdev->crit_proto_nlportid;
	rdev->crit_proto_nlportid = 0;

	msg = nlmsg_new(NLMSG_DEFAULT_SIZE, gfp);
	if (!msg)
		return;

	hdr = nl80211hdr_put(msg, 0, 0, 0, NL80211_CMD_CRIT_PROTOCOL_STOP);
	if (!hdr)
		goto nla_put_failure;

	if (nla_put_u32(msg, NL80211_ATTR_WIPHY, rdev->wiphy_idx) ||
	    nla_put_u64(msg, NL80211_ATTR_WDEV, wdev_id(wdev)))
		goto nla_put_failure;

	genlmsg_end(msg, hdr);

	genlmsg_unicast(wiphy_net(&rdev->wiphy), msg, nlportid);
	return;

 nla_put_failure:
	if (hdr)
		genlmsg_cancel(msg, hdr);
	nlmsg_free(msg);

}
EXPORT_SYMBOL(cfg80211_crit_proto_stopped);

void nl80211_send_ap_stopped(struct wireless_dev *wdev)
{
	struct wiphy *wiphy = wdev->wiphy;
	struct cfg80211_registered_device *rdev = wiphy_to_rdev(wiphy);
	struct sk_buff *msg;
	void *hdr;

	msg = nlmsg_new(NLMSG_DEFAULT_SIZE, GFP_KERNEL);
	if (!msg)
		return;

	hdr = nl80211hdr_put(msg, 0, 0, 0, NL80211_CMD_STOP_AP);
	if (!hdr)
		goto out;

	if (nla_put_u32(msg, NL80211_ATTR_WIPHY, rdev->wiphy_idx) ||
	    nla_put_u32(msg, NL80211_ATTR_IFINDEX, wdev->netdev->ifindex) ||
	    nla_put_u64(msg, NL80211_ATTR_WDEV, wdev_id(wdev)))
		goto out;

	genlmsg_end(msg, hdr);

	genlmsg_multicast_netns(&nl80211_fam, wiphy_net(wiphy), msg, 0,
				NL80211_MCGRP_MLME, GFP_KERNEL);
	return;
 out:
	nlmsg_free(msg);
}

void cfg80211_ap_stopped(struct net_device *netdev, gfp_t gfp)
{
	struct wireless_dev *wdev = netdev->ieee80211_ptr;
	struct cfg80211_registered_device *rdev = wiphy_to_rdev(wdev->wiphy);

	nl80211_send_mlme_event(rdev, netdev, NULL, 0,
				NL80211_CMD_STOP_AP, gfp, -1);
}
EXPORT_SYMBOL(cfg80211_ap_stopped);

int cfg80211_external_auth_request(struct net_device *dev,
				   struct cfg80211_external_auth_params *params,
				   gfp_t gfp)
{
	struct wireless_dev *wdev = dev->ieee80211_ptr;
	struct cfg80211_registered_device *rdev = wiphy_to_rdev(wdev->wiphy);
	struct sk_buff *msg;
	void *hdr;

	if (!wdev->conn_owner_nlportid)
		return -EINVAL;

	msg = nlmsg_new(NLMSG_DEFAULT_SIZE, gfp);
	if (!msg)
		return -ENOMEM;

	hdr = nl80211hdr_put(msg, 0, 0, 0, NL80211_CMD_EXTERNAL_AUTH);
	if (!hdr)
		goto nla_put_failure;

	if (nla_put_u32(msg, NL80211_ATTR_WIPHY, rdev->wiphy_idx) ||
	    nla_put_u32(msg, NL80211_ATTR_IFINDEX, dev->ifindex) ||
	    nla_put_u32(msg, NL80211_ATTR_AKM_SUITES, params->key_mgmt_suite) ||
	    nla_put_u32(msg, NL80211_ATTR_EXTERNAL_AUTH_ACTION,
			params->action) ||
	    nla_put(msg, NL80211_ATTR_BSSID, ETH_ALEN, params->bssid) ||
	    nla_put(msg, NL80211_ATTR_SSID, params->ssid.ssid_len,
		    params->ssid.ssid))
		goto nla_put_failure;

	genlmsg_end(msg, hdr);
	genlmsg_unicast(wiphy_net(&rdev->wiphy), msg,
			wdev->conn_owner_nlportid);
	return 0;

 nla_put_failure:
	nlmsg_free(msg);
	return -ENOBUFS;
}
EXPORT_SYMBOL(cfg80211_external_auth_request);

/* initialisation/exit functions */

int nl80211_init(void)
{
	int err;

	err = genl_register_family_with_ops_groups(&nl80211_fam, nl80211_ops,
						   nl80211_mcgrps);
	if (err)
		return err;

	err = netlink_register_notifier(&nl80211_netlink_notifier);
	if (err)
		goto err_out;

	return 0;
 err_out:
	genl_unregister_family(&nl80211_fam);
	return err;
}

void nl80211_exit(void)
{
	netlink_unregister_notifier(&nl80211_netlink_notifier);
	genl_unregister_family(&nl80211_fam);
}<|MERGE_RESOLUTION|>--- conflicted
+++ resolved
@@ -3336,7 +3336,6 @@
 		int rate = (rates[i] & 0x7f) * 5;
 		int ridx;
 
-<<<<<<< HEAD
 		for (ridx = 0; ridx < sband->n_bitrates; ridx++) {
 			struct ieee80211_rate *srate =
 				&sband->bitrates[ridx];
@@ -3347,19 +3346,6 @@
 		}
 		if (ridx == sband->n_bitrates)
 			return 0; /* rate not found */
-=======
-	if (attrs[NL80211_ATTR_BEACON_HEAD]) {
-		int ret = validate_beacon_head(attrs[NL80211_ATTR_BEACON_HEAD]);
-
-		if (ret)
-			return ret;
-
-		bcn->head = nla_data(attrs[NL80211_ATTR_BEACON_HEAD]);
-		bcn->head_len = nla_len(attrs[NL80211_ATTR_BEACON_HEAD]);
-		if (!bcn->head_len)
-			return -EINVAL;
-		haveinfo = true;
->>>>>>> 04858540
 	}
 
 	return mask;
@@ -3639,6 +3625,11 @@
 	memset(bcn, 0, sizeof(*bcn));
 
 	if (attrs[NL80211_ATTR_BEACON_HEAD]) {
+		int ret = validate_beacon_head(attrs[NL80211_ATTR_BEACON_HEAD]);
+
+		if (ret)
+			return ret;
+
 		bcn->head = nla_data(attrs[NL80211_ATTR_BEACON_HEAD]);
 		bcn->head_len = nla_len(attrs[NL80211_ATTR_BEACON_HEAD]);
 		if (!bcn->head_len)
