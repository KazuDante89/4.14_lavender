--- conflicted
+++ resolved
@@ -3428,11 +3428,7 @@
 
 	memset(mask, 0, sizeof(*mask));
 	/* Default to all rates enabled */
-<<<<<<< HEAD
 	for (i = 0; i < NUM_NL80211_BANDS; i++) {
-=======
-	for (i = 0; i < IEEE80211_NUM_BANDS; i++) {
->>>>>>> 052680e5
 		sband = rdev->wiphy.bands[i];
 
 		if (!sband)
@@ -3459,17 +3455,10 @@
 	 */
 	BUILD_BUG_ON(NL80211_MAX_SUPP_HT_RATES > IEEE80211_HT_MCS_MASK_LEN * 8);
 	nla_for_each_nested(tx_rates, info->attrs[NL80211_ATTR_TX_RATES], rem) {
-<<<<<<< HEAD
 		enum nl80211_band band = nla_type(tx_rates);
 		int err;
 
 		if (band < 0 || band >= NUM_NL80211_BANDS)
-=======
-		enum ieee80211_band band = nla_type(tx_rates);
-		int err;
-
-		if (band < 0 || band >= IEEE80211_NUM_BANDS)
->>>>>>> 052680e5
 			return -EINVAL;
 		sband = rdev->wiphy.bands[band];
 		if (sband == NULL)
@@ -3879,11 +3868,7 @@
 	}
 
 	params.pbss = nla_get_flag(info->attrs[NL80211_ATTR_PBSS]);
-<<<<<<< HEAD
 	if (params.pbss && !rdev->wiphy.bands[NL80211_BAND_60GHZ])
-=======
-	if (params.pbss && !rdev->wiphy.bands[IEEE80211_BAND_60GHZ])
->>>>>>> 052680e5
 		return -EOPNOTSUPP;
 
 	if (info->attrs[NL80211_ATTR_ACL_POLICY]) {
@@ -6177,15 +6162,9 @@
 	return n_channels;
 }
 
-<<<<<<< HEAD
 static bool is_band_valid(struct wiphy *wiphy, enum nl80211_band b)
 {
 	return b < NUM_NL80211_BANDS && wiphy->bands[b];
-=======
-static bool is_band_valid(struct wiphy *wiphy, enum ieee80211_band b)
-{
-	return b < IEEE80211_NUM_BANDS && wiphy->bands[b];
->>>>>>> 052680e5
 }
 
 static int parse_bss_select(struct nlattr *nla, struct wiphy *wiphy,
@@ -6217,7 +6196,6 @@
 	}
 
 	bss_select->behaviour = __NL80211_BSS_SELECT_ATTR_INVALID;
-<<<<<<< HEAD
 
 	if (attr[NL80211_BSS_SELECT_ATTR_RSSI])
 		bss_select->behaviour = NL80211_BSS_SELECT_ATTR_RSSI;
@@ -6241,31 +6219,6 @@
 			return -EINVAL;
 	}
 
-=======
-
-	if (attr[NL80211_BSS_SELECT_ATTR_RSSI])
-		bss_select->behaviour = NL80211_BSS_SELECT_ATTR_RSSI;
-
-	if (attr[NL80211_BSS_SELECT_ATTR_BAND_PREF]) {
-		bss_select->behaviour = NL80211_BSS_SELECT_ATTR_BAND_PREF;
-		bss_select->param.band_pref =
-			nla_get_u32(attr[NL80211_BSS_SELECT_ATTR_BAND_PREF]);
-		if (!is_band_valid(wiphy, bss_select->param.band_pref))
-			return -EINVAL;
-	}
-
-	if (attr[NL80211_BSS_SELECT_ATTR_RSSI_ADJUST]) {
-		struct nl80211_bss_select_rssi_adjust *adj_param;
-
-		adj_param = nla_data(attr[NL80211_BSS_SELECT_ATTR_RSSI_ADJUST]);
-		bss_select->behaviour = NL80211_BSS_SELECT_ATTR_RSSI_ADJUST;
-		bss_select->param.adjust.band = adj_param->band;
-		bss_select->param.adjust.delta = adj_param->delta;
-		if (!is_band_valid(wiphy, bss_select->param.adjust.band))
-			return -EINVAL;
-	}
-
->>>>>>> 052680e5
 	/* user-space did not provide behaviour attribute */
 	if (bss_select->behaviour == __NL80211_BSS_SELECT_ATTR_INVALID)
 		return -EINVAL;
@@ -8587,11 +8540,7 @@
 	}
 
 	connect.pbss = nla_get_flag(info->attrs[NL80211_ATTR_PBSS]);
-<<<<<<< HEAD
 	if (connect.pbss && !rdev->wiphy.bands[NL80211_BAND_60GHZ]) {
-=======
-	if (connect.pbss && !rdev->wiphy.bands[IEEE80211_BAND_60GHZ]) {
->>>>>>> 052680e5
 		kzfree(connkeys);
 		return -EOPNOTSUPP;
 	}
@@ -12543,10 +12492,6 @@
 	msg = nlmsg_new(100 + cr->req_ie_len + cr->resp_ie_len +
 			cr->fils_kek_len + cr->pmk_len +
 			(cr->pmkid ? WLAN_PMKID_LEN : 0), gfp);
-<<<<<<< HEAD
-
-=======
->>>>>>> 052680e5
 	if (!msg)
 		return;
 
