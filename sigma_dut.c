/*
 * Sigma Control API DUT (station/AP)
 * Copyright (c) 2010-2011, Atheros Communications, Inc.
 * Copyright (c) 2011-2017, Qualcomm Atheros, Inc.
 * Copyright (c) 2018-2019, The Linux Foundation
 * All Rights Reserved.
 * Licensed under the Clear BSD license. See README for more details.
 */

#include "sigma_dut.h"
#ifdef __linux__
#include <signal.h>
#include <netinet/tcp.h>
#endif /* __linux__ */
#include "wpa_ctrl.h"
#include "wpa_helpers.h"
#include "miracast.h"

#define SIGMA_DUT_PORT 9000
#define MAX_CONNECTIONS 4

extern enum driver_type wifi_chip_type;

static struct sigma_dut sigma_dut;

char *sigma_main_ifname = NULL;
char *sigma_radio_ifname[MAX_RADIO] = {};
char *sigma_station_ifname = NULL;
char *sigma_p2p_ifname = NULL;
static char *sigma_p2p_ifname_buf = NULL;
char *sigma_wpas_ctrl = "/var/run/wpa_supplicant/";
char *sigma_hapd_ctrl = NULL;
char *client_socket_path = NULL;
char *ap_inet_addr = "192.168.43.1";
char *ap_inet_mask = "255.255.255.0";
char *sigma_cert_path = "/etc/wpa_supplicant";

/* For WMM-AC testing this set to 1 through argument,
 * otherwise default WMM-PS 0 */
int sigma_wmm_ac = 0;

/* For VO-Enterprise testing set this to 1 through argument
 * to send periodic data.
 */
int sigma_periodic_data = 0;

#ifdef ANDROID
#include <android/log.h>

static enum android_LogPriority level_to_android_priority(int level)
{
	switch (level) {
	case DUT_MSG_ERROR:
		return ANDROID_LOG_ERROR;
	case DUT_MSG_INFO:
		return ANDROID_LOG_INFO;
	case DUT_MSG_DEBUG:
		return ANDROID_LOG_DEBUG;
	default:
		return ANDROID_LOG_VERBOSE;
	}
}
#endif /* ANDROID */


void sigma_dut_print(struct sigma_dut *dut, int level, const char *fmt, ...)
{
	va_list ap;
	struct timeval tv;

	if (level < dut->debug_level)
		return;

#ifdef ANDROID
	va_start(ap, fmt);
	__android_log_vprint(level_to_android_priority(level),
			     "sigma_dut", fmt, ap);
	va_end(ap);
	if (!dut->stdout_debug)
		return;
#endif /* ANDROID */

	va_start(ap, fmt);
	gettimeofday(&tv, NULL);
	printf("%ld.%06u: ", (long) tv.tv_sec,
	       (unsigned int) tv.tv_usec);
	vprintf(fmt, ap);
	printf("\n");
	va_end(ap);
}


void sigma_dut_summary(struct sigma_dut *dut, const char *fmt, ...)
{
	va_list ap;
	FILE *f;

	if (!dut->summary_log)
		return;

	f = fopen(dut->summary_log, "a");
	if (f == NULL)
		return;

	va_start(ap, fmt);
	vfprintf(f, fmt, ap);
	fprintf(f, "\n");
	va_end(ap);
	fclose(f);
}


int sigma_dut_reg_cmd(const char *cmd,
		      int (*validate)(struct sigma_cmd *cmd),
		      enum sigma_cmd_result (*process)(struct sigma_dut *dut,
						       struct sigma_conn *conn,
						       struct sigma_cmd *cmd))
{
	struct sigma_cmd_handler *h;
	size_t clen, len;

	for (h = sigma_dut.cmds; h; h = h->next) {
		if (strcmp(h->cmd, cmd) == 0) {
			printf("ERROR: Duplicate sigma_dut command registration for '%s'\n",
			       cmd);
			return -1;
		}
	}

	clen = strlen(cmd);
	len = sizeof(*h) + clen + 1;
	h = malloc(len);
	if (h == NULL)
		return -1;
	memset(h, 0, len);
	h->cmd = (char *) (h + 1); /* include in same allocation */
	memcpy(h->cmd, cmd, clen);
	h->validate = validate;
	h->process= process;

	h->next = sigma_dut.cmds;
	sigma_dut.cmds = h;

	return 0;
}


static void sigma_dut_unreg_cmds(struct sigma_dut *dut)
{
	struct sigma_cmd_handler *cmd, *prev;
	cmd = dut->cmds;
	dut->cmds = NULL;
	while (cmd) {
		prev = cmd;
		cmd = cmd->next;
		free(prev);
	}
}


static int open_socket(struct sigma_dut *dut, int port)
{
	struct sockaddr_in addr;
#ifndef __QNXNTO__
	int val;
#endif /* !__QNXNTO__ */

#ifdef __QNXNTO__
	dut->s = socket(PF_INET, SOCK_STREAM, IPPROTO_IP);
#else /* __QNXNTO__ */
	dut->s = socket(PF_INET, SOCK_STREAM, IPPROTO_TCP);
#endif /* __QNXNTO__ */
	if (dut->s < 0) {
		sigma_dut_print(dut, DUT_MSG_ERROR, "socket: %s",
				strerror(errno));
		return -1;
	}

#ifndef __QNXNTO__
	val = 1;
	if (setsockopt(dut->s, SOL_SOCKET, SO_REUSEADDR, &val, sizeof(val)) <
	    0)
		sigma_dut_print(dut, DUT_MSG_INFO, "setsockopt SO_REUSEADDR: "
				"%s", strerror(errno));
#endif /* !__QNXNTO__ */

#ifdef __linux__
	val = 1;
	if (setsockopt(dut->s, IPPROTO_TCP, TCP_NODELAY, &val, sizeof(val)) <
	    0)
		sigma_dut_print(dut, DUT_MSG_INFO, "setsockopt TCP_NODELAY: "
				"%s", strerror(errno));
#endif /* __linux__ */

	memset(&addr, 0, sizeof(addr));
	addr.sin_family = AF_INET;
	addr.sin_port = htons(port);

	if (bind(dut->s, (struct sockaddr *) &addr, sizeof(addr)) < 0) {
		sigma_dut_print(dut, DUT_MSG_ERROR, "bind: %s",
				strerror(errno));
		goto fail;
	}

	if (listen(dut->s, 5) < 0) {
		sigma_dut_print(dut, DUT_MSG_ERROR, "listen: %s",
				strerror(errno));
		goto fail;
	}

	return 0;

fail:
	shutdown(dut->s, SHUT_RDWR);
	close(dut->s);
	dut->s = -1;
	return -1;
}


static void close_socket(struct sigma_dut *dut)
{
	shutdown(dut->s, SHUT_RDWR);
	close(dut->s);
	dut->s = -1;
}


void send_resp(struct sigma_dut *dut, struct sigma_conn *conn,
	       enum sigma_status status, const char *buf)
{
	struct msghdr msg;
	struct iovec iov[4];
	size_t elems;

	if (!conn)
		return;

	sigma_dut_print(dut, DUT_MSG_INFO, "resp: status=%d buf=%s",
			status, buf ? buf : "N/A");

	iov[0].iov_base = "status,";
	iov[0].iov_len = 7;
	switch (status) {
	case SIGMA_RUNNING:
		iov[1].iov_base = "RUNNING,";
		iov[1].iov_len = 8;
		break;
	case SIGMA_INVALID:
		iov[1].iov_base = "INVALID,";
		iov[1].iov_len = 8;
		break;
	case SIGMA_ERROR:
		iov[1].iov_base = "ERROR,";
		iov[1].iov_len = 6;
		break;
	case SIGMA_COMPLETE:
		iov[1].iov_base = "COMPLETE,";
		iov[1].iov_len = 9;
		break;
	}
	if (status != SIGMA_RUNNING) {
		sigma_dut_summary(dut, "CAPI resp: status,%s%s",
				  (char *) iov[1].iov_base, buf ? buf : "");
	}
	if (buf) {
		iov[2].iov_base = (void *) buf;
		iov[2].iov_len = strlen(buf);
		iov[3].iov_base = "\r\n";
		iov[3].iov_len = 2;
		elems = 4;
	} else {
		iov[1].iov_len--;
		iov[2].iov_base = "\r\n";
		iov[2].iov_len = 2;
		elems = 3;
	}

	memset(&msg, 0, sizeof(msg));
	msg.msg_iov = iov;
	msg.msg_iovlen = elems;
	if (sendmsg(conn->s, &msg, 0) < 0)
		sigma_dut_print(dut, DUT_MSG_INFO, "sendmsg: %s",
				strerror(errno));
	dut->response_sent++;
}


const char * get_param(struct sigma_cmd *cmd, const char *name)
{
	int i;
	for (i = 0; i < cmd->count; i++) {
		if (strcasecmp(name, cmd->params[i]) == 0)
			return cmd->values[i];
	}
	return NULL;
}


const char * get_param_indexed(struct sigma_cmd *cmd, const char *name,
			       int index)
{
	int i, j;

	for (i = 0, j = 0; i < cmd->count; i++) {
		if (strcasecmp(name, cmd->params[i]) == 0) {
			j++;
			if (j > index)
				return cmd->values[i];
		}
	}

	return NULL;
}


static void process_cmd(struct sigma_dut *dut, struct sigma_conn *conn,
			char *buf)
{
	struct sigma_cmd_handler *h;
	struct sigma_cmd c;
	char *cmd, *pos, *pos2;
	int len;
	char txt[300];
	enum sigma_cmd_result res;

	while (*buf == '\r' || *buf == '\n' || *buf == '\t' || *buf == ' ')
		buf++;
	len = strlen(buf);
	while (len > 0 && buf[len - 1] == ' ') {
		buf[len - 1] = '\0';
		len--;
	}

	if (dut->debug_level < DUT_MSG_INFO) {
		pos = strchr(buf, ',');
		if (pos == NULL)
			pos = buf + len;
		if (pos - buf > 50)
			pos = buf + 50;
		memcpy(txt, "/====[ ", 7);
		pos2 = txt + 7;
		memcpy(pos2, buf, pos - buf);
		pos2 += pos - buf;
		*pos2++ = ' ';
		*pos2++ = ']';
		while (pos2 - txt < 70)
			*pos2++ = '=';
		*pos2++ = '\\';
		*pos2 = '\0';
		printf("\n%s\n\n", txt);
	}

	sigma_dut_print(dut, DUT_MSG_INFO, "cmd: %s", buf);
	sigma_dut_summary(dut, "CAPI cmd: %s", buf);
	snprintf(txt, sizeof(txt), "NOTE CAPI:%s", buf);
	txt[sizeof(txt) - 1] = '\0';
	wpa_command(get_main_ifname(), txt);

	memset(&c, 0, sizeof(c));
	cmd = buf;
	pos = strchr(cmd, ',');
	if (pos) {
		*pos++ = '\0';
		if (strcasecmp(cmd, "AccessPoint") == 0 ||
		    strcasecmp(cmd, "PowerSwitch") == 0) {
			pos2 = strchr(pos, ',');
			if (pos2 == NULL)
				goto invalid_params;
			c.params[c.count] = pos;
			c.values[c.count] = pos2;
			c.count++;
			pos = strchr(pos2, ',');
			if (pos)
				*pos++ = '\0';
		}
		while (pos) {
			pos2 = strchr(pos, ',');
			if (pos2 == NULL)
				goto invalid_params;
			*pos2++ = '\0';
			if (c.count == MAX_PARAMS) {
				sigma_dut_print(dut, DUT_MSG_INFO, "Too many "
						"parameters");
				goto invalid_params;
			}
			c.params[c.count] = pos;
			c.values[c.count] = pos2;
			c.count++;
			pos = strchr(pos2, ',');
			if (pos)
				*pos++ = '\0';
		}
	}
	h = dut->cmds;
	while (h) {
		if (strcasecmp(cmd, h->cmd) == 0)
			break;
		h = h->next;
	}

	if (h == NULL) {
		sigma_dut_print(dut, DUT_MSG_INFO, "Unknown command: '%s'",
				cmd);
		send_resp(dut, conn, SIGMA_INVALID,
			  "errorCode,Unknown command");
		goto out;
	}

	if (h->validate && h->validate(&c) < 0) {
	invalid_params:
		sigma_dut_print(dut, DUT_MSG_INFO, "Invalid parameters");
		send_resp(dut, conn, SIGMA_INVALID, "errorCode,Invalid "
			  "parameters");
		goto out;
	}

	dut->response_sent = 0;
	send_resp(dut, conn, SIGMA_RUNNING, NULL);
	sigma_dut_print(dut, DUT_MSG_INFO, "Run command: %s", cmd);
	res = h->process(dut, conn, &c);
	switch (res) {
	case ERROR_SEND_STATUS:
		send_resp(dut, conn, SIGMA_ERROR, NULL);
		break;
	case INVALID_SEND_STATUS:
		send_resp(dut, conn, SIGMA_INVALID, NULL);
		break;
	case STATUS_SENT:
		break;
	case SUCCESS_SEND_STATUS:
		send_resp(dut, conn, SIGMA_COMPLETE, NULL);
		break;
	}

	if (!conn->waiting_completion && dut->response_sent != 2) {
		sigma_dut_print(dut, DUT_MSG_ERROR,
				"ERROR: Unexpected number of status lines sent (%d) for command '%s'",
				dut->response_sent, cmd);
	}

out:
	if (dut->debug_level < DUT_MSG_INFO) {
		pos2 = txt;
		*pos2++ = '\\';
		memset(pos2, '-', 69);
		pos2 += 69;
		*pos2++ = '/';
		*pos2 = '\0';
		printf("\n%s\n\n", txt);
	}
}


static void process_conn(struct sigma_dut *dut, struct sigma_conn *conn)
{
	ssize_t res;
	int i;

	sigma_dut_print(dut, DUT_MSG_DEBUG, "Read from %s:%d",
			inet_ntoa(conn->addr.sin_addr),
			ntohs(conn->addr.sin_port));

	res = recv(conn->s, conn->buf + conn->pos, MAX_CMD_LEN + 5 - conn->pos,
		   0);
	if (res < 0) {
		sigma_dut_print(dut, DUT_MSG_INFO, "recv: %s",
				strerror(errno));
	}
	if (res <= 0) {
		sigma_dut_print(dut, DUT_MSG_DEBUG, "Close connection from "
				"%s:%d",
				inet_ntoa(conn->addr.sin_addr),
				ntohs(conn->addr.sin_port));
		shutdown(conn->s, SHUT_RDWR);
		close(conn->s);
		conn->s = -1;
		return;
	}

	sigma_dut_print(dut, DUT_MSG_DEBUG, "Received %d bytes",
			(int) res);

	for (;;) {
		for (i = conn->pos; i < conn->pos + res; i++) {
			if (conn->buf[i] == '\r' || conn->buf[i] == '\n')
				break;
		}

		if (i == conn->pos + res) {
			/* Full command not yet received */
			conn->pos += res;
			if (conn->pos >= MAX_CMD_LEN + 5) {
				sigma_dut_print(dut, DUT_MSG_INFO, "Too long "
						"command dropped");
				conn->pos = 0;
			}
			break;
		}

		/* Full command received */
		conn->buf[i++] = '\0';
		process_cmd(dut, conn, conn->buf);
		while (i < conn->pos + res &&
		       (conn->buf[i] == '\r' || conn->buf[i] == '\n'))
			i++;
		memmove(conn->buf, &conn->buf[i], conn->pos + res - i);
		res = conn->pos + res - i;
		conn->pos = 0;
	}
}


static int stop_loop = 0;

#ifdef __linux__
static void handle_term(int sig)
{
	stop_loop = 1;
	stop_event_thread();
	printf("sigma_dut terminating\n");
}
#endif /* __linux__ */

static void run_loop(struct sigma_dut *dut)
{
	struct sigma_conn conn[MAX_CONNECTIONS];
	int i, res, maxfd, can_accept;
	fd_set rfds;

	memset(&conn, 0, sizeof(conn));
	for (i = 0; i < MAX_CONNECTIONS; i++)
		conn[i].s = -1;

#ifdef __linux__
	signal(SIGINT, handle_term);
	signal(SIGTERM, handle_term);
	signal(SIGPIPE, SIG_IGN);
#endif /* __linux__ */

	while (!stop_loop) {
		FD_ZERO(&rfds);
		maxfd = -1;
		can_accept = 0;
		for (i = 0; i < MAX_CONNECTIONS; i++) {
			if (conn[i].s >= 0) {
				FD_SET(conn[i].s, &rfds);
				if (conn[i].s > maxfd)
					maxfd = conn[i].s;
			} else if (!conn[i].waiting_completion)
				can_accept = 1;
		}

		if (can_accept) {
			FD_SET(dut->s, &rfds);
			if (dut->s > maxfd)
				maxfd = dut->s;
		}


		sigma_dut_print(dut, DUT_MSG_DEBUG, "Waiting for next "
				"command (can_accept=%d)", can_accept);
		res = select(maxfd + 1, &rfds, NULL, NULL, NULL);
		if (res < 0) {
			perror("select");
			if (!stop_loop)
				sleep(1);
			continue;
		}

		if (!res) {
			sigma_dut_print(dut, DUT_MSG_DEBUG, "Nothing ready");
			sleep(1);
			continue;
		}

		if (FD_ISSET(dut->s, &rfds)) {
			for (i = 0; i < MAX_CONNECTIONS; i++) {
				if (conn[i].s < 0 &&
				    !conn[i].waiting_completion)
					break;
			}
			if (i == MAX_CONNECTIONS) {
				/*
				 * This cannot really happen since can_accept
				 * would not be set to one.
				 */
				sigma_dut_print(dut, DUT_MSG_DEBUG,
						"No room for new connection");
				continue;
			}
			conn[i].addrlen = sizeof(conn[i].addr);
			conn[i].s = accept(dut->s,
					   (struct sockaddr *) &conn[i].addr,
					   &conn[i].addrlen);
			if (conn[i].s < 0) {
				sigma_dut_print(dut, DUT_MSG_INFO,
						"accept: %s",
						strerror(errno));
				continue;
			}

			sigma_dut_print(dut, DUT_MSG_DEBUG,
					"Connection %d from %s:%d", i,
					inet_ntoa(conn[i].addr.sin_addr),
					ntohs(conn[i].addr.sin_port));
			conn[i].pos = 0;
		}

		for (i = 0; i < MAX_CONNECTIONS; i++) {
			if (conn[i].s < 0)
				continue;
			if (FD_ISSET(conn[i].s, &rfds))
				process_conn(dut, &conn[i]);
		}
	}
}


static int run_local_cmd(int port, char *lcmd)
{
	int s, len;
	struct sockaddr_in addr;
	char cmd[MAX_CMD_LEN];
	ssize_t res;
	int count;
	char resp[MAX_CMD_LEN];
	int pos;


	if (strlen(lcmd) > sizeof(cmd) - 4) {
		printf("Too long command\n");
		return -1;
	}
	len = snprintf(cmd, sizeof(cmd), "%s \r\n", lcmd);

	memset(&addr, 0, sizeof(addr));
	addr.sin_family = AF_INET;
	inet_aton("127.0.0.1", &addr.sin_addr);
	addr.sin_port = htons(port);

	/* Make sure we do not get stuck indefinitely */
	alarm(150);

	s = socket(PF_INET, SOCK_STREAM, IPPROTO_TCP);
	if (s < 0) {
		perror("socket");
		return -1;
	}

	if (connect(s, (struct sockaddr *) &addr, sizeof(addr)) < 0) {
		perror("connect");
		close(s);
		return -1;
	}

	res = send(s, cmd, len, 0);
	if (res < 0) {
		perror("send");
		close(s);
		return -1;
	}
	if (res != len) {
		printf("Unexpected send result: %d (expected %d)\n",
		       (int) res, len);
		close(s);
		return -1;
	}

	count = 0;
	pos = 0;
	len = 0;
	for (;;) {
		char *e;
		res = recv(s, resp + len, sizeof(resp) - len, 0);
		if (res < 0) {
			perror("recv");
			close(s);
			return -1;
		}
		if (res == 0) {
			printf("Could not read response\n");
			close(s);
			return -1;
		}
		len += res;
	next_line:
		e = memchr(resp + pos, '\r', len - pos);
		if (e == NULL)
			continue;
		*e++ = '\0';
		if (e - resp < len && *e == '\n')
			*e++ = '\n';
		printf("%s\n", resp + pos);
		if (strncasecmp(resp + pos, "status,RUNNING", 14) != 0)
			break;
		count++;
		if (count == 2)
			break;
		pos = e - resp;
		goto next_line;
	}

	close(s);

	return 0;
}


static char * determine_sigma_p2p_ifname(void)
{
	char buf[256];
	struct wpa_ctrl *ctrl;

	if (sigma_p2p_ifname)
		return sigma_p2p_ifname;

	snprintf(buf, sizeof(buf), "p2p-dev-%s", get_station_ifname());
	ctrl = open_wpa_mon(buf);
	if (ctrl) {
		wpa_ctrl_detach(ctrl);
		wpa_ctrl_close(ctrl);
		sigma_p2p_ifname_buf = strdup(buf);
		sigma_p2p_ifname = sigma_p2p_ifname_buf;
		sigma_dut_print(&sigma_dut, DUT_MSG_INFO,
				"Using interface %s for P2P operations instead of interface %s",
				sigma_p2p_ifname ? sigma_p2p_ifname : "NULL",
				get_station_ifname());
	} else {
		sigma_p2p_ifname = get_station_ifname();
	}

	return sigma_p2p_ifname;
}


static void set_defaults(struct sigma_dut *dut)
{
	dut->ap_p2p_cross_connect = -1;
	dut->ap_chwidth = AP_AUTO;
	dut->default_11na_ap_chwidth = AP_AUTO;
	dut->default_11ng_ap_chwidth = AP_AUTO;
	/* by default, enable writing of traffic stream stats */
	dut->write_stats = 1;
}


static const char * const license1 =
"sigma_dut - WFA Sigma DUT/CA\n"
"----------------------------\n"
"\n"
"Copyright (c) 2010-2011, Atheros Communications, Inc.\n"
"Copyright (c) 2011-2017, Qualcomm Atheros, Inc.\n"
"Copyright (c) 2018-2019, The Linux Foundation\n"
"All Rights Reserved.\n"
"Licensed under the Clear BSD license.\n"
"\n";
static const char * const license2 =
"Redistribution and use in source and binary forms, with or without\n"
"modification, are permitted (subject to the limitations in the\n"
"disclaimer below) provided that the following conditions are met:\n"
"\n";
static const char * const license3 =
"* Redistributions of source code must retain the above copyright notice,\n"
"  this list of conditions and the following disclaimer.\n"
"\n"
"* Redistributions in binary form must reproduce the above copyright\n"
"  notice, this list of conditions and the following disclaimer in the\n"
"  documentation and/or other materials provided with the distribution.\n"
"\n"
"* Neither the name of Qualcomm Atheros, Inc. nor the names of its\n"
"  contributors may be used to endorse or promote products derived from\n"
"  this software without specific prior written permission.\n"
"\n";
static const char * const license4 =
"NO EXPRESS OR IMPLIED LICENSES TO ANY PARTY'S PATENT RIGHTS ARE GRANTED\n"
"BY THIS LICENSE. THIS SOFTWARE IS PROVIDED BY THE COPYRIGHT HOLDERS AND\n"
"CONTRIBUTORS \"AS IS\" AND ANY EXPRESS OR IMPLIED WARRANTIES, INCLUDING,\n"
"BUT NOT LIMITED TO, THE IMPLIED WARRANTIES OF MERCHANTABILITY AND\n"
"FITNESS FOR A PARTICULAR PURPOSE ARE DISCLAIMED. IN NO EVENT SHALL THE\n"
"COPYRIGHT HOLDER OR CONTRIBUTORS BE LIABLE FOR ANY DIRECT, INDIRECT,\n"
"INCIDENTAL, SPECIAL, EXEMPLARY, OR CONSEQUENTIAL DAMAGES (INCLUDING, BUT\n"
"NOT LIMITED TO, PROCUREMENT OF SUBSTITUTE GOODS OR SERVICES; LOSS OF\n"
"USE, DATA, OR PROFITS; OR BUSINESS INTERRUPTION) HOWEVER CAUSED AND ON\n"
"ANY THEORY OF LIABILITY, WHETHER IN CONTRACT, STRICT LIABILITY, OR TORT\n"
"(INCLUDING NEGLIGENCE OR OTHERWISE) ARISING IN ANY WAY OUT OF THE USE OF\n"
"THIS SOFTWARE, EVEN IF ADVISED OF THE POSSIBILITY OF SUCH DAMAGE.\n";


static void print_license(void)
{
	printf("%s%s%s%s\n",
	       license1, license2, license3, license4);
}


int main(int argc, char *argv[])
{
	int c;
	int daemonize = 0;
	int port = SIGMA_DUT_PORT;
	char *local_cmd = NULL;
	int internal_dhcp_enabled = 0;
#ifdef __QNXNTO__
	char *env_str = NULL;
	char buf[20];
	char *sigma_ctrl_sock = NULL; /* env used for QNX */
#endif /* __QNXNTO__ */

	memset(&sigma_dut, 0, sizeof(sigma_dut));
	sigma_dut.debug_level = DUT_MSG_INFO;
	sigma_dut.default_timeout = 120;
	sigma_dut.dialog_token = 0;
	sigma_dut.dpp_conf_id = -1;
	sigma_dut.dpp_local_bootstrap = -1;
	sigma_dut.sta_nss = 2; /* Make default nss 2 */
	sigma_dut.trans_proto = NAN_TRANSPORT_PROTOCOL_DEFAULT;
	sigma_dut.trans_port = NAN_TRANSPORT_PORT_DEFAULT;
	set_defaults(&sigma_dut);

	for (;;) {
		c = getopt(argc, argv,
<<<<<<< HEAD
			   "aAb:Bc:C:dDE:e:fF:gGhH:j:i:Ik:l:L:m:M:nN:o:O:p:P:qQr:R:s:S:tT:uv:VWw:x:y:z:");
=======
			   "aAb:Bc:C:dDE:e:fF:gGhH:j:J:i:Ik:l:L:m:M:nN:o:O:p:P:qr:R:s:S:tT:uv:VWw:x:y:z:");
>>>>>>> 8454e5db
		if (c < 0)
			break;
		switch (c) {
		case 'a':
			sigma_dut.ap_anqpserver = 1;
			break;
		case 'b':
			sigma_dut.bridge = optarg;
			break;
		case 'B':
			daemonize++;
			break;
		case 'C':
			sigma_cert_path = optarg;
			break;
		case 'd':
			if (sigma_dut.debug_level > 0)
				sigma_dut.debug_level--;
			break;
#ifdef __QNXNTO__
		case 'E':
			sigma_ctrl_sock = optarg;
			break;
#endif /* __QNXNTO__ */
		case 'D':
			sigma_dut.stdout_debug = 1;
			break;
		case 'e':
			sigma_dut.hostapd_entropy_log = optarg;
			break;
		case 'f':
			/* Disable writing stats */
			sigma_dut.write_stats = 0;
			break;
		case 'F':
			sigma_dut.hostapd_bin = optarg;
			break;
		case 'g':
			/* Enable internal processing of P2P group formation
			 * events to start/stop DHCP server/client. */
			internal_dhcp_enabled = 1;
			break;
		case 'G':
			sigma_dut.use_hostapd_pid_file = 1;
			break;
		case 'H':
			sigma_dut.hostapd_debug_log = optarg;
			break;
		case 'I':
			print_license();
			exit(0);
			break;
		case 'j':
			sigma_dut.hostapd_ifname = optarg;
			break;
		case 'J':
			sigma_dut.wpa_supplicant_debug_log = optarg;
			break;
		case 'l':
			local_cmd = optarg;
			break;
		case 'L':
			sigma_dut.summary_log = optarg;
			break;
		case 'p':
			port = atoi(optarg);
			break;
		case 'P':
			sigma_p2p_ifname = optarg;
			break;
		case 'q':
			sigma_dut.debug_level++;
			break;
		case 'Q':
			sigma_dut_print(&sigma_dut, DUT_MSG_INFO,
					"Send Periodic data");
			sigma_periodic_data = 1;
			break;
		case 'r':
			if (strcmp(optarg, "HT40") == 0) {
				sigma_dut.default_11na_ap_chwidth = AP_40;
			} else if (strcmp(optarg, "2.4_HT40") == 0) {
				sigma_dut.default_11ng_ap_chwidth = AP_40;
			} else {
				printf("Unsupported -r value\n");
				exit(1);
			}
			break;
		case 'R': {
			static int num_radio = 0;
			static char **radio_ptr = sigma_radio_ifname;

			num_radio++;
			if (num_radio > MAX_RADIO) {
				printf("Multiple radio support limit (%d) exceeded\n",
				       MAX_RADIO);
				exit(1);
			}
			*radio_ptr++ = optarg;
			break;
		}
		case 's':
			sigma_dut.sniffer_ifname = optarg;
			break;
		case 't':
			sigma_dut.no_timestamps = 1;
			break;
		case 'T':
			sigma_dut.throughput_pktsize = atoi(optarg);
			if (sigma_dut.throughput_pktsize == 0) {
				printf("Invalid -T value\n");
				exit(0);
			}
			break;
		case 'm':
			sigma_dut.set_macaddr = optarg;
			break;
		case 'M':
			sigma_main_ifname = optarg;
			break;
		case 'n':
			sigma_dut.no_ip_addr_set = 1;
			break;
		case 'N':
			sigma_dut.vendor_name = optarg;
			break;
		case 'o':
			sigma_dut.model_name = optarg;
			break;
		case 'O':
			sigma_dut.version_name = optarg;
			break;
		case 'S':
			sigma_station_ifname = optarg;
			break;
		case 'w':
			sigma_hapd_ctrl = optarg;
			sigma_wpas_ctrl = optarg;
			break;
		case 'i':
			ap_inet_addr = optarg;
			break;
		case 'k':
			ap_inet_mask = optarg;
			break;
		case 'c':
			printf("%s", optarg);
			if (set_wifi_chip(optarg) < 0)
				sigma_dut_print(&sigma_dut, DUT_MSG_ERROR,
						"WRONG CHIP TYPE: SAP will "
						"not load");
			break;
		case 'v':
			sigma_dut.version = optarg;
			break;
		case 'V':
			printf("sigma_dut " SIGMA_DUT_VER "\n");
			exit(0);
			break;
		case 'W':
			sigma_dut_print(&sigma_dut, DUT_MSG_INFO,
					"Running WMM-AC test suite");
			sigma_wmm_ac = 1;
			break;
		case 'u':
		       sigma_dut_print(&sigma_dut, DUT_MSG_INFO,
				       "Use iface down/up in reset cmd");
		       sigma_dut.iface_down_on_reset = 1;
		       break;
		case 'A':
			sigma_dut.sim_no_username = 1;
			break;
#ifdef MIRACAST
		case 'x':
			if (strcmp(optarg, "sink") == 0) {
				sigma_dut.wfd_device_type = 1;
				sigma_dut_print(&sigma_dut, DUT_MSG_INFO,
						"Device Type is SINK");
			} else if (strcmp(optarg, "source") == 0) {
				sigma_dut.wfd_device_type = 0;
				sigma_dut_print(&sigma_dut, DUT_MSG_INFO,
						"Device Type is SOURCE");
			}
			break;
		case 'y':
			sigma_dut.miracast_lib_path = optarg;
			break;
#endif /* MIRACAST */
		case 'z':
			client_socket_path = optarg;
			break;
		case 'h':
		default:
			printf("usage: sigma_dut [-aABdfGqQDIntuVW] [-p<port>] "
			       "[-s<sniffer>] [-m<set_maccaddr.sh>] \\\n"
				"       [-M<main ifname>] [-R<radio ifname>] "
			       "[-S<station ifname>] [-P<p2p_ifname>]\\\n"
			       "       [-T<throughput pktsize>] \\\n"
			       "       [-w<wpa_supplicant/hostapd ctrl_iface "
			       "dir>] \\\n"
			       "       [-H <hostapd log file>] \\\n"
			       "       [-F <hostapd binary path>] \\\n"
			       "       [-j <hostapd ifname>] \\\n"
			       "       [-J <wpa_supplicant debug log>] \\\n"
			       "       [-C <certificate path>] \\\n"
			       "       [-v <version string>] \\\n"
			       "       [-L <summary log>] \\\n"
			       "       [-c <wifi chip type: WCN or ATHEROS or "
			       "AR6003 or MAC80211 or QNXNTO or OPENWRT or "
			       "LINUX-WCN>] "
			       "\\\n"
			       "       [-i <IP address of the AP>] \\\n"
			       "       [-k <subnet mask for the AP>] \\\n"
			       "       [-e <hostapd entropy file>] \\\n"
			       "       [-N <device_get_info vendor>] \\\n"
			       "       [-o <device_get_info model>] \\\n"
			       "       [-O <device_get_info version>] \\\n"
#ifdef MIRACAST
			       "       [-x <sink|source>] \\\n"
			       "       [-y <Miracast library path>] \\\n"
#endif /* MIRACAST */
			       "       [-z <client socket directory path \\\n"
			       "       Ex: </data/vendor/wifi/sockets>] \\\n"
			       "       [-r <HT40 or 2.4_HT40>]\n");
			printf("local command: sigma_dut [-p<port>] "
			       "<-l<cmd>>\n");
			exit(0);
			break;
		}
	}

	sigma_dut.p2p_ifname = determine_sigma_p2p_ifname();
#ifdef MIRACAST
	miracast_init(&sigma_dut);
#endif /* MIRACAST */
	if (local_cmd)
		return run_local_cmd(port, local_cmd);

	if ((wifi_chip_type == DRIVER_QNXNTO ||
	     wifi_chip_type == DRIVER_LINUX_WCN) &&
	    (sigma_main_ifname == NULL || sigma_station_ifname == NULL)) {
		sigma_dut_print(&sigma_dut, DUT_MSG_ERROR,
				"Interface should be provided for QNX/LINUX-WCN driver - check option M and S");
	}

#ifdef NL80211_SUPPORT
	sigma_dut.nl_ctx = nl80211_init(&sigma_dut);
#endif /* NL80211_SUPPORT */
	sigma_dut_register_cmds();

#ifdef __QNXNTO__
	/* Try to open socket in other env dev */
	if (sigma_ctrl_sock) {
		env_str = getenv("SOCK");
		if (env_str) {
			sigma_dut_print(&sigma_dut, DUT_MSG_INFO,
					"SOCK=%s", env_str);
		}
		snprintf(buf, sizeof(buf), "SOCK=%s", sigma_ctrl_sock);
		if (putenv(buf) != 0) {
			sigma_dut_print(&sigma_dut, DUT_MSG_ERROR,
					"putenv() failed setting SOCK");
			return EXIT_FAILURE;
		}
	}
#endif /* __QNXNTO__ */

	if (open_socket(&sigma_dut, port) < 0)
		return -1;

#ifdef __QNXNTO__
	/* restore back the SOCK */
	if (sigma_ctrl_sock) {
		if (env_str) {
			snprintf(buf, sizeof(buf), "SOCK=%s", env_str);
			if (putenv(buf) != 0) {
				sigma_dut_print(&sigma_dut, DUT_MSG_ERROR,
						"putenv() failed setting SOCK");
				return EXIT_FAILURE;
			}
		} else {
			/* unset the env for sock */
			unsetenv("SOCK");
		}
	}
#endif /* __QNXNTO__ */

	if (daemonize) {
		if (daemon(0, 0) < 0) {
			perror("daemon");
			exit(-1);
		}
	} else {
#ifdef __linux__
		setlinebuf(stdout);
#endif /* __linux__ */
	}

	if (internal_dhcp_enabled)
		p2p_create_event_thread(&sigma_dut);

	run_loop(&sigma_dut);

#ifdef CONFIG_SNIFFER
	sniffer_close(&sigma_dut);
#endif /* CONFIG_SNIFFER */

	free(sigma_p2p_ifname_buf);
	close_socket(&sigma_dut);
#ifdef MIRACAST
	miracast_deinit(&sigma_dut);
#endif /* MIRACAST */
	free(sigma_dut.non_pref_ch_list);
	sigma_dut.non_pref_ch_list = NULL;
	free(sigma_dut.btm_query_cand_list);
	sigma_dut.btm_query_cand_list = NULL;
	free(sigma_dut.rsne_override);
	free(sigma_dut.ap_sae_groups);
	free(sigma_dut.dpp_peer_uri);
	free(sigma_dut.ap_sae_passwords);
#ifdef NL80211_SUPPORT
	nl80211_deinit(&sigma_dut, sigma_dut.nl_ctx);
#endif /* NL80211_SUPPORT */
	sigma_dut_unreg_cmds(&sigma_dut);
#ifdef ANDROID
	hlp_thread_cleanup(&sigma_dut);
#endif /* ANDROID */

	return 0;
}<|MERGE_RESOLUTION|>--- conflicted
+++ resolved
@@ -820,11 +820,7 @@
 
 	for (;;) {
 		c = getopt(argc, argv,
-<<<<<<< HEAD
-			   "aAb:Bc:C:dDE:e:fF:gGhH:j:i:Ik:l:L:m:M:nN:o:O:p:P:qQr:R:s:S:tT:uv:VWw:x:y:z:");
-=======
-			   "aAb:Bc:C:dDE:e:fF:gGhH:j:J:i:Ik:l:L:m:M:nN:o:O:p:P:qr:R:s:S:tT:uv:VWw:x:y:z:");
->>>>>>> 8454e5db
+			   "aAb:Bc:C:dDE:e:fF:gGhH:j:J:i:Ik:l:L:m:M:nN:o:O:p:P:qQr:R:s:S:tT:uv:VWw:x:y:z:");
 		if (c < 0)
 			break;
 		switch (c) {
