--- conflicted
+++ resolved
@@ -859,11 +859,7 @@
 
 	for (;;) {
 		c = getopt(argc, argv,
-<<<<<<< HEAD
-			   "aAb:Bc:C:dDE:e:fF:gGhH:j:J:i:Ik:l:L:m:M:nN:o:O:p:P:qQr:R:s:S:tT:uv:VWw:x:y:z:");
-=======
-			   "aAb:Bc:C:dDE:e:fF:gGhH:j:J:i:Ik:K:l:L:m:M:nN:o:O:p:P:qr:R:s:S:tT:uv:VWw:x:y:z:");
->>>>>>> 67212370
+			   "aAb:Bc:C:dDE:e:fF:gGhH:j:J:i:Ik:K:l:L:m:M:nN:o:O:p:P:qQr:R:s:S:tT:uv:VWw:x:y:z:");
 		if (c < 0)
 			break;
 		switch (c) {
