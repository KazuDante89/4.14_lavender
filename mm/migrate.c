--- conflicted
+++ resolved
@@ -1142,7 +1142,6 @@
 				goto put_new;
 			}
 
-<<<<<<< HEAD
 			lock_page(page);
 			if (PageMovable(page))
 				putback_movable_page(page);
@@ -1157,22 +1156,6 @@
 		else
 			put_page(newpage);
 	}
-=======
-	/*
-	 * If migration was not successful and there's a freeing callback, use
-	 * it.  Otherwise, putback_lru_page() will drop the reference grabbed
-	 * during isolation. Use the old state of the isolated source page to
-	 * determine if we migrated a LRU page. newpage was already unlocked
-	 * and possibly modified by its owner - don't rely on the page state.
-	 */
-	if (put_new_page)
-		put_new_page(newpage, private);
-	else if (rc == MIGRATEPAGE_SUCCESS && unlikely(!is_lru)) {
-		/* drop our reference, page already in the balloon */
-		put_page(newpage);
-	} else
-		putback_lru_page(newpage);
->>>>>>> a2898004
 
 	if (result) {
 		if (rc)
