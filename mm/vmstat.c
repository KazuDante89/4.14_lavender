/*
 *  linux/mm/vmstat.c
 *
 *  Manages VM statistics
 *  Copyright (C) 1991, 1992, 1993, 1994  Linus Torvalds
 *
 *  zoned VM statistics
 *  Copyright (C) 2006 Silicon Graphics, Inc.,
 *		Christoph Lameter <christoph@lameter.com>
 *  Copyright (C) 2008-2014 Christoph Lameter
 */
#include <linux/fs.h>
#include <linux/mm.h>
#include <linux/err.h>
#include <linux/module.h>
#include <linux/slab.h>
#include <linux/cpu.h>
#include <linux/cpumask.h>
#include <linux/vmstat.h>
#include <linux/proc_fs.h>
#include <linux/seq_file.h>
#include <linux/debugfs.h>
#include <linux/sched.h>
#include <linux/math64.h>
#include <linux/writeback.h>
#include <linux/compaction.h>
#include <linux/mm_inline.h>
#include <linux/page_ext.h>
#include <linux/page_owner.h>

#include "internal.h"

#ifdef CONFIG_VM_EVENT_COUNTERS
DEFINE_PER_CPU(struct vm_event_state, vm_event_states) = {{0}};
EXPORT_PER_CPU_SYMBOL(vm_event_states);

static void sum_vm_events(unsigned long *ret)
{
	int cpu;
	int i;

	memset(ret, 0, NR_VM_EVENT_ITEMS * sizeof(unsigned long));

	for_each_online_cpu(cpu) {
		struct vm_event_state *this = &per_cpu(vm_event_states, cpu);

		for (i = 0; i < NR_VM_EVENT_ITEMS; i++)
			ret[i] += this->event[i];
	}
}

/*
 * Accumulate the vm event counters across all CPUs.
 * The result is unavoidably approximate - it can change
 * during and after execution of this function.
*/
void all_vm_events(unsigned long *ret)
{
	get_online_cpus();
	sum_vm_events(ret);
	put_online_cpus();
}
EXPORT_SYMBOL_GPL(all_vm_events);

/*
 * Fold the foreign cpu events into our own.
 *
 * This is adding to the events on one processor
 * but keeps the global counts constant.
 */
void vm_events_fold_cpu(int cpu)
{
	struct vm_event_state *fold_state = &per_cpu(vm_event_states, cpu);
	int i;

	for (i = 0; i < NR_VM_EVENT_ITEMS; i++) {
		count_vm_events(i, fold_state->event[i]);
		fold_state->event[i] = 0;
	}
}

#endif /* CONFIG_VM_EVENT_COUNTERS */

/*
 * Manage combined zone based / global counters
 *
 * vm_stat contains the global counters
 */
atomic_long_t vm_stat[NR_VM_ZONE_STAT_ITEMS] __cacheline_aligned_in_smp;
EXPORT_SYMBOL(vm_stat);

#ifdef CONFIG_SMP

int calculate_pressure_threshold(struct zone *zone)
{
	int threshold;
	int watermark_distance;

	/*
	 * As vmstats are not up to date, there is drift between the estimated
	 * and real values. For high thresholds and a high number of CPUs, it
	 * is possible for the min watermark to be breached while the estimated
	 * value looks fine. The pressure threshold is a reduced value such
	 * that even the maximum amount of drift will not accidentally breach
	 * the min watermark
	 */
	watermark_distance = low_wmark_pages(zone) - min_wmark_pages(zone);
	threshold = max(1, (int)(watermark_distance / num_online_cpus()));

	/*
	 * Maximum threshold is 125
	 */
	threshold = min(125, threshold);

	return threshold;
}

int calculate_normal_threshold(struct zone *zone)
{
	int threshold;
	int mem;	/* memory in 128 MB units */

	/*
	 * The threshold scales with the number of processors and the amount
	 * of memory per zone. More memory means that we can defer updates for
	 * longer, more processors could lead to more contention.
 	 * fls() is used to have a cheap way of logarithmic scaling.
	 *
	 * Some sample thresholds:
	 *
	 * Threshold	Processors	(fls)	Zonesize	fls(mem+1)
	 * ------------------------------------------------------------------
	 * 8		1		1	0.9-1 GB	4
	 * 16		2		2	0.9-1 GB	4
	 * 20 		2		2	1-2 GB		5
	 * 24		2		2	2-4 GB		6
	 * 28		2		2	4-8 GB		7
	 * 32		2		2	8-16 GB		8
	 * 4		2		2	<128M		1
	 * 30		4		3	2-4 GB		5
	 * 48		4		3	8-16 GB		8
	 * 32		8		4	1-2 GB		4
	 * 32		8		4	0.9-1GB		4
	 * 10		16		5	<128M		1
	 * 40		16		5	900M		4
	 * 70		64		7	2-4 GB		5
	 * 84		64		7	4-8 GB		6
	 * 108		512		9	4-8 GB		6
	 * 125		1024		10	8-16 GB		8
	 * 125		1024		10	16-32 GB	9
	 */

	mem = zone->managed_pages >> (27 - PAGE_SHIFT);

	threshold = 2 * fls(num_online_cpus()) * (1 + fls(mem));

	/*
	 * Maximum threshold is 125
	 */
	threshold = min(125, threshold);

	return threshold;
}

/*
 * Refresh the thresholds for each zone.
 */
void refresh_zone_stat_thresholds(void)
{
	struct zone *zone;
	int cpu;
	int threshold;

	for_each_populated_zone(zone) {
		unsigned long max_drift, tolerate_drift;

		threshold = calculate_normal_threshold(zone);

		for_each_online_cpu(cpu)
			per_cpu_ptr(zone->pageset, cpu)->stat_threshold
							= threshold;

		/*
		 * Only set percpu_drift_mark if there is a danger that
		 * NR_FREE_PAGES reports the low watermark is ok when in fact
		 * the min watermark could be breached by an allocation
		 */
		tolerate_drift = low_wmark_pages(zone) - min_wmark_pages(zone);
		max_drift = num_online_cpus() * threshold;
		if (max_drift > tolerate_drift)
			zone->percpu_drift_mark = high_wmark_pages(zone) +
					max_drift;
	}
}

void set_pgdat_percpu_threshold(pg_data_t *pgdat,
				int (*calculate_pressure)(struct zone *))
{
	struct zone *zone;
	int cpu;
	int threshold;
	int i;

	for (i = 0; i < pgdat->nr_zones; i++) {
		zone = &pgdat->node_zones[i];
		if (!zone->percpu_drift_mark)
			continue;

		threshold = (*calculate_pressure)(zone);
		for_each_online_cpu(cpu)
			per_cpu_ptr(zone->pageset, cpu)->stat_threshold
							= threshold;
	}
}

/*
 * For use when we know that interrupts are disabled,
 * or when we know that preemption is disabled and that
 * particular counter cannot be updated from interrupt context.
 */
void __mod_zone_page_state(struct zone *zone, enum zone_stat_item item,
			   long delta)
{
	struct per_cpu_pageset __percpu *pcp = zone->pageset;
	s8 __percpu *p = pcp->vm_stat_diff + item;
	long x;
	long t;

	x = delta + __this_cpu_read(*p);

	t = __this_cpu_read(pcp->stat_threshold);

	if (unlikely(x > t || x < -t)) {
		zone_page_state_add(x, zone, item);
		x = 0;
	}
	__this_cpu_write(*p, x);
}
EXPORT_SYMBOL(__mod_zone_page_state);

/*
 * Optimized increment and decrement functions.
 *
 * These are only for a single page and therefore can take a struct page *
 * argument instead of struct zone *. This allows the inclusion of the code
 * generated for page_zone(page) into the optimized functions.
 *
 * No overflow check is necessary and therefore the differential can be
 * incremented or decremented in place which may allow the compilers to
 * generate better code.
 * The increment or decrement is known and therefore one boundary check can
 * be omitted.
 *
 * NOTE: These functions are very performance sensitive. Change only
 * with care.
 *
 * Some processors have inc/dec instructions that are atomic vs an interrupt.
 * However, the code must first determine the differential location in a zone
 * based on the processor number and then inc/dec the counter. There is no
 * guarantee without disabling preemption that the processor will not change
 * in between and therefore the atomicity vs. interrupt cannot be exploited
 * in a useful way here.
 */
void __inc_zone_state(struct zone *zone, enum zone_stat_item item)
{
	struct per_cpu_pageset __percpu *pcp = zone->pageset;
	s8 __percpu *p = pcp->vm_stat_diff + item;
	s8 v, t;

	v = __this_cpu_inc_return(*p);
	t = __this_cpu_read(pcp->stat_threshold);
	if (unlikely(v > t)) {
		s8 overstep = t >> 1;

		zone_page_state_add(v + overstep, zone, item);
		__this_cpu_write(*p, -overstep);
	}
}

void __inc_zone_page_state(struct page *page, enum zone_stat_item item)
{
	__inc_zone_state(page_zone(page), item);
}
EXPORT_SYMBOL(__inc_zone_page_state);

void __dec_zone_state(struct zone *zone, enum zone_stat_item item)
{
	struct per_cpu_pageset __percpu *pcp = zone->pageset;
	s8 __percpu *p = pcp->vm_stat_diff + item;
	s8 v, t;

	v = __this_cpu_dec_return(*p);
	t = __this_cpu_read(pcp->stat_threshold);
	if (unlikely(v < - t)) {
		s8 overstep = t >> 1;

		zone_page_state_add(v - overstep, zone, item);
		__this_cpu_write(*p, overstep);
	}
}

void __dec_zone_page_state(struct page *page, enum zone_stat_item item)
{
	__dec_zone_state(page_zone(page), item);
}
EXPORT_SYMBOL(__dec_zone_page_state);

#ifdef CONFIG_HAVE_CMPXCHG_LOCAL
/*
 * If we have cmpxchg_local support then we do not need to incur the overhead
 * that comes with local_irq_save/restore if we use this_cpu_cmpxchg.
 *
 * mod_state() modifies the zone counter state through atomic per cpu
 * operations.
 *
 * Overstep mode specifies how overstep should handled:
 *     0       No overstepping
 *     1       Overstepping half of threshold
 *     -1      Overstepping minus half of threshold
*/
static inline void mod_state(struct zone *zone, enum zone_stat_item item,
			     long delta, int overstep_mode)
{
	struct per_cpu_pageset __percpu *pcp = zone->pageset;
	s8 __percpu *p = pcp->vm_stat_diff + item;
	long o, n, t, z;

	do {
		z = 0;  /* overflow to zone counters */

		/*
		 * The fetching of the stat_threshold is racy. We may apply
		 * a counter threshold to the wrong the cpu if we get
		 * rescheduled while executing here. However, the next
		 * counter update will apply the threshold again and
		 * therefore bring the counter under the threshold again.
		 *
		 * Most of the time the thresholds are the same anyways
		 * for all cpus in a zone.
		 */
		t = this_cpu_read(pcp->stat_threshold);

		o = this_cpu_read(*p);
		n = delta + o;

		if (n > t || n < -t) {
			int os = overstep_mode * (t >> 1) ;

			/* Overflow must be added to zone counters */
			z = n + os;
			n = -os;
		}
	} while (this_cpu_cmpxchg(*p, o, n) != o);

	if (z)
		zone_page_state_add(z, zone, item);
}

void mod_zone_page_state(struct zone *zone, enum zone_stat_item item,
			 long delta)
{
	mod_state(zone, item, delta, 0);
}
EXPORT_SYMBOL(mod_zone_page_state);

void inc_zone_state(struct zone *zone, enum zone_stat_item item)
{
	mod_state(zone, item, 1, 1);
}

void inc_zone_page_state(struct page *page, enum zone_stat_item item)
{
	mod_state(page_zone(page), item, 1, 1);
}
EXPORT_SYMBOL(inc_zone_page_state);

void dec_zone_page_state(struct page *page, enum zone_stat_item item)
{
	mod_state(page_zone(page), item, -1, -1);
}
EXPORT_SYMBOL(dec_zone_page_state);
#else
/*
 * Use interrupt disable to serialize counter updates
 */
void mod_zone_page_state(struct zone *zone, enum zone_stat_item item,
			 long delta)
{
	unsigned long flags;

	local_irq_save(flags);
	__mod_zone_page_state(zone, item, delta);
	local_irq_restore(flags);
}
EXPORT_SYMBOL(mod_zone_page_state);

void inc_zone_state(struct zone *zone, enum zone_stat_item item)
{
	unsigned long flags;

	local_irq_save(flags);
	__inc_zone_state(zone, item);
	local_irq_restore(flags);
}

void inc_zone_page_state(struct page *page, enum zone_stat_item item)
{
	unsigned long flags;
	struct zone *zone;

	zone = page_zone(page);
	local_irq_save(flags);
	__inc_zone_state(zone, item);
	local_irq_restore(flags);
}
EXPORT_SYMBOL(inc_zone_page_state);

void dec_zone_page_state(struct page *page, enum zone_stat_item item)
{
	unsigned long flags;

	local_irq_save(flags);
	__dec_zone_page_state(page, item);
	local_irq_restore(flags);
}
EXPORT_SYMBOL(dec_zone_page_state);
#endif


/*
 * Fold a differential into the global counters.
 * Returns the number of counters updated.
 */
static int fold_diff(int *diff)
{
	int i;
	int changes = 0;

	for (i = 0; i < NR_VM_ZONE_STAT_ITEMS; i++)
		if (diff[i]) {
			atomic_long_add(diff[i], &vm_stat[i]);
			changes++;
	}
	return changes;
}

/*
 * Update the zone counters for the current cpu.
 *
 * Note that refresh_cpu_vm_stats strives to only access
 * node local memory. The per cpu pagesets on remote zones are placed
 * in the memory local to the processor using that pageset. So the
 * loop over all zones will access a series of cachelines local to
 * the processor.
 *
 * The call to zone_page_state_add updates the cachelines with the
 * statistics in the remote zone struct as well as the global cachelines
 * with the global counters. These could cause remote node cache line
 * bouncing and will have to be only done when necessary.
 *
 * The function returns the number of global counters updated.
 */
static int refresh_cpu_vm_stats(bool do_pagesets)
{
	struct zone *zone;
	int i;
	int global_diff[NR_VM_ZONE_STAT_ITEMS] = { 0, };
	int changes = 0;

	for_each_populated_zone(zone) {
		struct per_cpu_pageset __percpu *p = zone->pageset;

		for (i = 0; i < NR_VM_ZONE_STAT_ITEMS; i++) {
			int v;

			v = this_cpu_xchg(p->vm_stat_diff[i], 0);
			if (v) {

				atomic_long_add(v, &zone->vm_stat[i]);
				global_diff[i] += v;
#ifdef CONFIG_NUMA
				/* 3 seconds idle till flush */
				__this_cpu_write(p->expire, 3);
#endif
			}
		}
#ifdef CONFIG_NUMA
		if (do_pagesets) {
			cond_resched();
			/*
			 * Deal with draining the remote pageset of this
			 * processor
			 *
			 * Check if there are pages remaining in this pageset
			 * if not then there is nothing to expire.
			 */
			if (!__this_cpu_read(p->expire) ||
			       !__this_cpu_read(p->pcp.count))
				continue;

			/*
			 * We never drain zones local to this processor.
			 */
			if (zone_to_nid(zone) == numa_node_id()) {
				__this_cpu_write(p->expire, 0);
				continue;
			}

			if (__this_cpu_dec_return(p->expire))
				continue;

			if (__this_cpu_read(p->pcp.count)) {
				drain_zone_pages(zone, this_cpu_ptr(&p->pcp));
				changes++;
			}
		}
#endif
	}
	changes += fold_diff(global_diff);
	return changes;
}

/*
 * Fold the data for an offline cpu into the global array.
 * There cannot be any access by the offline cpu and therefore
 * synchronization is simplified.
 */
void cpu_vm_stats_fold(int cpu)
{
	struct zone *zone;
	int i;
	int global_diff[NR_VM_ZONE_STAT_ITEMS] = { 0, };

	for_each_populated_zone(zone) {
		struct per_cpu_pageset *p;

		p = per_cpu_ptr(zone->pageset, cpu);

		for (i = 0; i < NR_VM_ZONE_STAT_ITEMS; i++)
			if (p->vm_stat_diff[i]) {
				int v;

				v = p->vm_stat_diff[i];
				p->vm_stat_diff[i] = 0;
				atomic_long_add(v, &zone->vm_stat[i]);
				global_diff[i] += v;
			}
	}

	fold_diff(global_diff);
}

/*
 * this is only called if !populated_zone(zone), which implies no other users of
 * pset->vm_stat_diff[] exsist.
 */
void drain_zonestat(struct zone *zone, struct per_cpu_pageset *pset)
{
	int i;

	for (i = 0; i < NR_VM_ZONE_STAT_ITEMS; i++)
		if (pset->vm_stat_diff[i]) {
			int v = pset->vm_stat_diff[i];
			pset->vm_stat_diff[i] = 0;
			atomic_long_add(v, &zone->vm_stat[i]);
			atomic_long_add(v, &vm_stat[i]);
		}
}
#endif

#ifdef CONFIG_NUMA
/*
 * zonelist = the list of zones passed to the allocator
 * z 	    = the zone from which the allocation occurred.
 *
 * Must be called with interrupts disabled.
 *
 * When __GFP_OTHER_NODE is set assume the node of the preferred
 * zone is the local node. This is useful for daemons who allocate
 * memory on behalf of other processes.
 */
void zone_statistics(struct zone *preferred_zone, struct zone *z, gfp_t flags)
{
	if (z->zone_pgdat == preferred_zone->zone_pgdat) {
		__inc_zone_state(z, NUMA_HIT);
	} else {
		__inc_zone_state(z, NUMA_MISS);
		__inc_zone_state(preferred_zone, NUMA_FOREIGN);
	}
	if (z->node == ((flags & __GFP_OTHER_NODE) ?
			preferred_zone->node : numa_node_id()))
		__inc_zone_state(z, NUMA_LOCAL);
	else
		__inc_zone_state(z, NUMA_OTHER);
}

/*
 * Determine the per node value of a stat item.
 */
unsigned long node_page_state(int node, enum zone_stat_item item)
{
	struct zone *zones = NODE_DATA(node)->node_zones;

	return
#ifdef CONFIG_ZONE_DMA
		zone_page_state(&zones[ZONE_DMA], item) +
#endif
#ifdef CONFIG_ZONE_DMA32
		zone_page_state(&zones[ZONE_DMA32], item) +
#endif
#ifdef CONFIG_HIGHMEM
		zone_page_state(&zones[ZONE_HIGHMEM], item) +
#endif
		zone_page_state(&zones[ZONE_NORMAL], item) +
		zone_page_state(&zones[ZONE_MOVABLE], item);
}

#endif

#ifdef CONFIG_COMPACTION

struct contig_page_info {
	unsigned long free_pages;
	unsigned long free_blocks_total;
	unsigned long free_blocks_suitable;
};

/*
 * Calculate the number of free pages in a zone, how many contiguous
 * pages are free and how many are large enough to satisfy an allocation of
 * the target size. Note that this function makes no attempt to estimate
 * how many suitable free blocks there *might* be if MOVABLE pages were
 * migrated. Calculating that is possible, but expensive and can be
 * figured out from userspace
 */
static void fill_contig_page_info(struct zone *zone,
				unsigned int suitable_order,
				struct contig_page_info *info)
{
	unsigned int order;

	info->free_pages = 0;
	info->free_blocks_total = 0;
	info->free_blocks_suitable = 0;

	for (order = 0; order < MAX_ORDER; order++) {
		unsigned long blocks;

		/* Count number of free blocks */
		blocks = zone->free_area[order].nr_free;
		info->free_blocks_total += blocks;

		/* Count free base pages */
		info->free_pages += blocks << order;

		/* Count the suitable free blocks */
		if (order >= suitable_order)
			info->free_blocks_suitable += blocks <<
						(order - suitable_order);
	}
}

/*
 * A fragmentation index only makes sense if an allocation of a requested
 * size would fail. If that is true, the fragmentation index indicates
 * whether external fragmentation or a lack of memory was the problem.
 * The value can be used to determine if page reclaim or compaction
 * should be used
 */
static int __fragmentation_index(unsigned int order, struct contig_page_info *info)
{
	unsigned long requested = 1UL << order;

	if (!info->free_blocks_total)
		return 0;

	/* Fragmentation index only makes sense when a request would fail */
	if (info->free_blocks_suitable)
		return -1000;

	/*
	 * Index is between 0 and 1 so return within 3 decimal places
	 *
	 * 0 => allocation would fail due to lack of memory
	 * 1 => allocation would fail due to fragmentation
	 */
	return 1000 - div_u64( (1000+(div_u64(info->free_pages * 1000ULL, requested))), info->free_blocks_total);
}

/* Same as __fragmentation index but allocs contig_page_info on stack */
int fragmentation_index(struct zone *zone, unsigned int order)
{
	struct contig_page_info info;

	fill_contig_page_info(zone, order, &info);
	return __fragmentation_index(order, &info);
}
#endif

#if defined(CONFIG_PROC_FS) || defined(CONFIG_SYSFS) || defined(CONFIG_NUMA)
#ifdef CONFIG_ZONE_DMA
#define TEXT_FOR_DMA(xx) xx "_dma",
#else
#define TEXT_FOR_DMA(xx)
#endif

#ifdef CONFIG_ZONE_DMA32
#define TEXT_FOR_DMA32(xx) xx "_dma32",
#else
#define TEXT_FOR_DMA32(xx)
#endif

#ifdef CONFIG_HIGHMEM
#define TEXT_FOR_HIGHMEM(xx) xx "_high",
#else
#define TEXT_FOR_HIGHMEM(xx)
#endif

#define TEXTS_FOR_ZONES(xx) TEXT_FOR_DMA(xx) TEXT_FOR_DMA32(xx) xx "_normal", \
					TEXT_FOR_HIGHMEM(xx) xx "_movable",

const char * const vmstat_text[] = {
	/* enum zone_stat_item countes */
	"nr_free_pages",
	"nr_alloc_batch",
	"nr_inactive_anon",
	"nr_active_anon",
	"nr_inactive_file",
	"nr_active_file",
	"nr_unevictable",
	"nr_mlock",
	"nr_anon_pages",
	"nr_mapped",
	"nr_file_pages",
	"nr_dirty",
	"nr_writeback",
	"nr_slab_reclaimable",
	"nr_slab_unreclaimable",
	"nr_page_table_pages",
	"nr_kernel_stack",
	"nr_overhead",
	"nr_unstable",
	"nr_bounce",
	"nr_vmscan_write",
	"nr_vmscan_immediate_reclaim",
	"nr_writeback_temp",
	"nr_isolated_anon",
	"nr_isolated_file",
	"nr_shmem",
	"nr_dirtied",
	"nr_written",
	"nr_pages_scanned",

#ifdef CONFIG_NUMA
	"numa_hit",
	"numa_miss",
	"numa_foreign",
	"numa_interleave",
	"numa_local",
	"numa_other",
#endif
	"workingset_refault",
	"workingset_activate",
	"workingset_nodereclaim",
	"nr_anon_transparent_hugepages",
	"nr_free_cma",
	"nr_swapcache",
	"nr_indirectly_reclaimable",

	/* enum writeback_stat_item counters */
	"nr_dirty_threshold",
	"nr_dirty_background_threshold",

#ifdef CONFIG_VM_EVENT_COUNTERS
	/* enum vm_event_item counters */
	"pgpgin",
	"pgpgout",
	"pgpgoutclean",
	"pswpin",
	"pswpout",

	TEXTS_FOR_ZONES("pgalloc")

	"pgfree",
	"pgactivate",
	"pgdeactivate",

	"pgfault",
	"pgmajfault",

	TEXTS_FOR_ZONES("pgrefill")
	TEXTS_FOR_ZONES("pgsteal_kswapd")
	TEXTS_FOR_ZONES("pgsteal_direct")
	TEXTS_FOR_ZONES("pgscan_kswapd")
	TEXTS_FOR_ZONES("pgscan_direct")
	"pgscan_direct_throttle",

#ifdef CONFIG_NUMA
	"zone_reclaim_failed",
#endif
	"pginodesteal",
	"slabs_scanned",
	"kswapd_inodesteal",
	"kswapd_low_wmark_hit_quickly",
	"kswapd_high_wmark_hit_quickly",
	"pageoutrun",
	"allocstall",

	"pgrotated",

	"drop_pagecache",
	"drop_slab",

#ifdef CONFIG_NUMA_BALANCING
	"numa_pte_updates",
	"numa_huge_pte_updates",
	"numa_hint_faults",
	"numa_hint_faults_local",
	"numa_pages_migrated",
#endif
#ifdef CONFIG_MIGRATION
	"pgmigrate_success",
	"pgmigrate_fail",
#endif
#ifdef CONFIG_COMPACTION
	"compact_migrate_scanned",
	"compact_free_scanned",
	"compact_isolated",
	"compact_stall",
	"compact_fail",
	"compact_success",
	"compact_daemon_wake",
#endif

#ifdef CONFIG_HUGETLB_PAGE
	"htlb_buddy_alloc_success",
	"htlb_buddy_alloc_fail",
#endif
	"unevictable_pgs_culled",
	"unevictable_pgs_scanned",
	"unevictable_pgs_rescued",
	"unevictable_pgs_mlocked",
	"unevictable_pgs_munlocked",
	"unevictable_pgs_cleared",
	"unevictable_pgs_stranded",

#ifdef CONFIG_TRANSPARENT_HUGEPAGE
	"thp_fault_alloc",
	"thp_fault_fallback",
	"thp_collapse_alloc",
	"thp_collapse_alloc_failed",
	"thp_split",
	"thp_zero_page_alloc",
	"thp_zero_page_alloc_failed",
#endif
#ifdef CONFIG_MEMORY_BALLOON
	"balloon_inflate",
	"balloon_deflate",
#ifdef CONFIG_BALLOON_COMPACTION
	"balloon_migrate",
#endif
#endif /* CONFIG_MEMORY_BALLOON */
#ifdef CONFIG_DEBUG_TLBFLUSH
	"nr_tlb_remote_flush",
	"nr_tlb_remote_flush_received",
	"nr_tlb_local_flush_all",
	"nr_tlb_local_flush_one",
#endif /* CONFIG_DEBUG_TLBFLUSH */

#ifdef CONFIG_DEBUG_VM_VMACACHE
	"vmacache_find_calls",
	"vmacache_find_hits",
#endif
#endif /* CONFIG_VM_EVENTS_COUNTERS */
};
#endif /* CONFIG_PROC_FS || CONFIG_SYSFS || CONFIG_NUMA */


#if (defined(CONFIG_DEBUG_FS) && defined(CONFIG_COMPACTION)) || \
     defined(CONFIG_PROC_FS)
static void *frag_start(struct seq_file *m, loff_t *pos)
{
	pg_data_t *pgdat;
	loff_t node = *pos;

	for (pgdat = first_online_pgdat();
	     pgdat && node;
	     pgdat = next_online_pgdat(pgdat))
		--node;

	return pgdat;
}

static void *frag_next(struct seq_file *m, void *arg, loff_t *pos)
{
	pg_data_t *pgdat = (pg_data_t *)arg;

	(*pos)++;
	return next_online_pgdat(pgdat);
}

static void frag_stop(struct seq_file *m, void *arg)
{
}

/* Walk all the zones in a node and print using a callback */
static void walk_zones_in_node(struct seq_file *m, pg_data_t *pgdat,
		bool nolock,
		void (*print)(struct seq_file *m, pg_data_t *, struct zone *))
{
	struct zone *zone;
	struct zone *node_zones = pgdat->node_zones;
	unsigned long flags;

	for (zone = node_zones; zone - node_zones < MAX_NR_ZONES; ++zone) {
		if (!populated_zone(zone))
			continue;

		if (!nolock)
			spin_lock_irqsave(&zone->lock, flags);
		print(m, pgdat, zone);
		if (!nolock)
			spin_unlock_irqrestore(&zone->lock, flags);
	}
}
#endif

#ifdef CONFIG_PROC_FS
static void frag_show_print(struct seq_file *m, pg_data_t *pgdat,
						struct zone *zone)
{
	int order;

	seq_printf(m, "Node %d, zone %8s ", pgdat->node_id, zone->name);
	for (order = 0; order < MAX_ORDER; ++order)
		seq_printf(m, "%6lu ", zone->free_area[order].nr_free);
	seq_putc(m, '\n');
}

/*
 * This walks the free areas for each zone.
 */
static int frag_show(struct seq_file *m, void *arg)
{
	pg_data_t *pgdat = (pg_data_t *)arg;
	walk_zones_in_node(m, pgdat, false, frag_show_print);
	return 0;
}

static void pagetypeinfo_showfree_print(struct seq_file *m,
					pg_data_t *pgdat, struct zone *zone)
{
	int order, mtype;

	for (mtype = 0; mtype < MIGRATE_TYPES; mtype++) {
		seq_printf(m, "Node %4d, zone %8s, type %12s ",
					pgdat->node_id,
					zone->name,
					migratetype_names[mtype]);
		for (order = 0; order < MAX_ORDER; ++order) {
			unsigned long freecount = 0;
			struct free_area *area;
			struct list_head *curr;

			area = &(zone->free_area[order]);

			list_for_each(curr, &area->free_list[mtype])
				freecount++;
			seq_printf(m, "%6lu ", freecount);
		}
		seq_putc(m, '\n');
	}
}

/* Print out the free pages at each order for each migatetype */
static int pagetypeinfo_showfree(struct seq_file *m, void *arg)
{
	int order;
	pg_data_t *pgdat = (pg_data_t *)arg;

	/* Print header */
	seq_printf(m, "%-43s ", "Free pages count per migrate type at order");
	for (order = 0; order < MAX_ORDER; ++order)
		seq_printf(m, "%6d ", order);
	seq_putc(m, '\n');

	walk_zones_in_node(m, pgdat, false, pagetypeinfo_showfree_print);

	return 0;
}

static void pagetypeinfo_showblockcount_print(struct seq_file *m,
					pg_data_t *pgdat, struct zone *zone)
{
	int mtype;
	unsigned long pfn;
	unsigned long start_pfn = zone->zone_start_pfn;
	unsigned long end_pfn = zone_end_pfn(zone);
	unsigned long count[MIGRATE_TYPES] = { 0, };

	for (pfn = start_pfn; pfn < end_pfn; pfn += pageblock_nr_pages) {
		struct page *page;

		if (!pfn_valid(pfn))
			continue;

		page = pfn_to_page(pfn);

		/* Watch for unexpected holes punched in the memmap */
		if (!memmap_valid_within(pfn, page, zone))
			continue;

		mtype = get_pageblock_migratetype(page);

		if (mtype < MIGRATE_TYPES)
			count[mtype]++;
	}

	/* Print counts */
	seq_printf(m, "Node %d, zone %8s ", pgdat->node_id, zone->name);
	for (mtype = 0; mtype < MIGRATE_TYPES; mtype++)
		seq_printf(m, "%12lu ", count[mtype]);
	seq_putc(m, '\n');
}

/* Print out the free pages at each order for each migratetype */
static int pagetypeinfo_showblockcount(struct seq_file *m, void *arg)
{
	int mtype;
	pg_data_t *pgdat = (pg_data_t *)arg;

	seq_printf(m, "\n%-23s", "Number of blocks type ");
	for (mtype = 0; mtype < MIGRATE_TYPES; mtype++)
		seq_printf(m, "%12s ", migratetype_names[mtype]);
	seq_putc(m, '\n');
	walk_zones_in_node(m, pgdat, false, pagetypeinfo_showblockcount_print);

	return 0;
}

#ifdef CONFIG_PAGE_OWNER
static void pagetypeinfo_showmixedcount_print(struct seq_file *m,
							pg_data_t *pgdat,
							struct zone *zone)
{
	struct page *page;
	struct page_ext *page_ext;
	unsigned long pfn = zone->zone_start_pfn, block_end_pfn;
	unsigned long end_pfn = pfn + zone->spanned_pages;
	unsigned long count[MIGRATE_TYPES] = { 0, };
	int pageblock_mt, page_mt;
	int i;

	/* Scan block by block. First and last block may be incomplete */
	pfn = zone->zone_start_pfn;

	/*
	 * Walk the zone in pageblock_nr_pages steps. If a page block spans
	 * a zone boundary, it will be double counted between zones. This does
	 * not matter as the mixed block count will still be correct
	 */
	for (; pfn < end_pfn; ) {
		if (!pfn_valid(pfn)) {
			pfn = ALIGN(pfn + 1, MAX_ORDER_NR_PAGES);
			continue;
		}

		block_end_pfn = ALIGN(pfn + 1, pageblock_nr_pages);
		block_end_pfn = min(block_end_pfn, end_pfn);

		page = pfn_to_page(pfn);
		pageblock_mt = get_pfnblock_migratetype(page, pfn);

		for (; pfn < block_end_pfn; pfn++) {
			if (!pfn_valid_within(pfn))
				continue;

			page = pfn_to_page(pfn);
			if (PageBuddy(page)) {
				unsigned long freepage_order;

				freepage_order = page_order_unsafe(page);
				if (freepage_order < MAX_ORDER)
					pfn += (1UL << freepage_order) - 1;
				continue;
			}

			if (PageReserved(page))
				continue;

			page_ext = lookup_page_ext(page);
			if (unlikely(!page_ext))
				continue;

			if (!test_bit(PAGE_EXT_OWNER, &page_ext->flags))
				continue;

			page_mt = gfpflags_to_migratetype(page_ext->gfp_mask);
			if (pageblock_mt != page_mt) {
				if (is_migrate_cma(pageblock_mt))
					count[MIGRATE_MOVABLE]++;
				else
					count[pageblock_mt]++;

				pfn = block_end_pfn;
				break;
			}
			pfn += (1UL << page_ext->order) - 1;
		}
	}

	/* Print counts */
	seq_printf(m, "Node %d, zone %8s ", pgdat->node_id, zone->name);
	for (i = 0; i < MIGRATE_TYPES; i++)
		seq_printf(m, "%12lu ", count[i]);
	seq_putc(m, '\n');
}
#endif /* CONFIG_PAGE_OWNER */

/*
 * Print out the number of pageblocks for each migratetype that contain pages
 * of other types. This gives an indication of how well fallbacks are being
 * contained by rmqueue_fallback(). It requires information from PAGE_OWNER
 * to determine what is going on
 */
static void pagetypeinfo_showmixedcount(struct seq_file *m, pg_data_t *pgdat)
{
#ifdef CONFIG_PAGE_OWNER
	int mtype;

	if (!static_branch_unlikely(&page_owner_inited))
		return;

	drain_all_pages(NULL);

	seq_printf(m, "\n%-23s", "Number of mixed blocks ");
	for (mtype = 0; mtype < MIGRATE_TYPES; mtype++)
		seq_printf(m, "%12s ", migratetype_names[mtype]);
	seq_putc(m, '\n');

	walk_zones_in_node(m, pgdat, true, pagetypeinfo_showmixedcount_print);
#endif /* CONFIG_PAGE_OWNER */
}

/*
 * This prints out statistics in relation to grouping pages by mobility.
 * It is expensive to collect so do not constantly read the file.
 */
static int pagetypeinfo_show(struct seq_file *m, void *arg)
{
	pg_data_t *pgdat = (pg_data_t *)arg;

	/* check memoryless node */
	if (!node_state(pgdat->node_id, N_MEMORY))
		return 0;

	seq_printf(m, "Page block order: %d\n", pageblock_order);
	seq_printf(m, "Pages per block:  %lu\n", pageblock_nr_pages);
	seq_putc(m, '\n');
	pagetypeinfo_showfree(m, pgdat);
	pagetypeinfo_showblockcount(m, pgdat);
	pagetypeinfo_showmixedcount(m, pgdat);

	return 0;
}

static const struct seq_operations fragmentation_op = {
	.start	= frag_start,
	.next	= frag_next,
	.stop	= frag_stop,
	.show	= frag_show,
};

static int fragmentation_open(struct inode *inode, struct file *file)
{
	return seq_open(file, &fragmentation_op);
}

static const struct file_operations fragmentation_file_operations = {
	.open		= fragmentation_open,
	.read		= seq_read,
	.llseek		= seq_lseek,
	.release	= seq_release,
};

static const struct seq_operations pagetypeinfo_op = {
	.start	= frag_start,
	.next	= frag_next,
	.stop	= frag_stop,
	.show	= pagetypeinfo_show,
};

static int pagetypeinfo_open(struct inode *inode, struct file *file)
{
	return seq_open(file, &pagetypeinfo_op);
}

static const struct file_operations pagetypeinfo_file_ops = {
	.open		= pagetypeinfo_open,
	.read		= seq_read,
	.llseek		= seq_lseek,
	.release	= seq_release,
};

static void zoneinfo_show_print(struct seq_file *m, pg_data_t *pgdat,
							struct zone *zone)
{
	int i;
	seq_printf(m, "Node %d, zone %8s", pgdat->node_id, zone->name);
	seq_printf(m,
		   "\n  pages free     %lu"
		   "\n        min      %lu"
		   "\n        low      %lu"
		   "\n        high     %lu"
		   "\n        scanned  %lu"
		   "\n        spanned  %lu"
		   "\n        present  %lu"
		   "\n        managed  %lu",
		   zone_page_state(zone, NR_FREE_PAGES),
		   min_wmark_pages(zone),
		   low_wmark_pages(zone),
		   high_wmark_pages(zone),
		   zone_page_state(zone, NR_PAGES_SCANNED),
		   zone->spanned_pages,
		   zone->present_pages,
		   zone->managed_pages);

	for (i = 0; i < NR_VM_ZONE_STAT_ITEMS; i++)
		seq_printf(m, "\n    %-12s %lu", vmstat_text[i],
				zone_page_state(zone, i));

	seq_printf(m,
		   "\n        protection: (%ld",
		   zone->lowmem_reserve[0]);
	for (i = 1; i < ARRAY_SIZE(zone->lowmem_reserve); i++)
		seq_printf(m, ", %ld", zone->lowmem_reserve[i]);
	seq_printf(m,
		   ")"
		   "\n  pagesets");
	for_each_online_cpu(i) {
		struct per_cpu_pageset *pageset;

		pageset = per_cpu_ptr(zone->pageset, i);
		seq_printf(m,
			   "\n    cpu: %i"
			   "\n              count: %i"
			   "\n              high:  %i"
			   "\n              batch: %i",
			   i,
			   pageset->pcp.count,
			   pageset->pcp.high,
			   pageset->pcp.batch);
#ifdef CONFIG_SMP
		seq_printf(m, "\n  vm stats threshold: %d",
				pageset->stat_threshold);
#endif
	}
	seq_printf(m,
		   "\n  all_unreclaimable: %u"
		   "\n  start_pfn:         %lu"
		   "\n  inactive_ratio:    %u",
		   !zone_reclaimable(zone),
		   zone->zone_start_pfn,
		   zone->inactive_ratio);
	seq_putc(m, '\n');
}

/*
 * Output information about zones in @pgdat.
 */
static int zoneinfo_show(struct seq_file *m, void *arg)
{
	pg_data_t *pgdat = (pg_data_t *)arg;
	walk_zones_in_node(m, pgdat, false, zoneinfo_show_print);
	return 0;
}

static const struct seq_operations zoneinfo_op = {
	.start	= frag_start, /* iterate over all zones. The same as in
			       * fragmentation. */
	.next	= frag_next,
	.stop	= frag_stop,
	.show	= zoneinfo_show,
};

static int zoneinfo_open(struct inode *inode, struct file *file)
{
	return seq_open(file, &zoneinfo_op);
}

static const struct file_operations proc_zoneinfo_file_operations = {
	.open		= zoneinfo_open,
	.read		= seq_read,
	.llseek		= seq_lseek,
	.release	= seq_release,
};

enum writeback_stat_item {
	NR_DIRTY_THRESHOLD,
	NR_DIRTY_BG_THRESHOLD,
	NR_VM_WRITEBACK_STAT_ITEMS,
};

static void *vmstat_start(struct seq_file *m, loff_t *pos)
{
	unsigned long *v;
	int i, stat_items_size;

	if (*pos >= ARRAY_SIZE(vmstat_text))
		return NULL;
	stat_items_size = NR_VM_ZONE_STAT_ITEMS * sizeof(unsigned long) +
			  NR_VM_WRITEBACK_STAT_ITEMS * sizeof(unsigned long);

#ifdef CONFIG_VM_EVENT_COUNTERS
	stat_items_size += sizeof(struct vm_event_state);
#endif

	v = kmalloc(stat_items_size, GFP_KERNEL);
	m->private = v;
	if (!v)
		return ERR_PTR(-ENOMEM);
	for (i = 0; i < NR_VM_ZONE_STAT_ITEMS; i++)
		v[i] = global_page_state(i);
	v += NR_VM_ZONE_STAT_ITEMS;

	global_dirty_limits(v + NR_DIRTY_BG_THRESHOLD,
			    v + NR_DIRTY_THRESHOLD);
	v += NR_VM_WRITEBACK_STAT_ITEMS;

#ifdef CONFIG_VM_EVENT_COUNTERS
	all_vm_events(v);
	v[PGPGIN] /= 2;		/* sectors -> kbytes */
	v[PGPGOUT] /= 2;
#endif
	return (unsigned long *)m->private + *pos;
}

static void *vmstat_next(struct seq_file *m, void *arg, loff_t *pos)
{
	(*pos)++;
	if (*pos >= ARRAY_SIZE(vmstat_text))
		return NULL;
	return (unsigned long *)m->private + *pos;
}

static int vmstat_show(struct seq_file *m, void *arg)
{
	unsigned long *l = arg;
	unsigned long off = l - (unsigned long *)m->private;

	seq_puts(m, vmstat_text[off]);
	seq_put_decimal_ull(m, ' ', *l);
	seq_putc(m, '\n');
	return 0;
}

static void vmstat_stop(struct seq_file *m, void *arg)
{
	kfree(m->private);
	m->private = NULL;
}

static const struct seq_operations vmstat_op = {
	.start	= vmstat_start,
	.next	= vmstat_next,
	.stop	= vmstat_stop,
	.show	= vmstat_show,
};

static int vmstat_open(struct inode *inode, struct file *file)
{
	return seq_open(file, &vmstat_op);
}

static const struct file_operations proc_vmstat_file_operations = {
	.open		= vmstat_open,
	.read		= seq_read,
	.llseek		= seq_lseek,
	.release	= seq_release,
};
#endif /* CONFIG_PROC_FS */

#ifdef CONFIG_SMP
static struct workqueue_struct *vmstat_wq;
static DEFINE_PER_CPU(struct delayed_work, vmstat_work);
int sysctl_stat_interval __read_mostly = HZ;
static cpumask_var_t cpu_stat_off;

static void vmstat_update(struct work_struct *w)
{
	if (refresh_cpu_vm_stats(true) && !cpu_isolated(smp_processor_id())) {
		/*
		 * Counters were updated so we expect more updates
		 * to occur in the future. Keep on running the
		 * update worker thread.
		 * If we were marked on cpu_stat_off clear the flag
		 * so that vmstat_shepherd doesn't schedule us again.
		 */
		if (!cpumask_test_and_clear_cpu(smp_processor_id(),
						cpu_stat_off)) {
			queue_delayed_work_on(smp_processor_id(), vmstat_wq,
				this_cpu_ptr(&vmstat_work),
				round_jiffies_relative(sysctl_stat_interval));
		}
	} else {
		/*
		 * We did not update any counters so the app may be in
		 * a mode where it does not cause counter updates or the cpu
		 * was isolated.
		 * We may be uselessly running vmstat_update.
		 * Defer the checking for differentials to the
		 * shepherd thread on a different processor.
		 */
		cpumask_set_cpu(smp_processor_id(), cpu_stat_off);
	}
}

/*
 * Switch off vmstat processing and then fold all the remaining differentials
 * until the diffs stay at zero. The function is used by NOHZ and can only be
 * invoked when tick processing is not active.
 */
/*
 * Check if the diffs for a certain cpu indicate that
 * an update is needed.
 */
static bool need_update(int cpu)
{
	struct zone *zone;

	for_each_populated_zone(zone) {
		struct per_cpu_pageset *p = per_cpu_ptr(zone->pageset, cpu);

		BUILD_BUG_ON(sizeof(p->vm_stat_diff[0]) != 1);
		/*
		 * The fast way of checking if there are any vmstat diffs.
		 * This works because the diffs are byte sized items.
		 */
		if (memchr_inv(p->vm_stat_diff, 0, NR_VM_ZONE_STAT_ITEMS))
			return true;

	}
	return false;
}

void quiet_vmstat(void)
{
	if (system_state != SYSTEM_RUNNING)
		return;

	/*
	 * If we are already in hands of the shepherd then there
	 * is nothing for us to do here.
	 */
	if (cpumask_test_and_set_cpu(smp_processor_id(), cpu_stat_off))
		return;

	if (!need_update(smp_processor_id()))
		return;

	/*
	 * Just refresh counters and do not care about the pending delayed
	 * vmstat_update. It doesn't fire that often to matter and canceling
	 * it would be too expensive from this path.
	 * vmstat_shepherd will take care about that for us.
	 */
	refresh_cpu_vm_stats(false);
}


/*
 * Shepherd worker thread that checks the
 * differentials of processors that have their worker
 * threads for vm statistics updates disabled because of
 * inactivity.
 */
static void vmstat_shepherd(struct work_struct *w);

static DECLARE_DEFERRABLE_WORK(shepherd, vmstat_shepherd);

static void vmstat_shepherd(struct work_struct *w)
{
	int cpu;

	get_online_cpus();
	/* Check processors whose vmstat worker threads have been disabled */
<<<<<<< HEAD
	for_each_cpu(cpu, cpu_stat_off)
		if (!cpu_isolated(cpu) && need_update(cpu) &&
			cpumask_test_and_clear_cpu(cpu, cpu_stat_off))

			queue_delayed_work_on(cpu, vmstat_wq,
				&per_cpu(vmstat_work, cpu), 0);
=======
	for_each_cpu(cpu, cpu_stat_off) {
		struct delayed_work *dw = &per_cpu(vmstat_work, cpu);
>>>>>>> a2898004

		if (need_update(cpu)) {
			if (cpumask_test_and_clear_cpu(cpu, cpu_stat_off))
				queue_delayed_work_on(cpu, vmstat_wq, dw, 0);
		} else {
			/*
			 * Cancel the work if quiet_vmstat has put this
			 * cpu on cpu_stat_off because the work item might
			 * be still scheduled
			 */
			cancel_delayed_work(dw);
		}
	}
	put_online_cpus();

	schedule_delayed_work(&shepherd,
		round_jiffies_relative(sysctl_stat_interval));
}

static void __init start_shepherd_timer(void)
{
	int cpu;

	for_each_possible_cpu(cpu)
		INIT_DELAYED_WORK(per_cpu_ptr(&vmstat_work, cpu),
			vmstat_update);

	if (!alloc_cpumask_var(&cpu_stat_off, GFP_KERNEL))
		BUG();
	cpumask_copy(cpu_stat_off, cpu_online_mask);

	vmstat_wq = alloc_workqueue("vmstat", WQ_FREEZABLE|WQ_MEM_RECLAIM, 0);
	schedule_delayed_work(&shepherd,
		round_jiffies_relative(sysctl_stat_interval));
}

static void vmstat_cpu_dead(int node)
{
	int cpu;

	get_online_cpus();
	for_each_online_cpu(cpu)
		if (cpu_to_node(cpu) == node)
			goto end;

	node_clear_state(node, N_CPU);
end:
	put_online_cpus();
}

/*
 * Use the cpu notifier to insure that the thresholds are recalculated
 * when necessary.
 */
static int vmstat_cpuup_callback(struct notifier_block *nfb,
		unsigned long action,
		void *hcpu)
{
	long cpu = (long)hcpu;

	switch (action) {
	case CPU_ONLINE:
	case CPU_ONLINE_FROZEN:
		refresh_zone_stat_thresholds();
		node_set_state(cpu_to_node(cpu), N_CPU);
		cpumask_set_cpu(cpu, cpu_stat_off);
		break;
	case CPU_DOWN_PREPARE:
	case CPU_DOWN_PREPARE_FROZEN:
		cancel_delayed_work_sync(&per_cpu(vmstat_work, cpu));
		cpumask_clear_cpu(cpu, cpu_stat_off);
		break;
	case CPU_DOWN_FAILED:
	case CPU_DOWN_FAILED_FROZEN:
		cpumask_set_cpu(cpu, cpu_stat_off);
		break;
	case CPU_DEAD:
	case CPU_DEAD_FROZEN:
		refresh_zone_stat_thresholds();
		vmstat_cpu_dead(cpu_to_node(cpu));
		break;
	default:
		break;
	}
	return NOTIFY_OK;
}

static struct notifier_block vmstat_notifier =
	{ &vmstat_cpuup_callback, NULL, 0 };
#endif

static int __init setup_vmstat(void)
{
#ifdef CONFIG_SMP
	cpu_notifier_register_begin();
	__register_cpu_notifier(&vmstat_notifier);

	start_shepherd_timer();
	cpu_notifier_register_done();
#endif
#ifdef CONFIG_PROC_FS
	proc_create("buddyinfo", S_IRUGO, NULL, &fragmentation_file_operations);
	proc_create("pagetypeinfo", S_IRUGO, NULL, &pagetypeinfo_file_ops);
	proc_create("vmstat", S_IRUGO, NULL, &proc_vmstat_file_operations);
	proc_create("zoneinfo", S_IRUGO, NULL, &proc_zoneinfo_file_operations);
#endif
	return 0;
}
module_init(setup_vmstat)

#if defined(CONFIG_DEBUG_FS) && defined(CONFIG_COMPACTION)

/*
 * Return an index indicating how much of the available free memory is
 * unusable for an allocation of the requested size.
 */
static int unusable_free_index(unsigned int order,
				struct contig_page_info *info)
{
	/* No free memory is interpreted as all free memory is unusable */
	if (info->free_pages == 0)
		return 1000;

	/*
	 * Index should be a value between 0 and 1. Return a value to 3
	 * decimal places.
	 *
	 * 0 => no fragmentation
	 * 1 => high fragmentation
	 */
	return div_u64((info->free_pages - (info->free_blocks_suitable << order)) * 1000ULL, info->free_pages);

}

static void unusable_show_print(struct seq_file *m,
					pg_data_t *pgdat, struct zone *zone)
{
	unsigned int order;
	int index;
	struct contig_page_info info;

	seq_printf(m, "Node %d, zone %8s ",
				pgdat->node_id,
				zone->name);
	for (order = 0; order < MAX_ORDER; ++order) {
		fill_contig_page_info(zone, order, &info);
		index = unusable_free_index(order, &info);
		seq_printf(m, "%d.%03d ", index / 1000, index % 1000);
	}

	seq_putc(m, '\n');
}

/*
 * Display unusable free space index
 *
 * The unusable free space index measures how much of the available free
 * memory cannot be used to satisfy an allocation of a given size and is a
 * value between 0 and 1. The higher the value, the more of free memory is
 * unusable and by implication, the worse the external fragmentation is. This
 * can be expressed as a percentage by multiplying by 100.
 */
static int unusable_show(struct seq_file *m, void *arg)
{
	pg_data_t *pgdat = (pg_data_t *)arg;

	/* check memoryless node */
	if (!node_state(pgdat->node_id, N_MEMORY))
		return 0;

	walk_zones_in_node(m, pgdat, false, unusable_show_print);

	return 0;
}

static const struct seq_operations unusable_op = {
	.start	= frag_start,
	.next	= frag_next,
	.stop	= frag_stop,
	.show	= unusable_show,
};

static int unusable_open(struct inode *inode, struct file *file)
{
	return seq_open(file, &unusable_op);
}

static const struct file_operations unusable_file_ops = {
	.open		= unusable_open,
	.read		= seq_read,
	.llseek		= seq_lseek,
	.release	= seq_release,
};

static void extfrag_show_print(struct seq_file *m,
					pg_data_t *pgdat, struct zone *zone)
{
	unsigned int order;
	int index;

	/* Alloc on stack as interrupts are disabled for zone walk */
	struct contig_page_info info;

	seq_printf(m, "Node %d, zone %8s ",
				pgdat->node_id,
				zone->name);
	for (order = 0; order < MAX_ORDER; ++order) {
		fill_contig_page_info(zone, order, &info);
		index = __fragmentation_index(order, &info);
		seq_printf(m, "%d.%03d ", index / 1000, index % 1000);
	}

	seq_putc(m, '\n');
}

/*
 * Display fragmentation index for orders that allocations would fail for
 */
static int extfrag_show(struct seq_file *m, void *arg)
{
	pg_data_t *pgdat = (pg_data_t *)arg;

	walk_zones_in_node(m, pgdat, false, extfrag_show_print);

	return 0;
}

static const struct seq_operations extfrag_op = {
	.start	= frag_start,
	.next	= frag_next,
	.stop	= frag_stop,
	.show	= extfrag_show,
};

static int extfrag_open(struct inode *inode, struct file *file)
{
	return seq_open(file, &extfrag_op);
}

static const struct file_operations extfrag_file_ops = {
	.open		= extfrag_open,
	.read		= seq_read,
	.llseek		= seq_lseek,
	.release	= seq_release,
};

static int __init extfrag_debug_init(void)
{
	struct dentry *extfrag_debug_root;

	extfrag_debug_root = debugfs_create_dir("extfrag", NULL);
	if (!extfrag_debug_root)
		return -ENOMEM;

	if (!debugfs_create_file("unusable_index", 0444,
			extfrag_debug_root, NULL, &unusable_file_ops))
		goto fail;

	if (!debugfs_create_file("extfrag_index", 0444,
			extfrag_debug_root, NULL, &extfrag_file_ops))
		goto fail;

	return 0;
fail:
	debugfs_remove_recursive(extfrag_debug_root);
	return -ENOMEM;
}

module_init(extfrag_debug_init);
#endif<|MERGE_RESOLUTION|>--- conflicted
+++ resolved
@@ -1484,17 +1484,8 @@
 
 	get_online_cpus();
 	/* Check processors whose vmstat worker threads have been disabled */
-<<<<<<< HEAD
-	for_each_cpu(cpu, cpu_stat_off)
-		if (!cpu_isolated(cpu) && need_update(cpu) &&
-			cpumask_test_and_clear_cpu(cpu, cpu_stat_off))
-
-			queue_delayed_work_on(cpu, vmstat_wq,
-				&per_cpu(vmstat_work, cpu), 0);
-=======
 	for_each_cpu(cpu, cpu_stat_off) {
 		struct delayed_work *dw = &per_cpu(vmstat_work, cpu);
->>>>>>> a2898004
 
 		if (need_update(cpu)) {
 			if (cpumask_test_and_clear_cpu(cpu, cpu_stat_off))
