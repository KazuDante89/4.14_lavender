Qualcomm Technologies, Inc. Graphics Clock & Reset Controller Binding
--------------------------------------------------------------------

Required properties :
- compatible : shall contain one of the following:
<<<<<<< HEAD
		"qcom,gpucc-sdm855",
=======
		"qcom,gpucc-sm8150",
>>>>>>> 452becbf
		"qcom,gpucc-sdmshrike".

- reg : shall contain base register offset and size.
- reg-names: names of registers listed in the same order as in the reg property.
		Must contain "cc_base".
- #clock-cells : shall contain 1.
- #reset-cells : shall contain 1.
- vdd_cx-supply : The vdd_cx logic rail supply.
- vdd_mx-supply : The vdd_mx logic rail supply.

Optional properties :
- #power-domain-cells : shall contain 1.

Example:
	clock_gpucc: qcom,gpucc {
		compatible = "qcom,gpucc-sm8150";
		reg = <0x2c90000 0x9000>;
		reg-names = "cc_base";
		vdd_cx-supply = <&pm855l_s6_level>;
		vdd_mx-supply = <&pm855l_s4_level>;
		#clock-cells = <1>;
		#reset-cells = <1>;
	};<|MERGE_RESOLUTION|>--- conflicted
+++ resolved
@@ -3,11 +3,7 @@
 
 Required properties :
 - compatible : shall contain one of the following:
-<<<<<<< HEAD
-		"qcom,gpucc-sdm855",
-=======
 		"qcom,gpucc-sm8150",
->>>>>>> 452becbf
 		"qcom,gpucc-sdmshrike".
 
 - reg : shall contain base register offset and size.
